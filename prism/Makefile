--- conflicted
+++ resolved
@@ -710,11 +710,7 @@
 celan: clean
 
 # Clean PRISM + CUDD and external libs
-<<<<<<< HEAD
-clean_all: checks clean_cudd clean_ppl clean_ext clean
-=======
-clean_all: checks clean_cudd clean_ext clean clean_tests
->>>>>>> f6a2620b
+clean_all: checks clean_cudd clean_ppl clean_ext clean clean_tests
 
 clean_cudd:
 	@(cd $(CUDD_DIR) && $(MAKE) distclean)
