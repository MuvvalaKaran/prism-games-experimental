--- conflicted
+++ resolved
@@ -563,10 +563,7 @@
 	Expression init = null;
 	int initCount = 0;
 	Expression initDupe = null;
-<<<<<<< HEAD
-=======
 	Player player = null;
->>>>>>> a180f89f
 	ModulesFile mf = new ModulesFile();
 	Token begin = null;
 }
@@ -587,13 +584,9 @@
 	// Initial states ("init...endinit" construct)
 	init = Init() { mf.setInitialStates(init); initCount++; if (initCount == 2) initDupe = init; } |
 	// System definition ("system...endsystem" construct)
-<<<<<<< HEAD
-	SystemEndsystem(mf)
-=======
 	SystemEndsystem(mf) |
 	// Player definition
 	player = Player() { mf.addPlayer(player); }
->>>>>>> a180f89f
 	)* <EOF>
 	{
 		// Check for multiple instances of some items
@@ -711,14 +704,10 @@
 	( (<DTMC>|<PROBABILISTIC>) { modelType=ModelType.DTMC; }
 	| (<MDP>|<NONDETERMINISTIC>) { modelType=ModelType.MDP; }
 	| (<CTMC>|<STOCHASTIC>) { modelType=ModelType.CTMC; }
-<<<<<<< HEAD
-	| <PTA> { modelType=ModelType.PTA; }
-=======
 	| <CTMDP> { modelType=ModelType.CTMDP; }
 	| <PTA> { modelType=ModelType.PTA; }
 	| <STPG> { modelType=ModelType.STPG; }
 	| <SMG> { modelType=ModelType.SMG; }
->>>>>>> a180f89f
 	)
 	{ return modelType; }
 }
@@ -1731,11 +1720,6 @@
 		( <LPARENTH> modifier = IdentifierExpression() <RPARENTH> )?
 		(RewardIndex(ret))?
 		(( r = LtGt() rew = Expression(false, false) { relOp = ExpressionBinaryOp.opSymbols[r]; isBool = true; } )
-<<<<<<< HEAD
-	   |( <EQ> <QMARK> { relOp = "="; isBool = false; } )
-	   |( <MIN> <EQ> <QMARK> { relOp = "min="; isBool = false; } )
-	   |( <MAX> <EQ> <QMARK> { relOp = "max="; isBool = false; } )))
-=======
 	       |( <EQ> <QMARK> { relOp = "="; isBool = false; } )
 	       |( <MIN> (( <EQ> <QMARK> { relOp = "min="; isBool = false; } )
 	                |( <MIN> <EQ> <QMARK> { relOp = "minmin="; isBool = false; } )
@@ -1750,7 +1734,6 @@
 	       |( <MAXMIN> <EQ> <QMARK> { relOp = "maxmin="; isBool = false; } )
 	       |( <MAXMAX> <EQ> <QMARK> { relOp = "maxmax="; isBool = false; } )
 	))
->>>>>>> a180f89f
 	// These two are dupes of above but allow space to be omitted
 	|( begin = <RMIN> <EQ> <QMARK> { relOp = "min="; isBool = false; } )
 	|( begin = <RMAX> <EQ> <QMARK> { relOp = "max="; isBool = false; } )
@@ -1785,12 +1768,6 @@
 {
 	Object index = null;
 	Object indexDiv = null;
-<<<<<<< HEAD
-}
-{
-	// Lookahead here is to ensure that "id" is not misdetected as an ExpressionLabel
-	( <LBRACE> ( LOOKAHEAD(<DQUOTE>) ( <DQUOTE> index = Identifier() <DQUOTE> ) | index = Expression(false, false) ) <RBRACE> )
-=======
 	Object discount = null;
 }
 {
@@ -1801,7 +1778,6 @@
 	) 
 	(<COMMA><DISCOUNT><EQ> discount=Expression(false,false))?
 	<RBRACE>)
->>>>>>> a180f89f
 	// Optional second reward structure index (for ratio objectives)
 	( <DIVIDE> ( <LBRACE> ( LOOKAHEAD(<DQUOTE>) ( <DQUOTE> indexDiv = Identifier() <DQUOTE> ) | indexDiv = Expression(false, false) ) <RBRACE> ))?
 	{
@@ -1809,12 +1785,9 @@
 		if (indexDiv != null) {
 			exprRew.setRewardStructIndexDiv(indexDiv);
 		}
-<<<<<<< HEAD
-=======
 		if (discount != null) {
 			exprRew.setDiscount(discount);
 		}
->>>>>>> a180f89f
 	}
 }
 
@@ -1842,11 +1815,8 @@
 	| LOOKAHEAD(<C> <LE>) begin = <C> <LE> expr = Expression(false, false) { exprTemp = new ExpressionTemporal(ExpressionTemporal.R_C, null, null); exprTemp.setUpperBound(expr); ret = exprTemp; }
 	| <C> { ret = new ExpressionTemporal(ExpressionTemporal.R_C, null, null); }
 	| <I> <EQ> expr = Expression(false, false) { exprTemp = new ExpressionTemporal(ExpressionTemporal.R_I, null, null); exprTemp.setUpperBound(expr); ret = exprTemp; }
-<<<<<<< HEAD
-=======
 	| <Fc> expr = Expression(prop, pathprop) { ret = new ExpressionTemporal(ExpressionTemporal.R_Fc, null, expr); }
 	| <F0> expr = Expression(prop, pathprop) { ret = new ExpressionTemporal(ExpressionTemporal.R_F0, null, expr); }
->>>>>>> a180f89f
 	
 	// Path formula (including F "target")
 	| expr = Expression(prop, true) { ret = expr; }
@@ -1919,11 +1889,7 @@
 		return ret;
 	}
 }
-<<<<<<< HEAD
-
-=======
-	
->>>>>>> a180f89f
+	
 // Coalition (player list) for a strategy (<<>> or [[]]) operator
 
 void ExpressionStrategyCoalition(ExpressionStrategy exprStrat) :
