//==============================================================================
//	
//	Copyright (c) 2002-
//	Authors:
//	* Dave Parker <david.parker@comlab.ox.ac.uk> (University of Oxford, formerly University of Birmingham)
//	
//------------------------------------------------------------------------------
//	
//	This file is part of PRISM.
//	
//	PRISM is free software; you can redistribute it and/or modify
//	it under the terms of the GNU General Public License as published by
//	the Free Software Foundation; either version 2 of the License, or
//	(at your option) any later version.
//	
//	PRISM is distributed in the hope that it will be useful,
//	but WITHOUT ANY WARRANTY; without even the implied warranty of
//	MERCHANTABILITY or FITNESS FOR A PARTICULAR PURPOSE.  See the
//	GNU General Public License for more details.
//	
//	You should have received a copy of the GNU General Public License
//	along with PRISM; if not, write to the Free Software Foundation,
//	Inc., 59 Temple Place, Suite 330, Boston, MA  02111-1307  USA
//	
//==============================================================================

package parser.ast;

import java.util.HashMap;
import java.util.Map;
import java.util.Vector;

import parser.*;
import parser.visitor.*;
import prism.PrismLangException;
import prism.PrismUtils;
import parser.type.*;

/**
 * Class to store list of (defined and undefined) constants
 */
public class ConstantList extends ASTElement
{
	// Name/expression/type triples to define constants
	private Vector<String> names = new Vector<String>();
	private Vector<Expression> constants = new Vector<Expression>(); // these can be null, i.e. undefined
	private Vector<Type> types = new Vector<Type>();
	// We also store an ExpressionIdent to match each name.
	// This is to just to provide positional info.
	private Vector<ExpressionIdent> nameIdents = new Vector<ExpressionIdent>();
	
	/** Constructor */
	public ConstantList()
	{
	}

	/** Constructor from a Values object, i.e., a list of name=value tuples */
	public ConstantList(Values constValues) throws PrismLangException
	{
		for (int i = 0; i < constValues.getNumValues(); i++) {
			Type type = constValues.getType(i);
			if (type.equals(TypeBool.getInstance()) ||
			    type.equals(TypeInt.getInstance()) ||
			    type.equals(TypeDouble.getInstance())) {
				addConstant(new ExpressionIdent(constValues.getName(i)),
				            new ExpressionLiteral(type, constValues.getValue(i)),
				            type);
			} else {
				throw new PrismLangException("Unsupported type for constant " + constValues.getName(i));
			}
		}
	}

	// Set methods
	
	public void addConstant(ExpressionIdent n, Expression c, Type t)
	{
		names.addElement(n.getName());
		constants.addElement(c);
		types.addElement(t);
		nameIdents.addElement(n);
	}
	
	public void setConstant(int i, Expression c)
	{
		constants.setElementAt(c, i);
	}
	
	// Get methods

	public int size()
	{
		return constants.size();
	}

	public String getConstantName(int i)
	{
		return names.elementAt(i);
	}
	
	public Expression getConstant(int i)
	{
		return constants.elementAt(i);
	}
	
	public Type getConstantType(int i)
	{
		return types.elementAt(i);
	}
	
	public ExpressionIdent getConstantNameIdent(int i)
	{
		return nameIdents.elementAt(i);
	}

	/**
	 * Get the index of a constant by its name (returns -1 if it does not exist).
	 */
	public int getConstantIndex(String s)
	{
		return names.indexOf(s);
	}

	/**
	 * Remove the constant with the given name.
	 * @param name the name of the constant
	 * @param ignoreNonexistent if true, don't throw an exception if the constant does not exist
	 * @throws PrismLangException if the constant does not exist (if not ignoreNonexistent)
	 */
	public void removeConstant(String name, boolean ignoreNonexistent) throws PrismLangException
	{
		int constantIndex = getConstantIndex(name);
		if (constantIndex == -1) {
			if (ignoreNonexistent) {
				return;
			}
			throw new PrismLangException("Can not remove nonexistent constant: " + name);
		}
		removeConstant(constantIndex);
	}

	/**
	 * Remove the constant with the given index.
	 * @param i the index
	 */
	public void removeConstant(int i)
	{
		names.remove(i);
		constants.remove(i);
		types.remove(i);
		nameIdents.remove(i);
	}

	/**
	 * Find cyclic dependencies.
	 */
	public void findCycles() throws PrismLangException
	{
		// Create boolean matrix of dependencies
		// (matrix[i][j] is true if constant i contains constant j)
		int n = constants.size();
		boolean matrix[][] = new boolean[n][n];
		for (int i = 0; i < n; i++) {
			Expression e = getConstant(i);
			if (e != null) {
				Vector<String> v = e.getAllConstants();
				for (int j = 0; j < v.size(); j++) {
					int k = getConstantIndex(v.elementAt(j));
					if (k != -1) {
						matrix[i][k] = true;
					}
				}
			}
		}
		// Check for and report dependencies
		int firstCycle = PrismUtils.findCycle(matrix);
		if (firstCycle != -1) {
			String s = "Cyclic dependency in definition of constant \"" + getConstantName(firstCycle) + "\"";
			throw new PrismLangException(s, getConstant(firstCycle));
		}
	}
	
	/**
	 * Get the number of undefined constants in the list.
	 */
	public int getNumUndefined()
	{
		int i, n, res;
		Expression e;
		
		res = 0;
		n = constants.size();
		for (i = 0; i < n; i++) {
			e = getConstant(i);
			if (e == null) {
				res++;
			}
		}
		
		return res;
	}
	
	/**
	 * Get a list of the undefined constants in the list.
	 */
	public Vector<String> getUndefinedConstants()
	{
		int i, n;
		Expression e;
		Vector<String> v;
		
		v = new Vector<String>();
		n = constants.size();
		for (i = 0; i < n; i++) {
			e = getConstant(i);
			if (e == null) {
				v.addElement(getConstantName(i));
			}
		}
		
		return v;
	}
	
	/**
	 * Check if {@code name} is a *defined* constants in the list,
	 * i.e. a constant whose value was *not* left unspecified in the model/property.
	 */
	public boolean isDefinedConstant(String name)
	{
		int i = getConstantIndex(name);
		if (i == -1)
			return false;
		return (getConstant(i) != null);
	}
	
	/**
	 * Set values for *all* undefined constants, evaluate values for *all* constants
	 * and return a Values object with values for *all* constants.
	 * Argument 'someValues' contains values for undefined ones, can be null if all already defined
	 * Argument 'otherValues' contains any other values which may be needed, null if none
	 */
	public Values evaluateConstants(Values someValues, Values otherValues) throws PrismLangException
	{
		return evaluateSomeOrAllConstants(someValues, otherValues, true);
	}
	
	/**
	 * Set values for *some* undefined constants, evaluate values for constants where possible
	 * and return a Values object with values for all constants that could be evaluated.
	 * Argument 'someValues' contains values for undefined ones, can be null if all already defined
	 * Argument 'otherValues' contains any other values which may be needed, null if none
	 */
	public Values evaluateSomeConstants(Values someValues, Values otherValues) throws PrismLangException
	{
		return evaluateSomeOrAllConstants(someValues, otherValues, false);
	}
	
	/**
	 * Set values for *some* or *all* undefined constants, evaluate values for constants where possible
	 * and return a Values object with values for all constants that could be evaluated.
	 * Argument 'someValues' contains values for undefined ones, can be null if all already defined.
	 * Argument 'otherValues' contains any other values which may be needed, null if none.
	 * If argument 'all' is true, an exception is thrown if any undefined constant is not defined.
	 */
	private Values evaluateSomeOrAllConstants(Values someValues, Values otherValues, boolean all) throws PrismLangException
	{
		ConstantList cl;
		Expression e;
		Values allValues;
		int i, j, n, numToEvaluate;
		Type t = null;
		ExpressionIdent s;
		Object val;
		
		// Create new copy of this ConstantList
		// (copy existing constant definitions, add new ones where undefined)
		cl = new ConstantList();
		n = constants.size();
		for (i = 0; i < n; i++) {
			s = getConstantNameIdent(i);
			e = getConstant(i);
			t = getConstantType(i);
			if (e != null) {
				cl.addConstant((ExpressionIdent)s.deepCopy(), e.deepCopy(), t);
			} else {
				// Create new literal expression using values passed in (if possible and needed)
				if (someValues != null && (j = someValues.getIndexOf(s.getName())) != -1) {
					cl.addConstant((ExpressionIdent) s.deepCopy(), new ExpressionLiteral(t, t.castValueTo(someValues.getValue(j))), t);
				} else {
					if (all)
						throw new PrismLangException("No value specified for constant", s);
				}
			}
		}
		numToEvaluate = cl.size();
		
		// Now add constants corresponding to the 'otherValues' argument to the new constant list
		if (otherValues != null) {
			n = otherValues.getNumValues();
			for (i = 0; i < n; i++) {
				Type iType = otherValues.getType(i);
				cl.addConstant(new ExpressionIdent(otherValues.getName(i)), new ExpressionLiteral(iType, iType.castValueTo(otherValues.getValue(i))), iType);
			}
		}
		
		// Go trough and expand definition of each constant
		// (i.e. replace other constant references with their definitions)
		// Note: work with new copy of constant list, don't need to expand 'otherValues' ones.
		for (i = 0; i < numToEvaluate; i++) {
			try {
				e = (Expression)cl.getConstant(i).expandConstants(cl);
				cl.setConstant(i, e);
			} catch (PrismLangException ex) {
				if (all) {
					throw ex;
				} else {
					cl.setConstant(i, null);
				}
			}
		}
		
		// Evaluate constants and store in new Values object (again, ignoring 'otherValues' ones)		
		allValues = new Values();
		for (i = 0; i < numToEvaluate; i++) {
			if (cl.getConstant(i) != null) {
				val = cl.getConstant(i).evaluate(null, otherValues);
				allValues.addValue(cl.getConstantName(i), val);
			}
		}
<<<<<<< HEAD
		
=======
>>>>>>> a180f89f
		return allValues;
	}

	/**
	 * Set values for some undefined constants, then partially evaluate values for constants where possible
	 * and return a map from constant names to the Expression representing its value. 
	 * Argument 'someValues' contains values for undefined ones, can be null if all already defined.
	 * Argument 'otherValues' contains any other values which may be needed, null if none.
	 */
	public Map<String,Expression> evaluateConstantsPartially(Values someValues, Values otherValues) throws PrismLangException
	{
		ConstantList cl;
		Expression e;
		int i, j, n, numToEvaluate;
		Type t = null;
		ExpressionIdent s;
		
		// Create new copy of this ConstantList
		// (copy existing constant definitions, add new ones where undefined)
		cl = new ConstantList();
		n = constants.size();
		for (i = 0; i < n; i++) {
			s = getConstantNameIdent(i);
			e = getConstant(i);
			t = getConstantType(i);
			if (e != null) {
				cl.addConstant((ExpressionIdent)s.deepCopy(), e.deepCopy(), t);
			} else {
				// Create new literal expression using values passed in (if possible and needed)
				if (someValues != null && (j = someValues.getIndexOf(s.getName())) != -1) {
					cl.addConstant((ExpressionIdent) s.deepCopy(), new ExpressionLiteral(t, t.castValueTo(someValues.getValue(j))), t);
				}
			}
		}
		numToEvaluate = cl.size();
		
		// Now add constants corresponding to the 'otherValues' argument to the new constant list
		if (otherValues != null) {
			n = otherValues.getNumValues();
			for (i = 0; i < n; i++) {
				Type iType = otherValues.getType(i);
				cl.addConstant(new ExpressionIdent(otherValues.getName(i)), new ExpressionLiteral(iType, iType.castValueTo(otherValues.getValue(i))), iType);
			}
		}
		
		// Go trough and expand definition of each constant
		// (i.e. replace other constant references with their definitions)
		// Note: work with new copy of constant list, don't need to expand 'otherValues' ones.
		for (i = 0; i < numToEvaluate; i++) {
			try {
				e = (Expression)cl.getConstant(i).expandConstants(cl);
				cl.setConstant(i, e);
			} catch (PrismLangException ex) {
				cl.setConstant(i, null);
			}
		}
		
		// Store final expressions for each constant in a map and return
<<<<<<< HEAD
		Map<String,Expression> constExprs = new HashMap<>();
=======
		Map<String,Expression> constExprs = new HashMap<String,Expression>();
>>>>>>> a180f89f
		for (i = 0; i < numToEvaluate; i++) {
			if (cl.getConstant(i) != null) {
				constExprs.put(cl.getConstantName(i), cl.getConstant(i).deepCopy());
			}
		}
		
		return constExprs;
	}

	// Methods required for ASTElement:
	
	/**
	 * Visitor method.
	 */
	public Object accept(ASTVisitor v) throws PrismLangException
	{
		return v.visit(this);
	}
	
	/**
	 * Convert to string.
	 */
	public String toString()
	{
		String s = "";
		int i, n;
		Expression e;
		
		n = constants.size();
		for (i = 0; i < n; i++) {
			s += "const ";
			s += getConstantType(i).getTypeString() + " ";
			s += getConstantName(i);
			e = getConstant(i);
			if (e != null) {
				s += " = " + e;
			}
			s += ";\n";
		}
		
		return s;
	}
	
	/**
	 * Perform a deep copy.
	 */
	public ASTElement deepCopy()
	{
		int i, n;
		ConstantList ret = new ConstantList();
		n = size();
		for (i = 0; i < n; i++) {
			Expression constantNew = (getConstant(i) == null) ? null : getConstant(i).deepCopy();
			ret.addConstant((ExpressionIdent)getConstantNameIdent(i).deepCopy(), constantNew, getConstantType(i));
		}
		ret.setPosition(this);
		return ret;
	}
}

//------------------------------------------------------------------------------<|MERGE_RESOLUTION|>--- conflicted
+++ resolved
@@ -327,10 +327,6 @@
 				allValues.addValue(cl.getConstantName(i), val);
 			}
 		}
-<<<<<<< HEAD
-		
-=======
->>>>>>> a180f89f
 		return allValues;
 	}
 
@@ -389,11 +385,7 @@
 		}
 		
 		// Store final expressions for each constant in a map and return
-<<<<<<< HEAD
-		Map<String,Expression> constExprs = new HashMap<>();
-=======
 		Map<String,Expression> constExprs = new HashMap<String,Expression>();
->>>>>>> a180f89f
 		for (i = 0; i < numToEvaluate; i++) {
 			if (cl.getConstant(i) != null) {
 				constExprs.put(cl.getConstantName(i), cl.getConstant(i).deepCopy());
