//==============================================================================
//	
//	Copyright (c) 2002-
//	Authors:
//	* Dave Parker <david.parker@comlab.ox.ac.uk> (University of Oxford, formerly University of Birmingham)
//	
//------------------------------------------------------------------------------
//	
//	This file is part of PRISM.
//	
//	PRISM is free software; you can redistribute it and/or modify
//	it under the terms of the GNU General Public License as published by
//	the Free Software Foundation; either version 2 of the License, or
//	(at your option) any later version.
//	
//	PRISM is distributed in the hope that it will be useful,
//	but WITHOUT ANY WARRANTY; without even the implied warranty of
//	MERCHANTABILITY or FITNESS FOR A PARTICULAR PURPOSE.  See the
//	GNU General Public License for more details.
//	
//	You should have received a copy of the GNU General Public License
//	along with PRISM; if not, write to the Free Software Foundation,
//	Inc., 59 Temple Place, Suite 330, Boston, MA  02111-1307  USA
//	
//==============================================================================

package parser.ast;

import java.util.ArrayList;

import param.BigRational;
import parser.*;
import parser.visitor.*;
import prism.PrismLangException;
import prism.PrismUtils;
import parser.type.*;

public class ExpressionFunc extends Expression
{
	// Built-in function name constants
	public static final int MIN = 0;
	public static final int MAX = 1;
	public static final int FLOOR = 2;
	public static final int CEIL = 3;
	public static final int POW = 4;
	public static final int MOD = 5;
	public static final int LOG = 6;
	public static final int MULTI = 7;
<<<<<<< HEAD
	// Built-in function names
	public static final String names[] = { "min", "max", "floor", "ceil", "pow", "mod", "log", "multi" };
	// Min/max function arities
	public static final int minArities[] = { 2, 2, 1, 1, 2, 2, 2, 1 };
	public static final int maxArities[] = { -1, -1, 1, 1, 2, 2, 2, -1 };
=======
	public static final int COMP = 8; // compositional property
	public static final int OR = 9; // disjunction
	public static final int AND = 10; // conjunction
	public static final int NOT = 11; // negation
	public static final int IMPL = 12; // implication
	public static final int EQUIV = 13; // double implication
	// Built-in function names
	public static final String names[] = { "min", "max", "floor", "ceil", "pow", "mod", "log", "multi", "comp", "or", "and", "not", "impl", "equiv" };
	// Min/max function arities
	public static final int minArities[] = { 2, 2, 1, 1, 2, 2, 2, 1, 1, 1, 1, 1, 2, 2 };
	public static final int maxArities[] = { -1, -1, 1, 1, 2, 2, 2, -1, -1, -1, -1, 1, 2, 2 };
>>>>>>> a180f89f

	// Function name
	private String name = "";
	private int code = -1;
	// Operands
	private ArrayList<Expression> operands;
	// Was function written in old style notation (using "func" keyword)?
	private boolean oldStyle = false;

	// Constructors

	public ExpressionFunc()
	{
		operands = new ArrayList<Expression>();
	}

	public ExpressionFunc(String name)
	{
		setName(name);
		operands = new ArrayList<Expression>();
	}

	// Set methods

	public void setName(String s)
	{
		int i, n;
		// Set string
		name = s;
		// Determine and set code
		n = names.length;
		code = -1;
		for (i = 0; i < n; i++) {
			if (s.equals(names[i])) {
				code = i;
				break;
			}
		}
	}

	public void addOperand(Expression e)
	{
		operands.add(e);
	}

	public void setOperand(int i, Expression e)
	{
		operands.set(i, e);
	}

	public void setOldStyle(boolean b)
	{
		oldStyle = b;
	}

	// Get methods

	public String getName()
	{
		return name;
	}

	public int getNameCode()
	{
		return code;
	}

	public int getNumOperands()
	{
		return operands.size();
	}

	public Expression getOperand(int i)
	{
		return operands.get(i);
	}

	public boolean getOldStyle()
	{
		return oldStyle;
	}

	public int getMinArity()
	{
		return code == -1 ? Integer.MAX_VALUE : minArities[code];
	}

	public int getMaxArity()
	{
		return code == -1 ? -1 : maxArities[code];
	}

	// Methods required for Expression:

	@Override
	public boolean isConstant()
	{
		int i, n;
		n = getNumOperands();
		for (i = 0; i < n; i++) {
			if (!getOperand(i).isConstant())
				return false;
		}
		return true;
	}

	@Override
	public boolean isProposition()
	{
		int i, n;
		n = getNumOperands();
		for (i = 0; i < n; i++) {
			if (!getOperand(i).isProposition())
				return false;
		}
		return true;
	}
<<<<<<< HEAD
	
=======

>>>>>>> a180f89f
	@Override
	public Object evaluate(EvaluateContext ec) throws PrismLangException
	{
		switch (code) {
		case MIN:
			return evaluateMin(ec);
		case MAX:
			return evaluateMax(ec);
		case FLOOR:
			return evaluateFloor(ec);
		case CEIL:
			return evaluateCeil(ec);
		case POW:
			return evaluatePow(ec);
		case MOD:
			return evaluateMod(ec);
		case LOG:
			return evaluateLog(ec);
		case MULTI:
			throw new PrismLangException("Cannot evaluate \"multi\" function.", this);
		case COMP:
			throw new PrismLangException("Cannot evaluate \"comp\" function.", this);
		case OR:
			throw new PrismLangException("Cannot evaluate \"or\" function.", this);
		case AND:
			throw new PrismLangException("Cannot evaluate \"and\" function.", this);
		case NOT:
			throw new PrismLangException("Cannot evaluate \"not\" function.", this);
		case IMPL:
			throw new PrismLangException("Cannot evaluate \"impl\" function.", this);
		case EQUIV:
			throw new PrismLangException("Cannot evaluate \"equiv\" function.", this);
		}
		throw new PrismLangException("Unknown function \"" + name + "\"", this);
	}

	/**
	 * Returns true if expression yields Pareto set
	 */
	public boolean isPareto()
	{
		switch (code) {
		case COMP:
		case OR:
		case AND:
		case NOT:
		case IMPL:
		case EQUIV:
			return true;
		default:
			return false;
		}
	}

	@Override
	public BigRational evaluateExact(EvaluateContext ec) throws PrismLangException
	{
		switch (code) {
		case MIN:
			return evaluateMinExact(ec);
		case MAX:
			return evaluateMaxExact(ec);
		case FLOOR:
			return evaluateFloorExact(ec);
		case CEIL:
			return evaluateCeilExact(ec);
		case POW:
			return evaluatePowExact(ec);
		case MOD:
			return evaluateModExact(ec);
		case LOG:
			return evaluateLogExact(ec);
		}
		throw new PrismLangException("Unknown function \"" + name + "\"", this);
	}

<<<<<<< HEAD
	@Override
	public BigRational evaluateExact(EvaluateContext ec) throws PrismLangException
	{
		switch (code) {
		case MIN:
			return evaluateMinExact(ec);
		case MAX:
			return evaluateMaxExact(ec);
		case FLOOR:
			return evaluateFloorExact(ec);
		case CEIL:
			return evaluateCeilExact(ec);
		case POW:
			return evaluatePowExact(ec);
		case MOD:
			return evaluateModExact(ec);
		case LOG:
			return evaluateLogExact(ec);
		}
		throw new PrismLangException("Unknown function \"" + name + "\"", this);
	}

=======
>>>>>>> a180f89f
	
	private Object evaluateMin(EvaluateContext ec) throws PrismLangException
	{
		int i, j, n, iMin;
		double d, dMin;

		if (type instanceof TypeInt) {
			iMin = getOperand(0).evaluateInt(ec);
			n = getNumOperands();
			for (i = 1; i < n; i++) {
				j = getOperand(i).evaluateInt(ec);
				iMin = (j < iMin) ? j : iMin;
			}
			return new Integer(iMin);
		} else {
			dMin = getOperand(0).evaluateDouble(ec);
			n = getNumOperands();
			for (i = 1; i < n; i++) {
				d = getOperand(i).evaluateDouble(ec);
				dMin = (d < dMin) ? d : dMin;
			}
			return new Double(dMin);
		}
	}

	private BigRational evaluateMinExact(EvaluateContext ec) throws PrismLangException
	{
		BigRational min;
	
		min = getOperand(0).evaluateExact(ec);
		for (int i = 1, n = getNumOperands(); i < n; i++) {
			min = min.min(getOperand(i).evaluateExact(ec));
		}
		return min;
	}

	private Object evaluateMax(EvaluateContext ec) throws PrismLangException
	{
		int i, j, n, iMax;
		double d, dMax;

		if (type instanceof TypeInt) {
			iMax = getOperand(0).evaluateInt(ec);
			n = getNumOperands();
			for (i = 1; i < n; i++) {
				j = getOperand(i).evaluateInt(ec);
				iMax = (j > iMax) ? j : iMax;
			}
			return new Integer(iMax);
		} else {
			dMax = getOperand(0).evaluateDouble(ec);
			n = getNumOperands();
			for (i = 1; i < n; i++) {
				d = getOperand(i).evaluateDouble(ec);
				dMax = (d > dMax) ? d : dMax;
			}
			return new Double(dMax);
		}
	}

	private BigRational evaluateMaxExact(EvaluateContext ec) throws PrismLangException
	{
		BigRational max;

		max = getOperand(0).evaluateExact(ec);
		for (int i = 1, n = getNumOperands(); i < n; i++) {
			max = max.max(getOperand(i).evaluateExact(ec));
		}
		return max;
	}

	public Object evaluateFloor(EvaluateContext ec) throws PrismLangException
	{
		try {
			return new Integer(evaluateFloor(getOperand(0).evaluateDouble(ec)));
		} catch (PrismLangException e) {
			e.setASTElement(this);
			throw e;
		}
	}

	public static int evaluateFloor(double arg) throws PrismLangException
	{
		double d = Math.floor(arg);
		// Check for NaN or +/-inf, otherwise possible errors lost in cast to int
		if (Double.isNaN(d) || Double.isInfinite(d))
			throw new PrismLangException("Cannot take floor() of " + d);
		return (int) d;
	}

	public Object evaluateCeil(EvaluateContext ec) throws PrismLangException
	{
		try {
			return new Integer(evaluateCeil(getOperand(0).evaluateDouble(ec)));
		} catch (PrismLangException e) {
			e.setASTElement(this);
			throw e;
		}
	}

	public static int evaluateCeil(double arg) throws PrismLangException
	{
		double d = Math.ceil(arg);
		// Check for NaN or +/-inf, otherwise possible errors lost in cast to int
		if (Double.isNaN(d) || Double.isInfinite(d))
			throw new PrismLangException("Cannot take ceil() of " + d);
		return (int) d;
	}

	public BigRational evaluateCeilExact(EvaluateContext ec) throws PrismLangException
	{
		return getOperand(0).evaluateExact(ec).ceil();
	}

	public BigRational evaluateFloorExact(EvaluateContext ec) throws PrismLangException
	{
		return getOperand(0).evaluateExact(ec).floor();
	}

	public Object evaluatePow(EvaluateContext ec) throws PrismLangException
	{
		try {
			if (type instanceof TypeInt) {
				return new Integer(evaluatePowInt(getOperand(0).evaluateInt(ec), getOperand(1).evaluateInt(ec)));
			} else {
				return new Double(evaluatePowDouble(getOperand(0).evaluateDouble(ec), getOperand(1).evaluateDouble(ec)));
			}
		} catch (PrismLangException e) {
			e.setASTElement(this);
			throw e;
		}
	}

	public static int evaluatePowInt(int base, int exp) throws PrismLangException
	{
		// Not allowed to do e.g. pow(2,-2) because of typing (should be pow(2.0,-2) instead)
		if (exp < 0)
			throw new PrismLangException("Negative exponent not allowed for integer power");
		double res = Math.pow(base, exp);
		// Check for overflow
		if (res > Integer.MAX_VALUE)
			throw new PrismLangException("Overflow evaluating integer power");
		return (int) res;
	}

	public static double evaluatePowDouble(double base, double exp) throws PrismLangException
	{
		return Math.pow(base, exp);
	}

	public BigRational evaluatePowExact(EvaluateContext ec) throws PrismLangException
	{
		BigRational base = getOperand(0).evaluateExact(ec);
		BigRational exp = getOperand(1).evaluateExact(ec);

		try {
			int expInt = exp.toInt();
			return base.pow(expInt);
		} catch (PrismLangException e) {
			throw new PrismLangException("Can not compute pow exactly, as there is a problem with the exponent: " + e.getMessage(), this);
		}
	}

	public Object evaluateMod(EvaluateContext ec) throws PrismLangException
	{
		try {
			return new Integer(evaluateMod(getOperand(0).evaluateInt(ec), getOperand(1).evaluateInt(ec)));
		} catch (PrismLangException e) {
			e.setASTElement(this);
			throw e;
		}
	}

	public static int evaluateMod(int i, int j) throws PrismLangException
	{
		// Non-positive divisor not allowed 
		if (j <= 0)
			throw new PrismLangException("Attempt to compute modulo with non-positive divisor");
		// Take care of negative case (% is remainder, not modulo)
		int rem = i % j;
		return (rem < 0) ? rem + j : rem;
	}

	public BigRational evaluateModExact(EvaluateContext ec) throws PrismLangException
	{
		BigRational a = getOperand(0).evaluateExact(ec);
		BigRational b = getOperand(1).evaluateExact(ec);

		if (!a.isInteger() && !b.isInteger()) {
			throw new PrismLangException("Can not compute mod for non-integer arguments", this);
		}
		return new BigRational(a.getNum().mod(b.getNum()));
	}

	public Object evaluateLog(EvaluateContext ec) throws PrismLangException
	{
		try {
			return new Double(evaluateLog(getOperand(0).evaluateDouble(ec), getOperand(1).evaluateDouble(ec)));
		} catch (PrismLangException e) {
			e.setASTElement(this);
			throw e;
		}
	}

	public static double evaluateLog(double x, double b) throws PrismLangException
	{
		return PrismUtils.log(x, b);
	}

	public BigRational evaluateLogExact(EvaluateContext ec) throws PrismLangException
	{
		throw new PrismLangException("Currently, can not compute log exactly", this);
	}

	@Override
	public boolean returnsSingleValue()
	{
		int i, n;
		// Otherwise, true iff all operands true
		n = getNumOperands();
		for (i = 0; i < n; i++) {
			if (!getOperand(i).returnsSingleValue())
				return false;
		}
		return true;
	}

	// Methods required for ASTElement:

	@Override
	public Object accept(ASTVisitor v) throws PrismLangException
	{
		return v.visit(this);
	}

	@Override
	public Expression deepCopy()
	{
		int i, n;
		ExpressionFunc e;

		e = new ExpressionFunc(name);
		e.setOldStyle(oldStyle);
		n = getNumOperands();
		for (i = 0; i < n; i++) {
			e.addOperand((Expression) getOperand(i).deepCopy());
		}
		e.setType(type);
		e.setPosition(this);

		return e;
	}
	
	// Standard methods
	
	@Override
	public String toString()
	{
		int i, n;
		String s = "";
		boolean first = true;

		if (!oldStyle)
			s += name + "(";
		else
			s += "func(" + name + ", ";
		n = operands.size();
		for (i = 0; i < n; i++) {
			if (!first)
				s += ", ";
			else
				first = false;
			s = s + getOperand(i);
		}
		s += ")";

		return s;
	}

	@Override
	public int hashCode()
	{
		final int prime = 31;
		int result = 1;
		result = prime * result + code;
		result = prime * result + ((name == null) ? 0 : name.hashCode());
		result = prime * result + (oldStyle ? 1231 : 1237);
		result = prime * result + ((operands == null) ? 0 : operands.hashCode());
		return result;
	}

	@Override
	public boolean equals(Object obj)
	{
		if (this == obj)
			return true;
		if (obj == null)
			return false;
		if (getClass() != obj.getClass())
			return false;
		ExpressionFunc other = (ExpressionFunc) obj;
		if (code != other.code)
			return false;
		if (name == null) {
			if (other.name != null)
				return false;
		} else if (!name.equals(other.name))
			return false;
		if (oldStyle != other.oldStyle)
			return false;
		if (operands == null) {
			if (other.operands != null)
				return false;
		} else if (!operands.equals(other.operands))
			return false;
		return true;
	}
}

// ------------------------------------------------------------------------------<|MERGE_RESOLUTION|>--- conflicted
+++ resolved
@@ -46,13 +46,6 @@
 	public static final int MOD = 5;
 	public static final int LOG = 6;
 	public static final int MULTI = 7;
-<<<<<<< HEAD
-	// Built-in function names
-	public static final String names[] = { "min", "max", "floor", "ceil", "pow", "mod", "log", "multi" };
-	// Min/max function arities
-	public static final int minArities[] = { 2, 2, 1, 1, 2, 2, 2, 1 };
-	public static final int maxArities[] = { -1, -1, 1, 1, 2, 2, 2, -1 };
-=======
 	public static final int COMP = 8; // compositional property
 	public static final int OR = 9; // disjunction
 	public static final int AND = 10; // conjunction
@@ -64,7 +57,6 @@
 	// Min/max function arities
 	public static final int minArities[] = { 2, 2, 1, 1, 2, 2, 2, 1, 1, 1, 1, 1, 2, 2 };
 	public static final int maxArities[] = { -1, -1, 1, 1, 2, 2, 2, -1, -1, -1, -1, 1, 2, 2 };
->>>>>>> a180f89f
 
 	// Function name
 	private String name = "";
@@ -182,11 +174,7 @@
 		}
 		return true;
 	}
-<<<<<<< HEAD
-	
-=======
-
->>>>>>> a180f89f
+
 	@Override
 	public Object evaluate(EvaluateContext ec) throws PrismLangException
 	{
@@ -263,31 +251,6 @@
 		throw new PrismLangException("Unknown function \"" + name + "\"", this);
 	}
 
-<<<<<<< HEAD
-	@Override
-	public BigRational evaluateExact(EvaluateContext ec) throws PrismLangException
-	{
-		switch (code) {
-		case MIN:
-			return evaluateMinExact(ec);
-		case MAX:
-			return evaluateMaxExact(ec);
-		case FLOOR:
-			return evaluateFloorExact(ec);
-		case CEIL:
-			return evaluateCeilExact(ec);
-		case POW:
-			return evaluatePowExact(ec);
-		case MOD:
-			return evaluateModExact(ec);
-		case LOG:
-			return evaluateLogExact(ec);
-		}
-		throw new PrismLangException("Unknown function \"" + name + "\"", this);
-	}
-
-=======
->>>>>>> a180f89f
 	
 	private Object evaluateMin(EvaluateContext ec) throws PrismLangException
 	{
