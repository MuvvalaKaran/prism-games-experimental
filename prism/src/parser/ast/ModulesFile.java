--- conflicted
+++ resolved
@@ -109,14 +109,10 @@
 		initStates = null;
 		hasObservables = false;
 		obsVars = new ArrayList<String>();
-<<<<<<< HEAD
 		players = new ArrayList<Player>();
 		playerNames = new ArrayList<String>();
-		identUsage = new HashMap<>();
-=======
 		identUsage = new IdentUsage();
 		quotedIdentUsage = new IdentUsage(true);
->>>>>>> c8fe2e0e
 		varDecls = new Vector<Declaration>();
 		varNames = new Vector<String>();
 		varTypes = new Vector<Type>();
