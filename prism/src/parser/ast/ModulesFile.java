--- conflicted
+++ resolved
@@ -68,13 +68,10 @@
 	private ArrayList<RewardStruct> rewardStructs; // Rewards structures
 	private List<String> rewardStructNames; // Names of reward structures
 	private Expression initStates; // Initial states specification
-<<<<<<< HEAD
+	private boolean hasObservables; // Observables info
+	private List<String> obsVars;
 	private List<Player> players; // Player definitions
 	private List<String> playerNames; // Player names
-=======
-	private boolean hasObservables; // Observables info
-	private List<String> obsVars;
->>>>>>> 74fdd44b
 
 	// Lists of all identifiers used and where
 	private HashMap<String, ASTElement> identUsage;
@@ -109,13 +106,10 @@
 		rewardStructs = new ArrayList<RewardStruct>();
 		rewardStructNames = new ArrayList<String>();
 		initStates = null;
-<<<<<<< HEAD
+		hasObservables = false;
+		obsVars = new ArrayList<String>();
 		players = new ArrayList<Player>();
 		playerNames = new ArrayList<String>();
-=======
-		hasObservables = false;
-		obsVars = new ArrayList<String>();
->>>>>>> 74fdd44b
 		identUsage = new HashMap<>();
 		varDecls = new Vector<Declaration>();
 		varNames = new Vector<String>();
@@ -271,7 +265,16 @@
 		initStates = e;
 	}
 
-<<<<<<< HEAD
+	public void setHasObservables(boolean hasObservables)
+	{
+		this.hasObservables = hasObservables;
+	}
+	
+	public void addObservableVar(String n)
+	{
+		obsVars.add(n);
+	}
+	
 	/**
 	 * Add a "player" definition.
 	 */
@@ -296,18 +299,6 @@
 		playerNames.set(i, p.getName());
 	}
 
-=======
-	public void setHasObservables(boolean hasObservables)
-	{
-		this.hasObservables = hasObservables;
-	}
-	
-	public void addObservableVar(String n)
-	{
-		obsVars.add(n);
-	}
-	
->>>>>>> 74fdd44b
 	// Get methods
 
 	public FormulaList getFormulaList()
@@ -607,7 +598,21 @@
 	}
 
 	/**
-<<<<<<< HEAD
+	 * Does this model have an observables...endobservables block?
+	 * (i.e., is it a partially observable model?)
+	 */
+	public boolean hasObservables()
+	{
+		return hasObservables;
+	}
+	
+	@Override
+	public List<String> getObservableVars()
+	{
+		return obsVars;
+	}
+	
+	/**
 	 * Get the {@code i}th "player" definition.
 	 */
 	public Player getPlayer(int i)
@@ -670,22 +675,6 @@
 		return (a.charAt(0) == '[') ? getPlayerForAction(a) : getPlayerForModule(a);
 	}
 
-=======
-	 * Does this model have an observables...endobservables block?
-	 * (i.e., is it a partially observable model?)
-	 */
-	public boolean hasObservables()
-	{
-		return hasObservables;
-	}
-	
-	@Override
-	public List<String> getObservableVars()
-	{
-		return obsVars;
-	}
-	
->>>>>>> 74fdd44b
 	/**
 	 * Look up a property by name.
 	 * Returns null if not found.
@@ -937,14 +926,10 @@
 		//  is non-null; methods before this point cannot)
 		finaliseModelType();
 		
-<<<<<<< HEAD
+		// Check observables
+		checkObservables();
 		// Check player info
 		checkPlayerDefns();
-
-=======
-		// Check observables
-		checkObservables();
->>>>>>> 74fdd44b
 		// Various semantic checks 
 		doSemanticChecks();
 		// Type checking
@@ -1712,14 +1697,11 @@
 		}
 		if (initStates != null)
 			ret.setInitialStates(initStates.deepCopy());
-<<<<<<< HEAD
-		for (Player player : players)
-			ret.addPlayer(player.deepCopy());
-=======
 		ret.hasObservables = hasObservables;
 		for (String ov : obsVars)
 			ret.addObservableVar(ov);
->>>>>>> 74fdd44b
+		for (Player player : players)
+			ret.addPlayer(player.deepCopy());
 		// Copy other (generated) info
 		ret.identUsage = (identUsage == null) ? null : (HashMap<String, ASTElement>) identUsage.clone();
 		ret.moduleNames = (moduleNames == null) ? null : moduleNames.clone();
