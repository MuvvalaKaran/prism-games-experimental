//==============================================================================
//	
//	Copyright (c) 2002-
//	Authors:
//	* Dave Parker <david.parker@comlab.ox.ac.uk> (University of Oxford, formerly University of Birmingham)
//	
//------------------------------------------------------------------------------
//	
//	This file is part of PRISM.
//	
//	PRISM is free software; you can redistribute it and/or modify
//	it under the terms of the GNU General Public License as published by
//	the Free Software Foundation; either version 2 of the License, or
//	(at your option) any later version.
//	
//	PRISM is distributed in the hope that it will be useful,
//	but WITHOUT ANY WARRANTY; without even the implied warranty of
//	MERCHANTABILITY or FITNESS FOR A PARTICULAR PURPOSE.  See the
//	GNU General Public License for more details.
//	
//	You should have received a copy of the GNU General Public License
//	along with PRISM; if not, write to the Free Software Foundation,
//	Inc., 59 Temple Place, Suite 330, Boston, MA  02111-1307  USA
//	
//==============================================================================

package parser.ast;

import java.util.ArrayList;
import java.util.List;

import parser.visitor.ASTVisitor;
import parser.visitor.DeepCopy;
import prism.PrismLangException;

public class Module extends ASTElement
{
	// Module name
	private String name;
	private ExpressionIdent nameASTElement;
	// Local variables
	private ArrayList<Declaration> decls;
	// Commands
	private ArrayList<Command> commands;
	// Invariant (PTA models only; optional)
	private Expression invariant;
	// Parent ModulesFile
	private ModulesFile parent;
	// Base module (if was constructed through renaming; null if not)
	private String baseModule;
	// Alphabet (if defined explicitly rather than deduced from syntax)
	private ArrayList<String> alphabet;

	// Constructor
	
	public Module(String n)
	{
		name = n;
		decls = new ArrayList<>();
		commands = new ArrayList<>();
		invariant = null;
		parent = null;
		baseModule = null;
	}

	// Set methods
	
	public void setName(String n)
	{
		name = n;
	}
	
	public void setNameASTElement(ExpressionIdent e)
	{
		nameASTElement = e;
	}
	
	public void addDeclaration(Declaration d)
	{
		decls.add(d);
	}
	
	public void setDeclaration(int i, Declaration d)
	{
		decls.set(i, d);
	}
	
	public void addCommand(Command c)
	{
		commands.add(c);
		c.setParent(this);
	}
	
	public void removeCommand(Command c)
	{
		commands.remove(c);
	}
	
	public void setCommand(int i, Command c)
	{
		commands.set(i, c);
		c.setParent(this);
	}
	
	public void setInvariant(Expression e)
	{
		invariant = e;
	}
	
	public void setParent(ModulesFile mf)
	{
		parent = mf;
	}

	public void setBaseModule(String b)
	{
		baseModule = b;
	}
	
	/**
	 * Optionally, define the alphabet (of actions that can label transitions) for this module.
	 * Normally, this is deduced syntactically (as the set of actions appearing in commands)
	 * but you can override this if you want. Pass null to un-override;
	 */
	public void setAlphabet(List<String> alphabet)
	{
		this.alphabet = (alphabet == null) ? null : new ArrayList<>(alphabet);
	}
	
	// Get methods
	
	public String getName()
	{
		return name;
	}
	
	public ExpressionIdent getNameASTElement()
	{
		return nameASTElement;
	}
	
	/**
	 * Get the number of local variable declarations. 
	 */
	public int getNumDeclarations()
	{
		return decls.size();
	}
	
	/**
	 * Get the ith local variable declaration. 
	 */
	public Declaration getDeclaration(int i)
	{
		return decls.get(i);
	}
	
	/**
	 * Get the list of all local variable declarations. 
	 */
	public List<Declaration> getDeclarations()
	{
		return decls;
	}
	
	/**
	 * Check for the existence of a local variable (declaration).
	 */
	public boolean isVariableName(String var)
	{
		for (Declaration decl: decls) {
			if (decl.getName().equals(var))
				return true;
		}
		return false;
	}
	
	public int getNumCommands()
	{
		return commands.size();
	}
	
	public Command getCommand(int i)
	{
		return commands.get(i);
	}
	
	public List<Command> getCommands()
	{
		return commands;
	}
	
	public Expression getInvariant()
	{
		return invariant;
	}
	
	public ModulesFile getParent()
	{
		return parent;
	}
	
	public String getBaseModule()
	{
		return baseModule;
	}

	/**
	 * Get the set of synchronising actions of this module, i.e. its alphabet.
	 * Note that the definition of alphabet is syntactic: existence of an a-labelled command in this
	 * module ensures that a is in the alphabet, regardless of whether the guard is true.
	 * The alphabet for a module can also be overridden using {@link #setAlphabet(List)}
	 */
	public List<String> getAllSynchs()
	{
		// If overridden, use this
		if (alphabet != null) {
			return alphabet;
		}
		// Otherwise, deduce syntactically
		int i, n;
<<<<<<< HEAD
		Vector<String> allSynchs = new Vector<String>();
=======
		String s;
		List<String> allSynchs = new ArrayList<>();
>>>>>>> cef93824
		n = getNumCommands();
		for (i = 0; i < n; i++) {
			/*** ***/
			for (String s : getCommand(i).getSynchs()) {
				if (!s.equals("") && !allSynchs.contains(s)) allSynchs.add(s);
			}
			/*
			s = getCommand(i).getSynch();
			if (!s.equals("") && !allSynchs.contains(s)) allSynchs.add(s);
			*/
			/*** ***/
		}
		return allSynchs;
	}
	
	/**
	 * Check if action label 's' is in the alphabet of this module.
	 */
	public boolean usesSynch(String s)
	{
		return getAllSynchs().contains(s);
	}
	
	public boolean isLocalVariable(String s)
	{
		int i, n;
		
		n = getNumDeclarations();
		for (i = 0; i < n; i++) {
			if (getDeclaration(i).getName().equals(s)) return true;
		}
		return false;
	}

	// Methods required for ASTElement:
	
	/**
	 * Visitor method.
	 */
	public Object accept(ASTVisitor v) throws PrismLangException
	{
		return v.visit(this);
	}
	
	/**
	 * Convert to string.
	 */
	public String toString()
	{
		String s = "";
		int i, n;
		
		s = s + "module " + name + "\n\n";
		n = getNumDeclarations();
		for (i = 0; i < n; i++) {
			s = s + "\t" + getDeclaration(i) + ";\n";
		}
		if (n > 0) s = s + "\n";
		if (invariant != null) {
			s += "\tinvariant " + invariant + " endinvariant\n\n";
		}
		n = getNumCommands();
		for (i = 0; i < n; i++) {
			s = s + "\t" + getCommand(i) + ";\n";
		}
		s = s + "\nendmodule";
		
		return s;
	}
	
	@Override
	public Module deepCopy(DeepCopy copier) throws PrismLangException
	{
		invariant = copier.copy(invariant);
		nameASTElement = copier.copy(nameASTElement);

		copier.copyAll(decls);
		copier.copyAll(commands);

		return this;
	}

	@SuppressWarnings("unchecked")
	@Override
	public Module clone()
	{
		Module clone = (Module) super.clone();

		clone.decls    = (ArrayList<Declaration>) decls.clone();
		clone.commands = (ArrayList<Command>) commands.clone();
		clone.alphabet = (alphabet == null) ? null : (ArrayList<String>) alphabet.clone();

		return clone;
	}
}

//------------------------------------------------------------------------------<|MERGE_RESOLUTION|>--- conflicted
+++ resolved
@@ -219,12 +219,7 @@
 		}
 		// Otherwise, deduce syntactically
 		int i, n;
-<<<<<<< HEAD
-		Vector<String> allSynchs = new Vector<String>();
-=======
-		String s;
 		List<String> allSynchs = new ArrayList<>();
->>>>>>> cef93824
 		n = getNumCommands();
 		for (i = 0; i < n; i++) {
 			/*** ***/
