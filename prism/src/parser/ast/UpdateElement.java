//==============================================================================
//	
//	Copyright (c) 2018
//	Authors:
//	* Dave Parker <d.a.parker@cs.bham.ac.uk> (University of Birmingham)
//	
//------------------------------------------------------------------------------
//	
//	This file is part of PRISM.
//	
//	PRISM is free software; you can redistribute it and/or modify
//	it under the terms of the GNU General Public License as published by
//	the Free Software Foundation; either version 2 of the License, or
//	(at your option) any later version.
//	
//	PRISM is distributed in the hope that it will be useful,
//	but WITHOUT ANY WARRANTY; without even the implied warranty of
//	MERCHANTABILITY or FITNESS FOR A PARTICULAR PURPOSE.  See the
//	GNU General Public License for more details.
//	
//	You should have received a copy of the GNU General Public License
//	along with PRISM; if not, write to the Free Software Foundation,
//	Inc., 59 Temple Place, Suite 330, Boston, MA  02111-1307  USA
//	
//==============================================================================

package parser.ast;

import parser.EvaluateContext;
import parser.EvaluateContext.EvalMode;
import parser.EvaluateContextState;
import parser.State;
import parser.Values;
import parser.VarList;
import parser.type.Type;
import parser.visitor.ASTVisitor;
import parser.visitor.DeepCopy;
import prism.PrismLangException;

/**
 * Class to store a single element of an Update, i.e. a single assignment (e.g. s'=1)
 */
public class UpdateElement extends ASTElement
{
	/** The variable that is assigned to */
	private String var;
	/** The expression for the assignment value */
	private Expression expr;
	/** The type of the assignment (initially empty / unknown) */
	private Type type;
	/** The identifier expression for the variable (for position information, etc) */
	private ExpressionIdent ident;
	/** The variable index (initially unknown, i.e., -1) */
	private int index;

	/** Constructor */
	public UpdateElement(ExpressionIdent v, Expression e)
	{
		var = v.getName();
		expr = e;
		type = null; // Type currently unknown
		ident = v;
		index = -1; // Index currently unknown
	}

	/** Shallow copy constructor */
	public UpdateElement(UpdateElement other)
	{
		var = other.var;
		expr = other.expr;
		type = other.type;
		ident = other.ident;
		index = other.index;
	}

	// Getters

	/** Get the name of the variable that is the assignment target */
	public String getVar()
	{
		return var;
	}

	/** Get the update expression */
	public Expression getExpression()
	{
		return expr;
	}

	/** Get the type of the update */
	public Type getType()
	{
		return type;
	}

	/** Get the ExpressionIdent corresponding to the variable name (for position information) */
	public ExpressionIdent getVarIdent()
	{
		return ident;
	}

	/** Set the name of the variable that is the assignment target */
	public void setVar(String var)
	{
		this.var = var;
	}

	/** Get the variable index for the variable that is the assignment target */
	public int getVarIndex()
	{
		return index;
	}

	// Setters
	
	/** Set the update expression */
	public void setExpression(Expression expr)
	{
		this.expr = expr;
	}

	/** Set the type of the update */
	public void setType(Type type)
	{
		this.type = type;
	}

	/** Set the ExpressionIdent corresponding to the variable name (for position information) */
	public void setVarIdent(ExpressionIdent ident)
	{
		this.ident = ident;
		this.var = ident.getName();
	}

	/** Set the variable index for the variable that is the assignment target */
	public void setVarIndex(int index)
	{
		this.index = index;
	}

	/**
	 * Execute this update element, based on variable values specified as a Values object,
	 * applying changes in variables to a second Values object. 
	 * Values of any constants should also be provided.
	 * @param constantValues Values for constants
	 * @param oldValues Variable values in current state
	 * @param newValues Values object to apply changes to
	 */
	public void update(Values constantValues, Values oldValues, Values newValues) throws PrismLangException
	{
		newValues.setValue(var, expr.evaluate(constantValues, oldValues));
	}

	/**
	 * Execute this update element, based on variable values specified as a State object.
	 * It is assumed that any constants have already been defined.
	 * @param oldState Variable values in current state
	 * @param newState State object to apply changes to
	 */
	public void update(State oldState, State newState) throws PrismLangException
	{
		update(oldState, newState, false);
	}

	/**
	 * Execute this update element, based on variable values specified as a State object.
	 * It is assumed that any constants have already been defined.
	 * @param oldState Variable values in current state
	 * @param newState State object to apply changes to
	 * @param exact evaluate arithmetic expressions exactly?
	 */
	public void update(State oldState, State newState, boolean exact) throws PrismLangException
	{
<<<<<<< HEAD
		Object newValue;
		if (exact) {
			BigRational r = expr.evaluateExact(oldState);
			// cast to Java data type
			newValue = expr.getType().castFromBigRational(r);
		} else {
			newValue = getType().castValueTo(expr.evaluate(oldState, newState));
		}
=======
		EvaluateContext ec = new EvaluateContextState(oldState);
		ec.setEvaluationMode(exact ? EvalMode.EXACT : EvalMode.FP);
		update(ec, newState);
	}
	
	/**
	 * Execute this update element, based on variable values specified as an EvaluateContext object.
	 * The evaluation mode and values for any undefined constants are also taken from this object.
	 * @param ec Context for evaluation of variables values etc.
	 * @param newState State object to apply changes to
	 */
	public void update(EvaluateContext ec, State newState) throws PrismLangException
	{
		Object newValue = getType().castValueTo(expr.evaluate(ec));
>>>>>>> 6eefe82c
		newState.setValue(index, newValue);
	}
	
	/**
	 * Check whether this update (from a particular state) would cause any errors, mainly variable overflows.
	 * Variable ranges are specified in the passed in VarList.
	 * Throws an exception if such an error occurs.
	 */
	public void checkUpdate(State oldState, VarList varList) throws PrismLangException
	{
		int valNew;
		valNew = varList.encodeToInt(index, expr.evaluate(oldState));
		if (valNew < varList.getLow(index) || valNew > varList.getHigh(index))
			throw new PrismLangException("Value of variable " + var + " overflows", expr);
	}


	// Methods required for ASTElement:

	@Override
	public Object accept(ASTVisitor v) throws PrismLangException
	{
		return v.visit(this);
	}

	@Override
	public UpdateElement deepCopy(DeepCopy copier) throws PrismLangException
	{
		ident = copier.copy(ident);
		expr = copier.copy(expr);

		return this;
	}

	@Override
	public UpdateElement clone()
	{
		return (UpdateElement) super.clone();
	}
	
	// Other methods:
	
	@Override
	public String toString()
	{
		return "(" + getVar() + "'=" + getExpression() + ")";		
	}
}<|MERGE_RESOLUTION|>--- conflicted
+++ resolved
@@ -28,7 +28,7 @@
 
 import parser.EvaluateContext;
 import parser.EvaluateContext.EvalMode;
-import parser.EvaluateContextState;
+import parser.EvaluateContextStateAndNextState;
 import parser.State;
 import parser.Values;
 import parser.VarList;
@@ -171,17 +171,7 @@
 	 */
 	public void update(State oldState, State newState, boolean exact) throws PrismLangException
 	{
-<<<<<<< HEAD
-		Object newValue;
-		if (exact) {
-			BigRational r = expr.evaluateExact(oldState);
-			// cast to Java data type
-			newValue = expr.getType().castFromBigRational(r);
-		} else {
-			newValue = getType().castValueTo(expr.evaluate(oldState, newState));
-		}
-=======
-		EvaluateContext ec = new EvaluateContextState(oldState);
+		EvaluateContext ec = new EvaluateContextStateAndNextState(oldState, newState);
 		ec.setEvaluationMode(exact ? EvalMode.EXACT : EvalMode.FP);
 		update(ec, newState);
 	}
@@ -195,7 +185,6 @@
 	public void update(EvaluateContext ec, State newState) throws PrismLangException
 	{
 		Object newValue = getType().castValueTo(expr.evaluate(ec));
->>>>>>> 6eefe82c
 		newState.setValue(index, newValue);
 	}
 	
