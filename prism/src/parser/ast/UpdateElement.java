--- conflicted
+++ resolved
@@ -174,11 +174,7 @@
 			// cast to Java data type
 			newValue = expr.getType().castFromBigRational(r);
 		} else {
-<<<<<<< HEAD
-			newValue = expr.evaluate(oldState, newState);
-=======
-			newValue = getType().castValueTo(expr.evaluate(oldState));
->>>>>>> 5c384417
+			newValue = getType().castValueTo(expr.evaluate(oldState, newState));
 		}
 		newState.setValue(index, newValue);
 	}
