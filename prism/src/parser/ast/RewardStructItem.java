//==============================================================================
//	
//	Copyright (c) 2002-
//	Authors:
//	* Dave Parker <david.parker@comlab.ox.ac.uk> (University of Oxford, formerly University of Birmingham)
//	
//------------------------------------------------------------------------------
//	
//	This file is part of PRISM.
//	
//	PRISM is free software; you can redistribute it and/or modify
//	it under the terms of the GNU General Public License as published by
//	the Free Software Foundation; either version 2 of the License, or
//	(at your option) any later version.
//	
//	PRISM is distributed in the hope that it will be useful,
//	but WITHOUT ANY WARRANTY; without even the implied warranty of
//	MERCHANTABILITY or FITNESS FOR A PARTICULAR PURPOSE.  See the
//	GNU General Public License for more details.
//	
//	You should have received a copy of the GNU General Public License
//	along with PRISM; if not, write to the Free Software Foundation,
//	Inc., 59 Temple Place, Suite 330, Boston, MA  02111-1307  USA
//	
//==============================================================================

package parser.ast;

<<<<<<< HEAD
import java.util.ArrayList;
import java.util.Collections;
import java.util.List;

import parser.visitor.*;
=======
import parser.visitor.ASTVisitor;
import parser.visitor.DeepCopy;
>>>>>>> cef93824
import prism.PrismLangException;

public class RewardStructItem extends ASTElement
{
	// Synchronising action(s):
	// * null = none (i.e. state reward)
	// * otherwise, action-label(s) for a transition reward,
	//   usually exactly 1, but can be more for concurrent games: 
	//   -  "" = empty/unlabelled/asynchronous action
	//   -  "act" = "act"-labelled action
	private List<String> synchs;
	// Index of action label in model's list of all actions ("synchs")
	// This is 1-indexed, with 0 denoting independent (unlabelled).
	// -1 denotes either none (i.e. state reward, synch==null) or not (yet) known.
	private List<Integer> synchIndices;
	// Guard expression
	private Expression states;
	// Reward expression
	private Expression reward;
	
	// Constructors
	
	public RewardStructItem(String synch, Expression states, Expression reward)
	{
		setSynch(synch);
		this.states = states;
		this.reward = reward;
	}
	
	public RewardStructItem(List<String> synchs, Expression states, Expression reward)
	{
		setSynchs(synchs);
		this.states = states;
		this.reward = reward;
	}
	
	// Set methods
	
	/**
	 * Set the synchronising action label for this reward struct item
	 * (as a string; if it is unlabelled, then this is "").
	 * If it is null, this means there is no action label, i.e. a state reward.
	 * This is the method normally used for setting this;
	 * {@link #setSynchs(List)} is for the multi-action case. 
	 */
	public void setSynch(String synch)
	{
		// Null case
		if (synch == null) {
			synchs = null;
			synchIndices = null;
		}
		// Otherwise reset to a size 1 list containing just s
		synchs = new ArrayList<String>(1);
		synchs.add(synch);
		// Also update synchIndices to matching size list (value -1)
		synchIndices = new ArrayList<Integer>(1);
		synchIndices.add(-1);
	}
	
	/**
	 * Set multiple synchronising action labels for this reward struct item
	 * (each as a string; if it is unlabelled, then this is "").
	 * These are passed in as a list, which is stored directly, not copied.
	 * If it is null, this means there is no action label, i.e. a state reward.
	 * An empty list is treated as a singleton list containing "".
	 */
	public void setSynchs(List<String> synchs)
	{
		// Null case
		if (synchs == null) {
			this.synchs = null;
			synchIndices = null;
		}
		// Otherwise store (checking for empty list)
		// NB: Also update synchIndices to matching size list (value -1)
		else {
			if (synchs.isEmpty()) {
				this.synchs = new ArrayList<String>(1);
				this.synchs.add("");
				synchIndices = new ArrayList<Integer>(1);
				synchIndices.add(-1);
			} else {
				this.synchs = synchs;
				synchIndices = new ArrayList<>(Collections.nCopies(synchs.size(), -1));
			}
		}
	}
	
	/**
	 * Find and cache the index of any action labels,
	 * using a passed in list of all synchronising actions for the index.
	 * The cached index starts from 1; 0 means unlabelled, -1 means unknown.
	 * Throws an exception if an action cannot be found.
	 */
	public void setSynchIndices(List<String> allSynchs) throws PrismLangException
	{
		// State rewards - nothing to do
		if (synchs == null) {
			return;
		}
		// Transition rewards:
		int numSynchs = synchs.size();
		for (int i = 0; i < numSynchs; i++) {
			String synch = synchs.get(i);
			// For independent actions, the index is 0
			if (synch.equals("")) {
				synchIndices.set(i, 0);
				continue;
			}
			// Otherwise, see if action name exists
			int j = allSynchs.indexOf(synch);
			if (j != -1) {
				// If so, set the index (starts from 1)
				synchIndices.set(i, j + 1);
				continue;
			}
			// Otherwise, there is a problem.
			throw new PrismLangException("Unknown action name " + synch + " in reward structure item", this);
		}
	}
	
	public void setStates(Expression states)
	{
		this.states = states;
	}
	
	public void setReward(Expression reward)
	{
		this.reward = reward;
	}
	
	// Get methods
	
	/**
	 * Get the action label for this reward struct item, if present.
	 * If none (i.e. a state reward), it is null.
	 * For a transition reward, it is a string;
	 * "" denotes the independent (unlabelled) case.
	 */
	public String getSynch()
	{
		// If non-null, the list should never be non-empty
		return synchs == null ? null : synchs.get(0);
	}
	
	/**
	 * Get the list of action labels for this reward struct item, if present.
	 * If none (i.e. a state reward), it is null.
	 * For a transition reward, it is a list of strings;
	 * "" denotes the independent (unlabelled) case.
	 * Usually (apart from concurrent games), there is a single
	 * action and you can just use {@link #getSynch()}.
	 */
	public List<String> getSynchs() 
	{
		return synchs;
	}
		
	/**
	 * Get the index of the action label for this reward struct item (in the model's list of actions).
	 * This is 1-indexed, with 0 denoting the independent (unlabelled) case.
	 * -1 denotes either none (i.e. state reward, synch==null) or not (yet) known.
	 */
	public int getSynchIndex()
	{
		// If synchs is non-null, the list should never be non-empty
		return synchs == null ? -1 : synchIndices.get(0);
	}
	
	/**
	 * Get the list of indices for all action labels for this reward struct item (in the model's list of actions).
	 * Each is 1-indexed, with 0 denoting the independent (unlabelled) case.
	 * -1 denotes either none (i.e. state reward, synch==null) or not (yet) known.
	 */
	public List<Integer> getSynchIndices() 
	{
		return synchIndices;
	}
	
	public Expression getStates()
	{
		return states;
	}
	
	public Expression getReward()
	{
		return reward;
	}
	
	/**
	 *	Returns whether this reward is a state (false) or transition (true) reward
	 */
	public boolean isTransitionReward() 
	{
		return (synchs != null);
	}

	// Methods required for ASTElement:
	
	/**
	 * Visitor method.
	 */
	public Object accept(ASTVisitor v) throws PrismLangException 
	{
		return v.visit(this);
	}
	
	/**
	 * Convert to string.
	 */
	public String toString()
	{
		String s = "";
		if (synchs != null) {
			s += "[" + String.join(",", synchs) + "] ";
		}
		s += states + " : " + reward + ";";	
		return s;
	}
	
<<<<<<< HEAD
	/**
	 * Perform a deep copy.
	 */
	public ASTElement deepCopy() 
	{
		List<String> synchsCopy = synchs == null ? null : new ArrayList<String>(synchs);
		RewardStructItem ret = new RewardStructItem(synchsCopy, states.deepCopy(), reward.deepCopy());
		ret.synchIndices = synchIndices == null ? null : new ArrayList<Integer>(synchIndices);
		ret.setPosition(this);
		return ret;
=======
	@Override
	public RewardStructItem deepCopy(DeepCopy copier) throws PrismLangException
	{
		states = copier.copy(states);
		reward = copier.copy(reward);

		return this;
	}

	@Override
	public RewardStructItem clone()
	{
		return (RewardStructItem) super.clone();
>>>>>>> cef93824
	}
}

//------------------------------------------------------------------------------<|MERGE_RESOLUTION|>--- conflicted
+++ resolved
@@ -26,16 +26,12 @@
 
 package parser.ast;
 
-<<<<<<< HEAD
 import java.util.ArrayList;
 import java.util.Collections;
 import java.util.List;
 
-import parser.visitor.*;
-=======
 import parser.visitor.ASTVisitor;
 import parser.visitor.DeepCopy;
->>>>>>> cef93824
 import prism.PrismLangException;
 
 public class RewardStructItem extends ASTElement
@@ -46,11 +42,11 @@
 	//   usually exactly 1, but can be more for concurrent games: 
 	//   -  "" = empty/unlabelled/asynchronous action
 	//   -  "act" = "act"-labelled action
-	private List<String> synchs;
+	private ArrayList<String> synchs;
 	// Index of action label in model's list of all actions ("synchs")
 	// This is 1-indexed, with 0 denoting independent (unlabelled).
 	// -1 denotes either none (i.e. state reward, synch==null) or not (yet) known.
-	private List<Integer> synchIndices;
+	private ArrayList<Integer> synchIndices;
 	// Guard expression
 	private Expression states;
 	// Reward expression
@@ -119,7 +115,7 @@
 				synchIndices = new ArrayList<Integer>(1);
 				synchIndices.add(-1);
 			} else {
-				this.synchs = synchs;
+				this.synchs = new ArrayList<>(synchs);
 				synchIndices = new ArrayList<>(Collections.nCopies(synchs.size(), -1));
 			}
 		}
@@ -257,18 +253,6 @@
 		return s;
 	}
 	
-<<<<<<< HEAD
-	/**
-	 * Perform a deep copy.
-	 */
-	public ASTElement deepCopy() 
-	{
-		List<String> synchsCopy = synchs == null ? null : new ArrayList<String>(synchs);
-		RewardStructItem ret = new RewardStructItem(synchsCopy, states.deepCopy(), reward.deepCopy());
-		ret.synchIndices = synchIndices == null ? null : new ArrayList<Integer>(synchIndices);
-		ret.setPosition(this);
-		return ret;
-=======
 	@Override
 	public RewardStructItem deepCopy(DeepCopy copier) throws PrismLangException
 	{
@@ -278,11 +262,18 @@
 		return this;
 	}
 
+	@SuppressWarnings("unchecked")
 	@Override
 	public RewardStructItem clone()
 	{
+		RewardStructItem clone = (RewardStructItem) super.clone();
+		
+		if (synchs != null)
+			clone.synchs = (ArrayList<String>) synchs.clone();
+		if (synchIndices != null)
+			clone.synchIndices = (ArrayList<Integer>) synchIndices.clone();
+		
 		return (RewardStructItem) super.clone();
->>>>>>> cef93824
 	}
 }
 
