--- conflicted
+++ resolved
@@ -80,17 +80,14 @@
 	public Object evaluate(EvaluateContext ec) throws PrismLangException
 	{
 		Object res = ec.getConstantValue(name);
-		if (res == null) {
+		if (res == null)
 			throw new PrismLangException("Could not evaluate constant", this);
-<<<<<<< HEAD
-=======
 
 		if (res instanceof BigRational) {
 			// Constants can also be BigRational, cast to appropriate type
 			// This might lose precision
 			BigRational r = (BigRational) res;
 			return getType().castFromBigRational(r);
->>>>>>> 1980b088
 		}
 		return res;
 	}
