--- conflicted
+++ resolved
@@ -128,13 +128,6 @@
 	@Override
 	public ExpressionVar deepCopy(DeepCopy copier)
 	{
-<<<<<<< HEAD
-		ExpressionVar expr = new ExpressionVar(name, type);
-		expr.setIndex(index);
-		expr.setPosition(this);
-		expr.setPrime(prime);
-		return expr;
-=======
 		return this;
 	}
 
@@ -142,7 +135,6 @@
 	public ExpressionVar clone()
 	{
 		return (ExpressionVar) super.clone();
->>>>>>> cef93824
 	}
 
 	// Standard methods
