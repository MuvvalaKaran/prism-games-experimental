--- conflicted
+++ resolved
@@ -42,20 +42,12 @@
 	public static final int P_R = 6; // Release (for P operator)
 	public static final int R_C = 11; // Cumulative (for R operator)
 	public static final int R_I = 12; // Instantaneous (for R operator)
-<<<<<<< HEAD
-	public static final int R_F = 13; // Reachability (for R operator) // DEPRECATED: Use P_F
-=======
 	public static final int R_F = 13; // Reachability, where non reaching states get infty (for R operator) // DEPRECATED: Use P_F
->>>>>>> a180f89f
 	public static final int R_S = 14; // Steady-state (for R operator)
 	public static final int R_Fc = 15; // Reachability, where non reaching states get cumul rew  (for R operator)
 	public static final int R_F0 = 16; // Reachability, where non reaching states get 0 (for R operator)
 	// Operator symbols
-<<<<<<< HEAD
-	public static final String opSymbols[] = { "", "X", "U", "F", "G", "W", "R", "", "", "", "", "C", "I", "F", "S" };
-=======
 	public static final String opSymbols[] = { "", "X", "U", "F", "G", "W", "R", "", "", "", "", "C", "I", "F", "S" , "Fc", "F0"};
->>>>>>> a180f89f
 
 	/** Operator, one of the operator constants above */
 	protected int op = 0;
