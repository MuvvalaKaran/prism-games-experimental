//==============================================================================
//	
//	Copyright (c) 2002-
//	Authors:
//	* Dave Parker <david.parker@comlab.ox.ac.uk> (University of Oxford, formerly University of Birmingham)
//	
//------------------------------------------------------------------------------
//	
//	This file is part of PRISM.
//	
//	PRISM is free software; you can redistribute it and/or modify
//	it under the terms of the GNU General Public License as published by
//	the Free Software Foundation; either version 2 of the License, or
//	(at your option) any later version.
//	
//	PRISM is distributed in the hope that it will be useful,
//	but WITHOUT ANY WARRANTY; without even the implied warranty of
//	MERCHANTABILITY or FITNESS FOR A PARTICULAR PURPOSE.  See the
//	GNU General Public License for more details.
//	
//	You should have received a copy of the GNU General Public License
//	along with PRISM; if not, write to the Free Software Foundation,
//	Inc., 59 Temple Place, Suite 330, Boston, MA  02111-1307  USA
//	
//==============================================================================

package parser.ast;

import parser.EvaluateContext;
import parser.visitor.ASTVisitor;
import parser.visitor.DeepCopy;
import prism.PrismLangException;

public class ExpressionIdent extends Expression
{
	// Identifier name
	protected String name;
	// Whether this reference is to name' rather than name
	protected boolean prime;
	
	// Constructors
	
	public ExpressionIdent()
	{
		prime = false;
	}
	
	public ExpressionIdent(String n)
	{
		name = n;
	}
	
	// Set method
	
	public void setName(String n)
	{
		name = n;
	}
	
	// Get method
	
	public String getName()
	{
		return name;
	}

	public void setPrime(boolean p) 
	{
		prime = p;
	}
	
	public boolean getPrime() 
	{
		return prime;
	}	
	
	// Methods required for Expression:
	
	@Override
	public boolean isConstant()
	{
		// Don't know - err on the side of caution
		return false;
	}

	@Override
	public boolean isProposition()
	{
		// Don't know - err on the side of caution
		return false;
	}
	
	@Override
	public Object evaluate(EvaluateContext ec) throws PrismLangException
	{
		// This should never be called.
		// The ExpressionIdent should have been converted to an ExpressionVar/ExpressionConstant/...
		throw new PrismLangException("Could not evaluate identifier", this);
	}

	@Override
	public boolean returnsSingleValue()
	{
		// Don't know - err on the side of caution
		return false;
	}

	// Methods required for ASTElement:
	
	@Override
	public Object accept(ASTVisitor v) throws PrismLangException
	{
		return v.visit(this);
	}
	
	@Override
	public ExpressionIdent deepCopy(DeepCopy copier)
	{
<<<<<<< HEAD
		ExpressionIdent expr = new ExpressionIdent(name);
		expr.setType(type);
		expr.setPosition(this);
		expr.setPrime(prime);
		return expr;
=======
		return this;
	}

	@Override
	public ExpressionIdent clone()
	{
		return (ExpressionIdent) super.clone();
>>>>>>> cef93824
	}

	// Standard methods
	
	@Override
	public String toString()
	{
		return name + (prime ? "'" : "");
	}

	@Override
	public int hashCode()
	{
		final int prime = 31;
		int result = 1;
		result = prime * result + ((name == null) ? 0 : name.hashCode());
		result = prime * result + (this.prime ? 1231 : 1237);
		return result;
	}

	@Override
	public boolean equals(Object obj)
	{
		if (this == obj)
			return true;
		if (obj == null)
			return false;
		if (getClass() != obj.getClass())
			return false;
		ExpressionIdent other = (ExpressionIdent) obj;
		if (name == null) {
			if (other.name != null)
				return false;
		} else if (!name.equals(other.name))
			return false;
		if (prime != other.prime)
			return false;
		return true;
	}

	// Static utility methods
	
	public static boolean isLegalIdentifierName(String name)
	{
		return name.matches("[_a-zA-z][_a-zA-z0-9]*");
	}
}

//------------------------------------------------------------------------------<|MERGE_RESOLUTION|>--- conflicted
+++ resolved
@@ -116,13 +116,6 @@
 	@Override
 	public ExpressionIdent deepCopy(DeepCopy copier)
 	{
-<<<<<<< HEAD
-		ExpressionIdent expr = new ExpressionIdent(name);
-		expr.setType(type);
-		expr.setPosition(this);
-		expr.setPrime(prime);
-		return expr;
-=======
 		return this;
 	}
 
@@ -130,7 +123,6 @@
 	public ExpressionIdent clone()
 	{
 		return (ExpressionIdent) super.clone();
->>>>>>> cef93824
 	}
 
 	// Standard methods
