//==============================================================================
//	
//	Copyright (c) 2002-
//	Authors:
//	* Dave Parker <david.parker@comlab.ox.ac.uk> (University of Oxford, formerly University of Birmingham)
//	
//------------------------------------------------------------------------------
//	
//	This file is part of PRISM.
//	
//	PRISM is free software; you can redistribute it and/or modify
//	it under the terms of the GNU General Public License as published by
//	the Free Software Foundation; either version 2 of the License, or
//	(at your option) any later version.
//	
//	PRISM is distributed in the hope that it will be useful,
//	but WITHOUT ANY WARRANTY; without even the implied warranty of
//	MERCHANTABILITY or FITNESS FOR A PARTICULAR PURPOSE.  See the
//	GNU General Public License for more details.
//	
//	You should have received a copy of the GNU General Public License
//	along with PRISM; if not, write to the Free Software Foundation,
//	Inc., 59 Temple Place, Suite 330, Boston, MA  02111-1307  USA
//	
//==============================================================================

package parser.ast;

import java.util.*;

import parser.*;
import parser.type.*;
import parser.visitor.*;
import prism.*;

// Abstract class for PRISM language AST elements

public abstract class ASTElement
{
	// Type - default to null (unknown)
	protected Type type = null;
	// Position in the file - default to -1s (unknown)
	protected int beginLine = -1;
	protected int beginColumn = -1;
	protected int endLine = -1;
	protected int endColumn = -1;

	// Set methods

	public void setType(Type t)
	{
		type = t;
	}

	public void setBeginColumn(int beginColumn)
	{
		this.beginColumn = beginColumn;
	}

	public void setBeginLine(int beginLine)
	{
		this.beginLine = beginLine;
	}

	public void setEndColumn(int endColumn)
	{
		this.endColumn = endColumn;
	}

	public void setEndLine(int endLine)
	{
		this.endLine = endLine;
	}

	public void setPosition(int beginLine, int beginColumn, int endLine, int endColumn)
	{
		this.beginLine = beginLine;
		this.beginColumn = beginColumn;
		this.endLine = endLine;
		this.endColumn = endColumn;
	}

	public void setPosition(Token begin, Token end)
	{
		this.beginLine = begin.beginLine;
		this.beginColumn = begin.beginColumn;
		this.endLine = end.endLine;
		this.endColumn = end.endColumn;
	}

	public void setPosition(Token token)
	{
		setPosition(token, token);
	}

	public void setPosition(ASTElement begin, ASTElement end)
	{
		this.beginLine = begin.getBeginLine();
		this.beginColumn = begin.getBeginColumn();
		this.endLine = end.getEndLine();
		this.endColumn = end.getEndColumn();
	}

	public void setPosition(ASTElement e)
	{
		setPosition(e, e);
	}

	// Get methods

	/**
	 * Get the type for this element. It should have already been computed
	 * by calling typeCheck(). If not, it will be computed first but, in
	 * the case of error, you will get "unknown" (null) type, not the error.
	 */
	public Type getType()
	{
		if (type != null)
			return type;
		try {
			typeCheck();
		} catch (PrismLangException e) {
			// Returns null (unknown) in case of error.
			// If you want to check for errors, use typeCheck().
			return null;
		}
		return type;
	}

	/**
	 * Get the type for this element but, unlike getType(), don't call typeCheck()
	 * if it has not been computed yet - just return null instead.
	 */
	public Type getTypeIfDefined()
	{
		return type;
	}

	public boolean hasPosition()
	{
		return beginLine != -1;
	}

	public int getBeginLine()
	{
		return beginLine;
	}

	public int getBeginColumn()
	{
		return beginColumn;
	}

	public String getBeginString()
	{
		return "line " + beginLine + ", column " + beginColumn;
	}

	public int getEndLine()
	{
		return endLine;
	}

	public int getEndColumn()
	{
		return endColumn;
	}

	public String getEndString()
	{
		return "line " + endLine + ", column " + endColumn;
	}

	// Methods required for ASTElement (all subclasses should implement):

	/**
	 * Visitor method.
	 */
	public abstract Object accept(ASTVisitor v) throws PrismLangException;

	/**
	 * Convert to string.
	 */
	public abstract String toString();

	/**
	 * Perform a deep copy.
	 */
	public abstract ASTElement deepCopy();

	// Various methods based on AST traversals (implemented using the visitor
	// pattern):

	/**
	 * Find all idents which are formulas, replace with ExpressionFormula,
	 * return result.
	 */
	public ASTElement findAllFormulas(FormulaList formulaList) throws PrismLangException
	{
		FindAllFormulas visitor = new FindAllFormulas(formulaList);
		return (ASTElement) accept(visitor);
	}

	/**
	 * Expand all formulas, return result.
	 * @param formulaList The FormulaList for formula definitions
	 */
	public ASTElement expandFormulas(FormulaList formulaList) throws PrismLangException
	{
		return expandFormulas(formulaList, true);
	}

	/**
	 * Expand all formulas, return result.
	 * @param formulaList The FormulaList for formula definitions
	 * @param replace Whether to replace formulas outright with their definition
	 * (true for use in models since they may be subjected to renaming afterwards;
	 * false for properties since it is cleaner just to have the name there when displayed)
	 */
	public ASTElement expandFormulas(FormulaList formulaList, boolean replace) throws PrismLangException
	{
		ExpandFormulas visitor = new ExpandFormulas(formulaList, replace);
		return (ASTElement) accept(visitor);
	}

	/**
	 * Get all formulas (i.e. ExpressionFormula objects), store names in set.
	 */
	public Vector<String> getAllFormulas() throws PrismLangException
	{
		Vector<String> v = new Vector<String>();
		GetAllFormulas visitor = new GetAllFormulas(v);
		accept(visitor);
		return v;
	}

	/**
	 * Rename (according to RenamedModule definition), return result.
	 */
	public ASTElement rename(RenamedModule rm) throws PrismLangException
	{
		Rename visitor = new Rename(rm);
		return (ASTElement) accept(visitor);
	}

	/**
	 * Find all idents which are constants, replace with ExpressionConstant,
	 * return result.
	 */
	public ASTElement findAllConstants(ConstantList constantList) throws PrismLangException
	{
		FindAllConstants visitor = new FindAllConstants(constantList);
		return (ASTElement) accept(visitor);
	}

	/**
	 * Get all constants (i.e. ExpressionConstant objects), store names in set.
	 */
	public Vector<String> getAllConstants()
	{
		Vector<String> v = new Vector<String>();
		GetAllConstants visitor = new GetAllConstants(v);
		try {
			accept(visitor);
		} catch (PrismLangException e) {
			// GetAllConstants never throws an exception
			// (but base traversal class is defined so that it can)
		}
		return v;
	}

	/**
	* Get all undefined constants used (i.e. in ExpressionConstant objects) recursively and return as a list.
	* Recursive descent means that we also find constants that are used within other constants, labels, properties.
	* We only recurse into constants/labels/properties in the passed in lists.
	* Any others discovered are ignored (and not descended into).
	* ConstantList must be non-null so that we can determine which constants are undefined;
	* LabelList and PropertiesFile passed in as null are ignored.
	 */
	public Vector<String> getAllUndefinedConstantsRecursively(ConstantList constantList, LabelList labelList, PropertiesFile propertiesFile)
	{
		Vector<String> v = new Vector<String>();
		GetAllUndefinedConstantsRecursively visitor = new GetAllUndefinedConstantsRecursively(v, constantList, labelList, propertiesFile);
		try {
			accept(visitor);
		} catch (PrismLangException e) {
			// Should not happen; ignore. 
		}
		return v;
	}

	/**
	 * Expand all constants, return result.
	 */
	public ASTElement expandConstants(ConstantList constantList) throws PrismLangException
	{
		ExpandConstants visitor = new ExpandConstants(constantList);
		return (ASTElement) accept(visitor);
	}

	/**
	 * Replace some constants with values.
	 * Note: This is the same as evaluatePartially(constantValues, null).
	 */
	public ASTElement replaceConstants(Values constantValues) throws PrismLangException
	{
		return evaluatePartially(new EvaluateContextValues(constantValues, null));
	}

	/**
	 * Find all references to variables, replace any identifier objects with variable objects,
	 * check variables exist and store their index (as defined by the containing ModuleFile).
	 */
	public ASTElement findAllVars(List<String> varIdents, List<Type> varTypes) throws PrismLangException
	{
		return findAllVars(varIdents, varTypes, false);
	}

	public ASTElement findAllVars(List<String> varIdents, List<Type> varTypes, boolean noErrorOnVariableNotPresent) throws PrismLangException
	{
		FindAllVars visitor = new FindAllVars(varIdents, varTypes, noErrorOnVariableNotPresent);
		return (ASTElement) accept(visitor);
	}

	/**
	 * Get all variables (i.e. ExpressionVar objects), store names in set.
	 */
	public Vector<String> getAllVars() throws PrismLangException
	{
		Vector<String> v = new Vector<String>();
		GetAllVars visitor = new GetAllVars(v);
		accept(visitor);
		return v;
	}

	/**
	 * Replace some variables with values.
	 * Note: This is the same as evaluatePartially(null, varValues).
	 */
	public ASTElement replaceVars(Values varValues) throws PrismLangException
	{
		return evaluatePartially(new EvaluateContextValues(null, varValues));
	}

	/**
	 * Get all labels (i.e. ExpressionLabel objects), store names in set.
	 * Special labels "deadlock", "init" *are* included in the list.
	 */
	public Vector<String> getAllLabels() throws PrismLangException
	{
		Vector<String> v = new Vector<String>();
		GetAllLabels visitor = new GetAllLabels(v);
		accept(visitor);
		return v;
	}

	/**
	 * Expand labels, return result.
	 * Special labels "deadlock", "init" and any not in list are left.
	 * @param labelList The LabelList for label definitions
	 */
	public ASTElement expandLabels(LabelList labelList) throws PrismLangException
	{
		ExpandLabels visitor = new ExpandLabels(labelList);
		return (ASTElement) accept(visitor);
	}

	/**
	 * Find all references to properties (by name), replace the ExpressionLabels with ExpressionProp objects.
	 */
	public ASTElement findAllPropRefs(ModulesFile mf, PropertiesFile pf) throws PrismLangException
	{
		FindAllPropRefs visitor = new FindAllPropRefs(mf, pf);
		return (ASTElement) accept(visitor);
	}

	/**
	 * Get all references to properties (by name) (i.e. ExpressionProp objects), store names in set.
	 */
	public Vector<String> getAllPropRefs() throws PrismLangException
	{
		Vector<String> v = new Vector<String>();
		GetAllPropRefs visitor = new GetAllPropRefs(v);
		accept(visitor);
		return v;
	}

	/**
	 * Get all references to properties (by name) (i.e. ExpressionProp objects) recursively, store names in set.
	 */
	public Vector<String> getAllPropRefsRecursively(PropertiesFile propertiesFile) throws PrismLangException
<<<<<<< HEAD
	{
		Vector<String> v = new Vector<String>();
		GetAllPropRefsRecursively visitor = new GetAllPropRefsRecursively(v, propertiesFile);
		accept(visitor);
		return v;
	}

	/**
	 * Expand property references and labels, return result.
	 * Property expansion is done recursively.
	 * Special labels "deadlock", "init" and any not in label list are left.
	 * @param propertiesFile The PropertiesFile for property lookup
	 * @param labelList The LabelList for label definitions
	 */
	public ASTElement expandPropRefsAndLabels(PropertiesFile propertiesFile, LabelList labelList) throws PrismLangException
	{
		ExpandPropRefsAndLabels visitor = new ExpandPropRefsAndLabels(propertiesFile, labelList);
		return (ASTElement) accept(visitor);
	}

	/**
	 * Find all references to action labels, check they exist and, if required,
	 * store their index locally (as defined by the containing ModuleFile).
	 */
	public ASTElement findAllActions(List<String> synchs) throws PrismLangException
	{
		FindAllActions visitor = new FindAllActions(synchs);
=======
	{
		Vector<String> v = new Vector<String>();
		GetAllPropRefsRecursively visitor = new GetAllPropRefsRecursively(v, propertiesFile);
		accept(visitor);
		return v;
	}

	/**
	 * Expand property references and labels, return result.
	 * Property expansion is done recursively.
	 * Special labels "deadlock", "init" and any not in label list are left.
	 * @param propertiesFile The PropertiesFile for property lookup
	 * @param labelList The LabelList for label definitions
	 */
	public ASTElement expandPropRefsAndLabels(PropertiesFile propertiesFile, LabelList labelList) throws PrismLangException
	{
		ExpandPropRefsAndLabels visitor = new ExpandPropRefsAndLabels(propertiesFile, labelList);
>>>>>>> a180f89f
		return (ASTElement) accept(visitor);
	}

	/**
<<<<<<< HEAD
	 * Check for type-correctness and compute type.
	 * Passed in PropertiesFile might be needed to find types for property references.
	 */
	public void typeCheck(PropertiesFile propertiesFile) throws PrismLangException
	{
=======
	 * Find all references to action labels, check they exist and, if required,
	 * store their index locally (as defined by the containing ModuleFile).
	 */
	public ASTElement findAllActions(List<String> synchs) throws PrismLangException
	{
		FindAllActions visitor = new FindAllActions(synchs);
		return (ASTElement) accept(visitor);
	}

	/**
	 * Check for type-correctness and compute type.
	 * Passed in PropertiesFile might be needed to find types for property references.
	 */
	public void typeCheck(PropertiesFile propertiesFile) throws PrismLangException
	{
>>>>>>> a180f89f
		TypeCheck visitor = new TypeCheck(propertiesFile);
		accept(visitor);
	}

	/**
	 * Check for type-correctness and compute type.
	 * If you are checking a property that might contain references to other properties, use {@link #typeCheck(PropertiesFile)}.
	 */
	public void typeCheck() throws PrismLangException
	{
		TypeCheck visitor = new TypeCheck();
		accept(visitor);
	}

	/**
	 * Perform any required semantic checks. These are just simple checks on expressions, mostly.
	 * For semantic checks on models and properties, specifically, see:
	 * {@link parser.visitor.ModulesFileSemanticCheck} and {@link parser.visitor.PropertiesSemanticCheck}. 
	 * These checks are done *before* any undefined constants have been defined.
	 */
	public void semanticCheck() throws PrismLangException
	{
		SemanticCheck visitor = new SemanticCheck();
		accept(visitor);
	}

	/**
	 * Evaluate partially: replace some constants and variables with actual values.
	 * Warning: Unlike evaluate(), evaluatePartially() methods modify (and return) the expression. 
	 */
	public ASTElement evaluatePartially(EvaluateContext ec) throws PrismLangException
	{
		EvaluatePartially visitor = new EvaluatePartially(ec);
		return (ASTElement) accept(visitor);
	}

	/**
	 * Evaluate partially: replace some constants and variables with actual values. 
	 * Constants/variables are specified as Values objects; either can be left null.
	 * Warning: Unlike evaluate(), evaluatePartially() methods modify (and return) the expression. 
	 */
	public ASTElement evaluatePartially(Values constantValues, Values varValues) throws PrismLangException
	{
		return evaluatePartially(new EvaluateContextValues(constantValues, varValues));
	}

	/**
	 * Evaluate partially: replace some variables with actual values. 
	 * Variables are specified as a State object, indexed over a subset of all variables,
	 * and a mapping from indices (over all variables) to this subset (-1 if not in subset). 
	 * Warning: Unlike evaluate(), evaluatePartially() methods modify (and return) the expression. 
	 */
	public ASTElement evaluatePartially(State substate, int[] varMap) throws PrismLangException
	{
		return evaluatePartially(new EvaluateContextSubstate(substate, varMap));
	}

	/**
	 * Simplify expressions (constant propagation, ...)
	 */
	public ASTElement simplify() throws PrismLangException
	{
		Simplify visitor = new Simplify();
		return (ASTElement) accept(visitor);
	}

	/**
	 * Compute (maximum) number of nested probabilistic operators (P, S, R).
	 */
	public int computeProbNesting() throws PrismLangException
	{
		ComputeProbNesting visitor = new ComputeProbNesting();
		accept(visitor);
		return visitor.getMaxNesting();
	}

	/**
	 * Convert to string showing tree representation.
	 */
	public String toTreeString()
	{
		ToTreeString visitor = new ToTreeString();
		try {
			accept(visitor);
		} catch (PrismLangException e) {
			return e.toString();
		}
		return visitor.getString();
	}
}

// ------------------------------------------------------------------------------<|MERGE_RESOLUTION|>--- conflicted
+++ resolved
@@ -389,7 +389,6 @@
 	 * Get all references to properties (by name) (i.e. ExpressionProp objects) recursively, store names in set.
 	 */
 	public Vector<String> getAllPropRefsRecursively(PropertiesFile propertiesFile) throws PrismLangException
-<<<<<<< HEAD
 	{
 		Vector<String> v = new Vector<String>();
 		GetAllPropRefsRecursively visitor = new GetAllPropRefsRecursively(v, propertiesFile);
@@ -417,52 +416,15 @@
 	public ASTElement findAllActions(List<String> synchs) throws PrismLangException
 	{
 		FindAllActions visitor = new FindAllActions(synchs);
-=======
-	{
-		Vector<String> v = new Vector<String>();
-		GetAllPropRefsRecursively visitor = new GetAllPropRefsRecursively(v, propertiesFile);
-		accept(visitor);
-		return v;
-	}
-
-	/**
-	 * Expand property references and labels, return result.
-	 * Property expansion is done recursively.
-	 * Special labels "deadlock", "init" and any not in label list are left.
-	 * @param propertiesFile The PropertiesFile for property lookup
-	 * @param labelList The LabelList for label definitions
-	 */
-	public ASTElement expandPropRefsAndLabels(PropertiesFile propertiesFile, LabelList labelList) throws PrismLangException
-	{
-		ExpandPropRefsAndLabels visitor = new ExpandPropRefsAndLabels(propertiesFile, labelList);
->>>>>>> a180f89f
-		return (ASTElement) accept(visitor);
-	}
-
-	/**
-<<<<<<< HEAD
+		return (ASTElement) accept(visitor);
+	}
+
+	/**
 	 * Check for type-correctness and compute type.
 	 * Passed in PropertiesFile might be needed to find types for property references.
 	 */
 	public void typeCheck(PropertiesFile propertiesFile) throws PrismLangException
 	{
-=======
-	 * Find all references to action labels, check they exist and, if required,
-	 * store their index locally (as defined by the containing ModuleFile).
-	 */
-	public ASTElement findAllActions(List<String> synchs) throws PrismLangException
-	{
-		FindAllActions visitor = new FindAllActions(synchs);
-		return (ASTElement) accept(visitor);
-	}
-
-	/**
-	 * Check for type-correctness and compute type.
-	 * Passed in PropertiesFile might be needed to find types for property references.
-	 */
-	public void typeCheck(PropertiesFile propertiesFile) throws PrismLangException
-	{
->>>>>>> a180f89f
 		TypeCheck visitor = new TypeCheck(propertiesFile);
 		accept(visitor);
 	}
