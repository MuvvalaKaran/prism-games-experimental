//==============================================================================
//	
//	Copyright (c) 2002-
//	Authors:
//	* Dave Parker <david.parker@comlab.ox.ac.uk> (University of Oxford, formerly University of Birmingham)
//	
//------------------------------------------------------------------------------
//	
//	This file is part of PRISM.
//	
//	PRISM is free software; you can redistribute it and/or modify
//	it under the terms of the GNU General Public License as published by
//	the Free Software Foundation; either version 2 of the License, or
//	(at your option) any later version.
//	
//	PRISM is distributed in the hope that it will be useful,
//	but WITHOUT ANY WARRANTY; without even the implied warranty of
//	MERCHANTABILITY or FITNESS FOR A PARTICULAR PURPOSE.  See the
//	GNU General Public License for more details.
//	
//	You should have received a copy of the GNU General Public License
//	along with PRISM; if not, write to the Free Software Foundation,
//	Inc., 59 Temple Place, Suite 330, Boston, MA  02111-1307  USA
//	
//==============================================================================

package parser.ast;

import param.BigRational;
import parser.EvaluateContext;
import parser.Values;
import parser.visitor.ASTVisitor;
import prism.ModelInfo;
import prism.OpRelOpBound;
import prism.PrismException;
import prism.PrismLangException;

public class ExpressionReward extends ExpressionQuant
{
	protected Object rewardStructIndex = null;
	protected Object rewardStructIndexDiv = null;
<<<<<<< HEAD
=======
	
	protected Object discount = null;
>>>>>>> a180f89f
	
	// Constructors
	
	public ExpressionReward()
	{
	}
	
	public ExpressionReward(Expression expression, String relOpString, Expression r)
	{
		setExpression(expression);
		setRelOp(relOpString);
		setBound(r);
	}

	// Set methods
	
	public void setRewardStructIndex(Object o)
	{
		rewardStructIndex = o;
	}
<<<<<<< HEAD

=======
    
>>>>>>> a180f89f
	public void setRewardStructIndexDiv(Object o)
	{
		rewardStructIndexDiv = o;
	}

	/**
	 * Set the reward bound. Equivalent to {@code setBound(r)}.
	 */
	public void setReward(Expression r)
	{
		setBound(r);
	}

<<<<<<< HEAD
	// Get methods
	
	public Object getRewardStructIndex()
	{
		return rewardStructIndex;
	}

	public Object getRewardStructIndexDiv()
	{
		return rewardStructIndexDiv;
	}

	/**
	 * Get the reward bound. Equivalent to {@code getBound()}.
	 */
	public Expression getReward()
	{
		return getBound();
	}

	// Other methods
=======
	public void setDiscount(Object o)
	{
		discount = o;
	}
	
	// Get methods
>>>>>>> a180f89f
	
	/**
	 * Get a string describing the type of R operator, e.g. "R=?" or "R&lt;r".
	 */
	public String getTypeOfROperator()
	{
		String s = "";
		s += "R" + getRelOp();
		s += (getBound() == null) ? "?" : "r";
		return s;
	}

<<<<<<< HEAD
	/**
	 * Get the index of a reward structure (within a model) corresponding to the index of this R operator.
	 * This is 0-indexed (as used e.g. in ModulesFile), not 1-indexed (as seen by user)
	 * Throws an exception (with explanatory message) if it cannot be found.
	 * This means that, the method always returns a valid index if it finishes.
	 */
	public int getRewardStructIndexByIndexObject(ModelInfo modelInfo, Values constantValues) throws PrismException
	{
		return getRewardStructIndexByIndexObject(rewardStructIndex, modelInfo, constantValues);
	}

	/**
	 * Get the index of a reward structure (within a model) corresponding to the rsi reward structure index object.
	 * This is 0-indexed (as used e.g. in ModulesFile), not 1-indexed (as seen by user)
	 * Throws an exception (with explanatory message) if it cannot be found.
	 * This means that, the method always returns a valid index if it finishes.
	 */
	public static int getRewardStructIndexByIndexObject(Object rsi, ModelInfo modelInfo, Values constantValues) throws PrismException
	{
		int rewStruct = -1;
		// Recall: the index is an Object which is either an Integer, denoting the index (starting from 0) directly,
		// or an expression, which can be evaluated (possibly using the passed in constants) to an index. 
		if (modelInfo == null)
			throw new PrismException("No model info to obtain reward structures");
		if (modelInfo.getNumRewardStructs() == 0)
			throw new PrismException("Model has no rewards specified");
		// No index specified - use the first one
		if (rsi == null) {
			rewStruct = 0;
		}
		// Expression - evaluate to an index
		else if (rsi instanceof Expression) {
			int i = ((Expression) rsi).evaluateInt(constantValues);
			rsi = new Integer(i); // (for better error reporting below)
			rewStruct = i - 1;
		}
		// String - name of reward structure
		else if (rsi instanceof String) {
			rewStruct = modelInfo.getRewardStructIndex((String) rsi);
		}
		if (rewStruct == -1) {
			throw new PrismException("Invalid reward structure index \"" + rsi + "\"");
		}
		return rewStruct;
	}

	/**
	 * Get the reward structure (from a model) corresponding to the index of this R operator.
	 * Throws an exception (with explanatory message) if it cannot be found.
	 */
	public RewardStruct getRewardStructByIndexObject(ModelInfo modelInfo, Values constantValues) throws PrismException
	{
		int rewardStructIndex = getRewardStructIndexByIndexObject(modelInfo, constantValues);
		return modelInfo.getRewardStruct(rewardStructIndex);
	}

	/**
	 * Get the reward structure (from a model) corresponding to a reward structure index object.
	 * Throws an exception (with explanatory message) if it cannot be found.
	 */
	public static RewardStruct getRewardStructByIndexObject(Object rsi, ModelInfo modelInfo, Values constantValues) throws PrismException
	{
		int rewardStructIndex = getRewardStructIndexByIndexObject(rsi, modelInfo, constantValues);
		return modelInfo.getRewardStruct(rewardStructIndex);
	}

	
	/**
	 * Get info about the operator and bound.
	 * @param constantValues Values for constants in order to evaluate any bound
	 */
	public OpRelOpBound getRelopBoundInfo(Values constantValues) throws PrismException
	{
		if (getBound() != null) {
			double boundValue = getBound().evaluateDouble(constantValues);
			return new OpRelOpBound("R", getRelOp(), boundValue);
		} else {
			return new OpRelOpBound("R", getRelOp(), null);
		}
	}
	
	// Methods required for Expression:
	
	@Override
	public boolean isConstant()
=======
	public Object getRewardStructIndexDiv()
	{
		return rewardStructIndexDiv;
	}

	/**
	 * Get the reward bound. Equivalent to {@code getBound()}.
	 */
	public Expression getReward()
	{
		return getBound();
	}

	public Object getDiscount()
	{
		return discount;
	}

	// Other methods
	
	/**
	 * Get a string describing the type of R operator, e.g. "R=?" or "R&lt;r".
	 */
	public String getTypeOfROperator()
	{
		String s = "";
		s += "R" + getRelOp();
		s += (getBound() == null) ? "?" : "r";
		return s;
	}

	/**
	 * Get the index of a reward structure (within a model) corresponding to the index of this R operator.
	 * This is 0-indexed (as used e.g. in ModulesFile), not 1-indexed (as seen by user)
	 * Throws an exception (with explanatory message) if it cannot be found.
	 * This means that, the method always returns a valid index if it finishes.
	 */
	public int getRewardStructIndexByIndexObject(ModelInfo modelInfo, Values constantValues) throws PrismException
	{
		return getRewardStructIndexByIndexObject(rewardStructIndex, modelInfo, constantValues);
	}

	/**
	 * Get the index of a reward structure (within a model) corresponding to the divisor index of this R operator, if present.
	 * This is 0-indexed (as used e.g. in ModulesFile), not 1-indexed (as seen by user)
	 * Throws an exception (with explanatory message) if it cannot be found,
	 * or returns -1 if there is no divisor reward.
	 */
	public int getRewardStructDivIndexByIndexObject(ModelInfo modelInfo, Values constantValues) throws PrismException
	{
		return (rewardStructIndexDiv == null) ? -1 : getRewardStructIndexByIndexObject(rewardStructIndexDiv, modelInfo, constantValues);
	}
	
	/**
	 * Get the index of a reward structure (within a model) corresponding to the rsi reward structure index object.
	 * This is 0-indexed (as used e.g. in ModulesFile), not 1-indexed (as seen by user)
	 * Throws an exception (with explanatory message) if it cannot be found.
	 * This means that, the method always returns a valid index if it finishes.
	 */
	public static int getRewardStructIndexByIndexObject(Object rsi, ModelInfo modelInfo, Values constantValues) throws PrismException
>>>>>>> a180f89f
	{
		int rewStruct = -1;
		// Recall: the index is an Object which is either an Integer, denoting the index (starting from 0) directly,
		// or an expression, which can be evaluated (possibly using the passed in constants) to an index. 
		if (modelInfo == null)
			throw new PrismException("No model info to obtain reward structures");
		if (modelInfo.getNumRewardStructs() == 0)
			throw new PrismException("Model has no rewards specified");
		// No index specified - use the first one
		if (rsi == null) {
			rewStruct = 0;
		}
		// Expression - evaluate to an index
		else if (rsi instanceof Expression) {
			int i = ((Expression) rsi).evaluateInt(constantValues);
			rsi = new Integer(i); // (for better error reporting below)
			rewStruct = i - 1;
		}
		// String - name of reward structure
		else if (rsi instanceof String) {
			rewStruct = modelInfo.getRewardStructIndex((String) rsi);
		}
		if (rewStruct == -1) {
			throw new PrismException("Invalid reward structure index \"" + rsi + "\"");
		}
		return rewStruct;
	}

	/**
	 * Get the reward structure (from a model) corresponding to the index of this R operator.
	 * Throws an exception (with explanatory message) if it cannot be found.
	 */
	public RewardStruct getRewardStructByIndexObject(ModelInfo modelInfo, Values constantValues) throws PrismException
	{
		int rewardStructIndex = getRewardStructIndexByIndexObject(modelInfo, constantValues);
		return modelInfo.getRewardStruct(rewardStructIndex);
	}

	/**
	 * Get the reward structure (within a model) corresponding to the divisor index of this R operator, if present.
	 * Throws an exception (with explanatory message) if it cannot be found,
	 * or returns null if there is no divisor reward.
	 */
	public RewardStruct getRewardStructDivByIndexObject(ModelInfo modelInfo, Values constantValues) throws PrismException
	{
		int rewardStructIndex = getRewardStructDivIndexByIndexObject(modelInfo, constantValues);
		return (rewardStructIndex == -1) ? null : modelInfo.getRewardStruct(rewardStructIndex);
	}

<<<<<<< HEAD
=======
	/**
	 * Get the reward structure (from a model) corresponding to a reward structure index object.
	 * Throws an exception (with explanatory message) if it cannot be found.
	 */
	public static RewardStruct getRewardStructByIndexObject(Object rsi, ModelInfo modelInfo, Values constantValues) throws PrismException
	{
		int rewardStructIndex = getRewardStructIndexByIndexObject(rsi, modelInfo, constantValues);
		return modelInfo.getRewardStruct(rewardStructIndex);
	}
	
	/**
	 * Get info about the operator and bound.
	 * @param constantValues Values for constants in order to evaluate any bound
	 */
	public OpRelOpBound getRelopBoundInfo(Values constantValues) throws PrismException
	{
		if (getBound() != null) {
			double boundValue = getBound().evaluateDouble(constantValues);
			return new OpRelOpBound("R", getRelOp(), boundValue);
		} else {
			return new OpRelOpBound("R", getRelOp(), null);
		}
	}
	
	// Methods required for Expression:
	
	@Override
	public boolean isConstant()
	{
		return false;
	}

>>>>>>> a180f89f
	@Override
	public boolean isProposition()
	{
		return false;
	}
	
	@Override
	public Object evaluate(EvaluateContext ec) throws PrismLangException
	{
		throw new PrismLangException("Cannot evaluate an R operator without a model");
	}

	@Override
	public BigRational evaluateExact(EvaluateContext ec) throws PrismLangException
	{
		throw new PrismLangException("Cannot evaluate an R operator without a model");
	}

	@Override
	public String getResultName()
	{
		// For R=? properties, use name of reward structure where applicable
		if (getBound() == null) {
			String s = "E";
			if (getRelOp() == RelOp.MIN) s = "Minimum e";
			else if (getRelOp() == RelOp.MAX) s = "Maximum e";
			else s = "E";
			if (rewardStructIndex instanceof String) {
				if (rewardStructIndexDiv instanceof String)
					s += "xpected "+rewardStructIndex + "/" + rewardStructIndexDiv;
				else if (rewardStructIndexDiv == null)
					s += "xpected "+rewardStructIndex;
				else
					s += "xpected reward";
			}
			// Or just call it "Expected reward"
			else s += "xpected reward";
			return s;
		}
		// For R>r etc., just use "Result"
		else {
			return "Result";
		}
	}

	@Override
	public boolean returnsSingleValue()
	{
		return false;
	}

	// Methods required for ASTElement:
	
	@Override
	public Object accept(ASTVisitor v) throws PrismLangException
	{
		return v.visit(this);
	}

	@Override
	public Expression deepCopy()
	{
		ExpressionReward expr = new ExpressionReward();
		expr.setExpression(getExpression() == null ? null : getExpression().deepCopy());
		expr.setRelOp(getRelOp());
		expr.setBound(getBound() == null ? null : getBound().deepCopy());
		if (rewardStructIndex != null && rewardStructIndex instanceof Expression) expr.setRewardStructIndex(((Expression)rewardStructIndex).deepCopy());
		else expr.setRewardStructIndex(rewardStructIndex);
		if (rewardStructIndexDiv != null && rewardStructIndexDiv instanceof Expression) expr.setRewardStructIndexDiv(((Expression)rewardStructIndexDiv).deepCopy());
		else expr.setRewardStructIndexDiv(rewardStructIndexDiv);
		expr.setFilter(getFilter() == null ? null : (Filter)getFilter().deepCopy());
		expr.setType(type);
		expr.setPosition(this);
		return expr;
	}

	// Standard methods
	
	@Override
	public String toString()
	{
		String s = "";
		
		s += "R" + getModifierString();
		if (rewardStructIndex != null) {
<<<<<<< HEAD
			if (rewardStructIndex instanceof Expression) s += "{"+rewardStructIndex+"}";
			else if (rewardStructIndex instanceof String) s += "{\""+rewardStructIndex+"\"}";
=======
			if (rewardStructIndex instanceof Expression) s += "{"+rewardStructIndex+(discount==null?"":",disc="+discount)+"}";
			else if (rewardStructIndex instanceof String) s += "{\""+rewardStructIndex+"\""+(discount==null?"":",disc="+discount) + "}";
			else if (discount != null) s += "{disc="+discount+"}";
>>>>>>> a180f89f
			if (rewardStructIndexDiv != null) {
				s += "/";
				if (rewardStructIndexDiv instanceof Expression) s += "{"+rewardStructIndexDiv+"}";
				else if (rewardStructIndexDiv instanceof String) s += "{\""+rewardStructIndexDiv+"\"}";
			}
		}
		s += getRelOp();
		s += (getBound()==null) ? "?" : getBound().toString();
		s += " [ " + getExpression();
		if (getFilter() != null) s += " "+getFilter();
		s += " ]";
		
		return s;
	}

	@Override
	public int hashCode()
	{
		final int prime = 31;
		int result = super.hashCode();
		result = prime * result + ((rewardStructIndex == null) ? 0 : rewardStructIndex.hashCode());
		result = prime * result + ((rewardStructIndexDiv == null) ? 0 : rewardStructIndexDiv.hashCode());
		return result;
	}

	@Override
	public boolean equals(Object obj)
	{
		if (this == obj)
			return true;
		if (!super.equals(obj))
			return false;
		if (getClass() != obj.getClass())
			return false;
		ExpressionReward other = (ExpressionReward) obj;
		if (rewardStructIndex == null) {
			if (other.rewardStructIndex != null)
				return false;
		} else if (!rewardStructIndex.equals(other.rewardStructIndex))
			return false;
		if (rewardStructIndexDiv == null) {
			if (other.rewardStructIndexDiv != null)
				return false;
		} else if (!rewardStructIndexDiv.equals(other.rewardStructIndexDiv))
			return false;
		return true;
	}
}

//------------------------------------------------------------------------------<|MERGE_RESOLUTION|>--- conflicted
+++ resolved
@@ -39,11 +39,8 @@
 {
 	protected Object rewardStructIndex = null;
 	protected Object rewardStructIndexDiv = null;
-<<<<<<< HEAD
-=======
 	
 	protected Object discount = null;
->>>>>>> a180f89f
 	
 	// Constructors
 	
@@ -64,11 +61,7 @@
 	{
 		rewardStructIndex = o;
 	}
-<<<<<<< HEAD
-
-=======
     
->>>>>>> a180f89f
 	public void setRewardStructIndexDiv(Object o)
 	{
 		rewardStructIndexDiv = o;
@@ -82,7 +75,11 @@
 		setBound(r);
 	}
 
-<<<<<<< HEAD
+	public void setDiscount(Object o)
+	{
+		discount = o;
+	}
+	
 	// Get methods
 	
 	public Object getRewardStructIndex()
@@ -103,15 +100,12 @@
 		return getBound();
 	}
 
+	public Object getDiscount()
+	{
+		return discount;
+	}
+
 	// Other methods
-=======
-	public void setDiscount(Object o)
-	{
-		discount = o;
-	}
-	
-	// Get methods
->>>>>>> a180f89f
 	
 	/**
 	 * Get a string describing the type of R operator, e.g. "R=?" or "R&lt;r".
@@ -124,7 +118,6 @@
 		return s;
 	}
 
-<<<<<<< HEAD
 	/**
 	 * Get the index of a reward structure (within a model) corresponding to the index of this R operator.
 	 * This is 0-indexed (as used e.g. in ModulesFile), not 1-indexed (as seen by user)
@@ -136,6 +129,17 @@
 		return getRewardStructIndexByIndexObject(rewardStructIndex, modelInfo, constantValues);
 	}
 
+	/**
+	 * Get the index of a reward structure (within a model) corresponding to the divisor index of this R operator, if present.
+	 * This is 0-indexed (as used e.g. in ModulesFile), not 1-indexed (as seen by user)
+	 * Throws an exception (with explanatory message) if it cannot be found,
+	 * or returns -1 if there is no divisor reward.
+	 */
+	public int getRewardStructDivIndexByIndexObject(ModelInfo modelInfo, Values constantValues) throws PrismException
+	{
+		return (rewardStructIndexDiv == null) ? -1 : getRewardStructIndexByIndexObject(rewardStructIndexDiv, modelInfo, constantValues);
+	}
+	
 	/**
 	 * Get the index of a reward structure (within a model) corresponding to the rsi reward structure index object.
 	 * This is 0-indexed (as used e.g. in ModulesFile), not 1-indexed (as seen by user)
@@ -182,6 +186,17 @@
 	}
 
 	/**
+	 * Get the reward structure (within a model) corresponding to the divisor index of this R operator, if present.
+	 * Throws an exception (with explanatory message) if it cannot be found,
+	 * or returns null if there is no divisor reward.
+	 */
+	public RewardStruct getRewardStructDivByIndexObject(ModelInfo modelInfo, Values constantValues) throws PrismException
+	{
+		int rewardStructIndex = getRewardStructDivIndexByIndexObject(modelInfo, constantValues);
+		return (rewardStructIndex == -1) ? null : modelInfo.getRewardStruct(rewardStructIndex);
+	}
+
+	/**
 	 * Get the reward structure (from a model) corresponding to a reward structure index object.
 	 * Throws an exception (with explanatory message) if it cannot be found.
 	 */
@@ -190,7 +205,6 @@
 		int rewardStructIndex = getRewardStructIndexByIndexObject(rsi, modelInfo, constantValues);
 		return modelInfo.getRewardStruct(rewardStructIndex);
 	}
-
 	
 	/**
 	 * Get info about the operator and bound.
@@ -210,152 +224,10 @@
 	
 	@Override
 	public boolean isConstant()
-=======
-	public Object getRewardStructIndexDiv()
-	{
-		return rewardStructIndexDiv;
-	}
-
-	/**
-	 * Get the reward bound. Equivalent to {@code getBound()}.
-	 */
-	public Expression getReward()
-	{
-		return getBound();
-	}
-
-	public Object getDiscount()
-	{
-		return discount;
-	}
-
-	// Other methods
-	
-	/**
-	 * Get a string describing the type of R operator, e.g. "R=?" or "R&lt;r".
-	 */
-	public String getTypeOfROperator()
-	{
-		String s = "";
-		s += "R" + getRelOp();
-		s += (getBound() == null) ? "?" : "r";
-		return s;
-	}
-
-	/**
-	 * Get the index of a reward structure (within a model) corresponding to the index of this R operator.
-	 * This is 0-indexed (as used e.g. in ModulesFile), not 1-indexed (as seen by user)
-	 * Throws an exception (with explanatory message) if it cannot be found.
-	 * This means that, the method always returns a valid index if it finishes.
-	 */
-	public int getRewardStructIndexByIndexObject(ModelInfo modelInfo, Values constantValues) throws PrismException
-	{
-		return getRewardStructIndexByIndexObject(rewardStructIndex, modelInfo, constantValues);
-	}
-
-	/**
-	 * Get the index of a reward structure (within a model) corresponding to the divisor index of this R operator, if present.
-	 * This is 0-indexed (as used e.g. in ModulesFile), not 1-indexed (as seen by user)
-	 * Throws an exception (with explanatory message) if it cannot be found,
-	 * or returns -1 if there is no divisor reward.
-	 */
-	public int getRewardStructDivIndexByIndexObject(ModelInfo modelInfo, Values constantValues) throws PrismException
-	{
-		return (rewardStructIndexDiv == null) ? -1 : getRewardStructIndexByIndexObject(rewardStructIndexDiv, modelInfo, constantValues);
-	}
-	
-	/**
-	 * Get the index of a reward structure (within a model) corresponding to the rsi reward structure index object.
-	 * This is 0-indexed (as used e.g. in ModulesFile), not 1-indexed (as seen by user)
-	 * Throws an exception (with explanatory message) if it cannot be found.
-	 * This means that, the method always returns a valid index if it finishes.
-	 */
-	public static int getRewardStructIndexByIndexObject(Object rsi, ModelInfo modelInfo, Values constantValues) throws PrismException
->>>>>>> a180f89f
-	{
-		int rewStruct = -1;
-		// Recall: the index is an Object which is either an Integer, denoting the index (starting from 0) directly,
-		// or an expression, which can be evaluated (possibly using the passed in constants) to an index. 
-		if (modelInfo == null)
-			throw new PrismException("No model info to obtain reward structures");
-		if (modelInfo.getNumRewardStructs() == 0)
-			throw new PrismException("Model has no rewards specified");
-		// No index specified - use the first one
-		if (rsi == null) {
-			rewStruct = 0;
-		}
-		// Expression - evaluate to an index
-		else if (rsi instanceof Expression) {
-			int i = ((Expression) rsi).evaluateInt(constantValues);
-			rsi = new Integer(i); // (for better error reporting below)
-			rewStruct = i - 1;
-		}
-		// String - name of reward structure
-		else if (rsi instanceof String) {
-			rewStruct = modelInfo.getRewardStructIndex((String) rsi);
-		}
-		if (rewStruct == -1) {
-			throw new PrismException("Invalid reward structure index \"" + rsi + "\"");
-		}
-		return rewStruct;
-	}
-
-	/**
-	 * Get the reward structure (from a model) corresponding to the index of this R operator.
-	 * Throws an exception (with explanatory message) if it cannot be found.
-	 */
-	public RewardStruct getRewardStructByIndexObject(ModelInfo modelInfo, Values constantValues) throws PrismException
-	{
-		int rewardStructIndex = getRewardStructIndexByIndexObject(modelInfo, constantValues);
-		return modelInfo.getRewardStruct(rewardStructIndex);
-	}
-
-	/**
-	 * Get the reward structure (within a model) corresponding to the divisor index of this R operator, if present.
-	 * Throws an exception (with explanatory message) if it cannot be found,
-	 * or returns null if there is no divisor reward.
-	 */
-	public RewardStruct getRewardStructDivByIndexObject(ModelInfo modelInfo, Values constantValues) throws PrismException
-	{
-		int rewardStructIndex = getRewardStructDivIndexByIndexObject(modelInfo, constantValues);
-		return (rewardStructIndex == -1) ? null : modelInfo.getRewardStruct(rewardStructIndex);
-	}
-
-<<<<<<< HEAD
-=======
-	/**
-	 * Get the reward structure (from a model) corresponding to a reward structure index object.
-	 * Throws an exception (with explanatory message) if it cannot be found.
-	 */
-	public static RewardStruct getRewardStructByIndexObject(Object rsi, ModelInfo modelInfo, Values constantValues) throws PrismException
-	{
-		int rewardStructIndex = getRewardStructIndexByIndexObject(rsi, modelInfo, constantValues);
-		return modelInfo.getRewardStruct(rewardStructIndex);
-	}
-	
-	/**
-	 * Get info about the operator and bound.
-	 * @param constantValues Values for constants in order to evaluate any bound
-	 */
-	public OpRelOpBound getRelopBoundInfo(Values constantValues) throws PrismException
-	{
-		if (getBound() != null) {
-			double boundValue = getBound().evaluateDouble(constantValues);
-			return new OpRelOpBound("R", getRelOp(), boundValue);
-		} else {
-			return new OpRelOpBound("R", getRelOp(), null);
-		}
-	}
-	
-	// Methods required for Expression:
-	
-	@Override
-	public boolean isConstant()
 	{
 		return false;
 	}
 
->>>>>>> a180f89f
 	@Override
 	public boolean isProposition()
 	{
@@ -441,14 +313,9 @@
 		
 		s += "R" + getModifierString();
 		if (rewardStructIndex != null) {
-<<<<<<< HEAD
-			if (rewardStructIndex instanceof Expression) s += "{"+rewardStructIndex+"}";
-			else if (rewardStructIndex instanceof String) s += "{\""+rewardStructIndex+"\"}";
-=======
 			if (rewardStructIndex instanceof Expression) s += "{"+rewardStructIndex+(discount==null?"":",disc="+discount)+"}";
 			else if (rewardStructIndex instanceof String) s += "{\""+rewardStructIndex+"\""+(discount==null?"":",disc="+discount) + "}";
 			else if (discount != null) s += "{disc="+discount+"}";
->>>>>>> a180f89f
 			if (rewardStructIndexDiv != null) {
 				s += "/";
 				if (rewardStructIndexDiv instanceof Expression) s += "{"+rewardStructIndexDiv+"}";
