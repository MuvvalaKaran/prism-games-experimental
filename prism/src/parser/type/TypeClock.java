//==============================================================================
//	
//	Copyright (c) 2002-
//	Authors:
//	* Dave Parker <david.parker@comlab.ox.ac.uk> (University of Oxford)
//	
//------------------------------------------------------------------------------
//	
//	This file is part of PRISM.
//	
//	PRISM is free software; you can redistribute it and/or modify
//	it under the terms of the GNU General Public License as published by
//	the Free Software Foundation; either version 2 of the License, or
//	(at your option) any later version.
//	
//	PRISM is distributed in the hope that it will be useful,
//	but WITHOUT ANY WARRANTY; without even the implied warranty of
//	MERCHANTABILITY or FITNESS FOR A PARTICULAR PURPOSE.  See the
//	GNU General Public License for more details.
//	
//	You should have received a copy of the GNU General Public License
//	along with PRISM; if not, write to the Free Software Foundation,
//	Inc., 59 Temple Place, Suite 330, Boston, MA  02111-1307  USA
//	
//==============================================================================

package parser.type;

import prism.PrismLangException;

public class TypeClock extends Type 
{
	private static TypeClock singleton;
	
	static
	{
		singleton = new TypeClock();
	}
	
	private TypeClock()
	{		
	}	
	
	public boolean equals(Object o)
	{
		return (o instanceof TypeClock);
	}
	
	@Override
	public String getTypeString()
	{
		return "clock";
	}
	
	@Override
	public Object defaultValue()
	{
		return new Double(0.0);
	}
	
	public static TypeClock getInstance()
	{
		return singleton;
	}
	
	@Override
	public boolean canAssign(Type type)
	{
		return (type instanceof TypeClock);
	}
	
	@Override
	public Double castValueTo(Object value) throws PrismLangException
	{
		if (value instanceof Double)
			return (Double) value;
		if (value instanceof Integer)
			return new Double(((Double) value).doubleValue());
<<<<<<< HEAD
		else
			throw new PrismLangException("Can't convert " + value.getClass() + " to type " + getTypeString());
=======
		else {
		    Thread.dumpStack();
		    throw new PrismLangException("Can't convert " + value.getClass() + " to type " + getTypeString());
		}
>>>>>>> a180f89f
	}
}<|MERGE_RESOLUTION|>--- conflicted
+++ resolved
@@ -76,14 +76,9 @@
 			return (Double) value;
 		if (value instanceof Integer)
 			return new Double(((Double) value).doubleValue());
-<<<<<<< HEAD
-		else
-			throw new PrismLangException("Can't convert " + value.getClass() + " to type " + getTypeString());
-=======
 		else {
 		    Thread.dumpStack();
 		    throw new PrismLangException("Can't convert " + value.getClass() + " to type " + getTypeString());
 		}
->>>>>>> a180f89f
 	}
 }