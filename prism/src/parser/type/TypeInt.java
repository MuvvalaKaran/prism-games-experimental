//==============================================================================
//	
//	Copyright (c) 2002-
//	Authors:
//	* Dave Parker <david.parker@comlab.ox.ac.uk> (University of Oxford)
//	
//------------------------------------------------------------------------------
//	
//	This file is part of PRISM.
//	
//	PRISM is free software; you can redistribute it and/or modify
//	it under the terms of the GNU General Public License as published by
//	the Free Software Foundation; either version 2 of the License, or
//	(at your option) any later version.
//	
//	PRISM is distributed in the hope that it will be useful,
//	but WITHOUT ANY WARRANTY; without even the implied warranty of
//	MERCHANTABILITY or FITNESS FOR A PARTICULAR PURPOSE.  See the
//	GNU General Public License for more details.
//	
//	You should have received a copy of the GNU General Public License
//	along with PRISM; if not, write to the Free Software Foundation,
//	Inc., 59 Temple Place, Suite 330, Boston, MA  02111-1307  USA
//	
//==============================================================================

package parser.type;

import prism.PrismLangException;

public class TypeInt extends Type 
{
	private static TypeInt singleton;
	
	static
	{
		singleton = new TypeInt();
	}
	
	private TypeInt()
	{		
	}
	
	public boolean equals(Object o)
	{
		return (o instanceof TypeInt);
	}
	
	@Override
	public String getTypeString()
	{
		return "int";
	}
	
	@Override
	public Object defaultValue()
	{
		return new Integer(0);
	}
	
	public static TypeInt getInstance()
	{
		return singleton;
	}
	
	@Override
	public boolean canAssign(Type type)
	{
		return (type instanceof TypeInt);
	}
	
	@Override
	public Integer castValueTo(Object value) throws PrismLangException
	{
		if (value instanceof Integer)
			return (Integer) value;
<<<<<<< HEAD
		else
			throw new PrismLangException("Can't convert " + value.getClass() + " to type " + getTypeString());
=======
		else {
		    Thread.dumpStack();
		    throw new PrismLangException("Can't convert " + value.getClass() + " to type " + getTypeString());
		}
>>>>>>> a180f89f
	}
}<|MERGE_RESOLUTION|>--- conflicted
+++ resolved
@@ -74,14 +74,9 @@
 	{
 		if (value instanceof Integer)
 			return (Integer) value;
-<<<<<<< HEAD
-		else
-			throw new PrismLangException("Can't convert " + value.getClass() + " to type " + getTypeString());
-=======
 		else {
 		    Thread.dumpStack();
 		    throw new PrismLangException("Can't convert " + value.getClass() + " to type " + getTypeString());
 		}
->>>>>>> a180f89f
 	}
 }