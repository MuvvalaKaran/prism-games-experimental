//==============================================================================
//	
//	Copyright (c) 2002-
//	Authors:
//	* Dave Parker <david.parker@comlab.ox.ac.uk> (University of Oxford)
//	
//------------------------------------------------------------------------------
//	
//	This file is part of PRISM.
//	
//	PRISM is free software; you can redistribute it and/or modify
//	it under the terms of the GNU General Public License as published by
//	the Free Software Foundation; either version 2 of the License, or
//	(at your option) any later version.
//	
//	PRISM is distributed in the hope that it will be useful,
//	but WITHOUT ANY WARRANTY; without even the implied warranty of
//	MERCHANTABILITY or FITNESS FOR A PARTICULAR PURPOSE.  See the
//	GNU General Public License for more details.
//	
//	You should have received a copy of the GNU General Public License
//	along with PRISM; if not, write to the Free Software Foundation,
//	Inc., 59 Temple Place, Suite 330, Boston, MA  02111-1307  USA
//	
//==============================================================================

package parser;

import java.io.Serializable;
import java.util.Arrays;
import java.util.List;

import prism.ModelInfo;
import prism.PrismLangException;

/**
 * Class to store a model state, i.e. a mapping from variables to values.
 * Stores as an array of Objects, where indexing is defined by a model. 
 */
public class State implements Comparable<State>, Serializable
{
	public Object varValues[];

	/**
	 * Construct empty (uninitialised) state.
	 * @param n Number of variables.
	 */
	public State(int n)
	{
		varValues = new Object[n];
	}

	/**
	 * Construct by copying existing State object.
	 * @param s State to copy.
	 */
	public State(State s)
	{
		this(s.varValues.length);
		copy(s);
	}

	/**
	 * Construct by concatenating two existing State objects.
	 */
	public State(State s1, State s2)
	{
		Object[] arr1 = (Object[]) s1.varValues;
		Object[] arr2 = (Object[]) s2.varValues;
		varValues = new Object[arr1.length + arr2.length];
		int i;
		for (i = 0; i < arr1.length; i++)
			varValues[i] = arr1[i];
		for (i = 0; i < arr2.length; i++)
			varValues[arr1.length + i] = arr2[i];
	}

	/**
	 * Construct by copying existing Values object.
	 * Need access to model info in case variables are not ordered correctly.
	 * Throws an exception if any variables are undefined. 
	 * @param v Values object to copy.
	 * @param modelInfo Model info (for variable info/ordering)
	 */
	public State(Values v, ModelInfo modelInfo) throws PrismLangException
	{
		int i, j, n;
		n = v.getNumValues();
		if (n != modelInfo.getNumVars()) {
			throw new PrismLangException("Wrong number of variables in state");
		}
		varValues = new Object[n];
		for (i = 0; i < n; i++) {
			varValues[i] = null;
		}
		for (i = 0; i < n; i++) {
			j = modelInfo.getVarIndex(v.getName(i));
			if (j == -1) {
				throw new PrismLangException("Unknown variable " + v.getName(i) + " in state");
			}
			if (varValues[i] != null) {
				throw new PrismLangException("Duplicated variable " + v.getName(i) + " in state");
			}
			varValues[i] = v.getValue(i);
		}
	}

	/**
	 * Clear: set all values to null
	 */
	public void clear()
	{
		int i, n;
		n = varValues.length;
		for (i = 0; i < n; i++)
			varValues[i] = null;
	}

	public void intersect(State s)
	{
	    int n = varValues.length;
	    for(int i = 0; i < n; i++) {
		if(varValues[i] == null || !varValues[i].equals(s.varValues[i])) {
		    varValues[i] = null;
		}
	    }
	}

	/**
	 * Set the {@code i}th value to {@code val}.
	 */
	public State setValue(int i, Object val)
	{
		varValues[i] = val;
		return this;
	}

	/**
	 * Copy contents of an existing state.
	 * @param s State to copy.
	 */
	public void copy(State s)
	{
		int i, n;
		n = varValues.length;
		for (i = 0; i < n; i++)
			varValues[i] = s.varValues[i];
	}

	@Override
	public int hashCode()
	{
		return Arrays.hashCode(varValues);
	}

	@Override
	public boolean equals(Object o)
	{
		if (o == this)
			return true;
		if (!(o instanceof State))
			return false;

		int i, n;
		State s = (State) o;
		n = varValues.length;
		if (n != s.varValues.length)
			return false;
		for (i = 0; i < n; i++) {
			if (!(varValues[i]).equals(s.varValues[i]))
				return false;
		}
		return true;
	}

	@Override
	public int compareTo(State s)
	{
	    return compareTo(s, 0);
	}
	
	/**
	 * Compare this state to another state {@code s} (in the style of {@link #compareTo(State)},
	 * first comparing variables with index greater than or equal to {@code j},
	 * and then comparing variables with index less than {@code j}.
	 */
	public int compareTo(State s, int j)
	{
		int i, c, n;
		Object svv[];
		
		// Can't compare to null
		if (s == null)
			throw new NullPointerException();
		
		// States of different size are incomparable 
		svv = s.varValues;
		n = varValues.length;
		if (varValues.length  != svv.length)
			throw new ClassCastException("States are of different size");
		if (n > svv.length)
		        throw new ClassCastException("States do not contain enough values");
		
		if (j > n-1)
			throw new ClassCastException("Variable index is incorrect");
		
		// Go through variables j...n-1
		for (i = j; i < n; i++) {
			c = compareObjects(varValues[i], svv[i]);
			if (c != 0)
				return c;
			else
				continue;
		}
		
		// Go through variables 0...j
		for (i = 0; i < j; i++) {
			c = compareObjects(varValues[i], svv[i]);
			if (c != 0)
				return c;
			else
				continue;
		}
		
		return 0;
	}

	/**
	 * Get string representation, e.g. "(0,true,5)". 
	 */
	@Override
	public String toString()
	{
		int i, n;
		String s = "(";
		n = varValues.length;
		for (i = 0; i < n; i++) {
			if (i > 0)
				s += ",";
			s += varValues[i];
		}
		s += ")";
		return s;
	}

	/**
	 * Get string representation, without outer parentheses, e.g. "0,true,5". 
	 */
	public String toStringNoParentheses()
	{
		int i, n;
		String s = "";
		n = varValues.length;
		for (i = 0; i < n; i++) {
			if (i > 0)
				s += ",";
			s += varValues[i];
		}
		return s;
	}

	/**
	 * Get string representation, e.g. "(a=0,b=true,c=5)", 
	 * with variables names (taken from a String list). 
	 */
	public String toString(List<String> varNames)
	{
		int i, n;
		String s = "(";
		n = varValues.length;
		for (i = 0; i < n; i++) {
			if (i > 0)
				s += ",";
			s += varNames.get(i) + "=" + varValues[i];
		}
		s += ")";
		return s;
	}

	/**
	 * Get string representation, e.g. "(a=0,b=true,c=5)", 
	 * with variables names (taken from model info). 
	 */
	public String toString(ModelInfo modelInfo)
	{
		int i, n;
		String s = "(";
		n = varValues.length;
		for (i = 0; i < n; i++) {
			if (i > 0)
				s += ",";
			s += modelInfo.getVarName(i) + "=" + varValues[i];
		}
		s += ")";
		return s;
	}
<<<<<<< HEAD

=======
	
	/**
	 * Utility method for comparing values stored as Objects.
	 * Return values are as for the standard Comparable.compareTo method.
	 */
	@SuppressWarnings("unchecked")
	public static int compareObjects(Object o1, Object o2)
	{
		// Things that already implement Comparable (Integer, Double)
		if (o1 instanceof Comparable && o2 instanceof Comparable && o1.getClass().equals(o2.getClass())) {
			return ((Comparable<Object>) o1).compareTo((Comparable<Object>) o2);
		}
		// Two lists of comparable objects
		else if (o1 instanceof List && o2 instanceof List) {
			List<?> l1 = (List<?>) o1;
			List<?> l2 = (List<?>) o2;
			int size = l1.size();
			if (l2.size() != size) {
				throw new ClassCastException("Can't compare " + o1 + " and " + o2 + " since their sizes differ");
			}
			for (int i = 0; i < size; i++) {
				int c = compareObjects(l1.get(i), l2.get(i));
				if (c != 0)
					return c;
				else
					continue;
			}
			return 0;
		} else {
			throw new ClassCastException("Can't compare " + o1.getClass() + " and " + o2.getClass());
		}
	}
>>>>>>> a94f7bc7
}<|MERGE_RESOLUTION|>--- conflicted
+++ resolved
@@ -176,7 +176,7 @@
 	@Override
 	public int compareTo(State s)
 	{
-	    return compareTo(s, 0);
+		return compareTo(s, 0);
 	}
 	
 	/**
@@ -196,10 +196,10 @@
 		// States of different size are incomparable 
 		svv = s.varValues;
 		n = varValues.length;
-		if (varValues.length  != svv.length)
+		if (varValues.length != svv.length)
 			throw new ClassCastException("States are of different size");
 		if (n > svv.length)
-		        throw new ClassCastException("States do not contain enough values");
+			throw new ClassCastException("States do not contain enough values");
 		
 		if (j > n-1)
 			throw new ClassCastException("Variable index is incorrect");
@@ -294,9 +294,6 @@
 		s += ")";
 		return s;
 	}
-<<<<<<< HEAD
-
-=======
 	
 	/**
 	 * Utility method for comparing values stored as Objects.
@@ -329,5 +326,4 @@
 			throw new ClassCastException("Can't compare " + o1.getClass() + " and " + o2.getClass());
 		}
 	}
->>>>>>> a94f7bc7
 }