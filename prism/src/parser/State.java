--- conflicted
+++ resolved
@@ -26,10 +26,7 @@
 
 package parser;
 
-<<<<<<< HEAD
-=======
 import java.io.Serializable;
->>>>>>> a180f89f
 import java.util.Arrays;
 import java.util.List;
 
@@ -179,11 +176,7 @@
 	@Override
 	public int compareTo(State s)
 	{
-<<<<<<< HEAD
-		return compareTo(s, 0);
-=======
 	    return compareTo(s, 0);
->>>>>>> a180f89f
 	}
 	
 	/**
@@ -203,23 +196,16 @@
 		// States of different size are incomparable 
 		svv = s.varValues;
 		n = varValues.length;
-<<<<<<< HEAD
-		if (n != svv.length)
-			throw new ClassCastException("States are different sizes");
-=======
 		if (varValues.length  != svv.length)
 			throw new ClassCastException("States are of different size");
 		if (n > svv.length)
 		        throw new ClassCastException("States do not contain enough values");
->>>>>>> a180f89f
 		
 		if (j > n-1)
 			throw new ClassCastException("Variable index is incorrect");
 		
 		// Go through variables j...n-1
 		for (i = j; i < n; i++) {
-<<<<<<< HEAD
-=======
 			o1 = varValues[i];
 			o2 = svv[i];
 			if (o1 instanceof Integer && o2 instanceof Integer) {
@@ -239,29 +225,6 @@
 			}
 		}
 		
-		// Go through variables 0...j
-		for (i = 0; i < j; i++) {
->>>>>>> a180f89f
-			o1 = varValues[i];
-			o2 = svv[i];
-			if (o1 instanceof Integer && o2 instanceof Integer) {
-				c = ((Integer) o1).compareTo((Integer) o2);
-				if (c != 0)
-					return c;
-				else
-					continue;
-			} else if (o1 instanceof Boolean && o2 instanceof Boolean) {
-				c = ((Boolean) o1).compareTo((Boolean) o2);
-				if (c != 0)
-					return c;
-				else
-					continue;
-			} else {
-				throw new ClassCastException("Can't compare " + o1.getClass() + " and " + o2.getClass());
-			}
-		}
-		
-<<<<<<< HEAD
 		// Go through variables 0...j
 		for (i = 0; i < j; i++) {
 			o1 = varValues[i];
@@ -283,8 +246,6 @@
 			}
 		}
 		
-=======
->>>>>>> a180f89f
 		return 0;
 	}
 
