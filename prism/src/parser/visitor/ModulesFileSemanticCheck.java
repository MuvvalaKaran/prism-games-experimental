//==============================================================================
//	
//	Copyright (c) 2002-
//	Authors:
//	* Dave Parker <d.a.parker@cs.bham.ac.uk> (University of Birmingham/Oxford)
//	
//------------------------------------------------------------------------------
//	
//	This file is part of PRISM.
//	
//	PRISM is free software; you can redistribute it and/or modify
//	it under the terms of the GNU General Public License as published by
//	the Free Software Foundation; either version 2 of the License, or
//	(at your option) any later version.
//	
//	PRISM is distributed in the hope that it will be useful,
//	but WITHOUT ANY WARRANTY; without even the implied warranty of
//	MERCHANTABILITY or FITNESS FOR A PARTICULAR PURPOSE.  See the
//	GNU General Public License for more details.
//	
//	You should have received a copy of the GNU General Public License
//	along with PRISM; if not, write to the Free Software Foundation,
//	Inc., 59 Temple Place, Suite 330, Boston, MA  02111-1307  USA
//	
//==============================================================================

package parser.visitor;

import java.util.Vector;

import parser.ast.*;
import parser.type.*;
import prism.ModelType;
import prism.PrismLangException;

/**
 * Perform any required semantic checks on a ModulesFile (or parts of it).
 * These checks are done *before* any undefined constants have been defined.
 */
public class ModulesFileSemanticCheck extends SemanticCheck
{
	private ModulesFile modulesFile;
	// Sometimes we need to keep track of parent (ancestor) objects
	//private Module inModule = null;
	private Expression inInvariant = null;
	private Expression inGuard = null;
	//private Update inUpdate = null;

	public ModulesFileSemanticCheck(ModulesFile modulesFile)
	{
		this.modulesFile = modulesFile;
	}

	public void visitPost(ModulesFile e) throws PrismLangException
	{
		int i, j, n, n2;
		parser.ast.Module m;
		Vector<String> v;

		// Check for use of init...endinit _and_ var initial values
		if (e.getInitialStates() != null) {
			n = e.getNumGlobals();
			for (i = 0; i < n; i++) {
				if (e.getGlobal(i).isStartSpecified())
					throw new PrismLangException("Cannot use both \"init...endinit\" and initial values for variables", e.getGlobal(i).getStart());
			}
			n = e.getNumModules();
			for (i = 0; i < n; i++) {
				m = e.getModule(i);
				n2 = m.getNumDeclarations();
				for (j = 0; j < n2; j++) {
					if (m.getDeclaration(j).isStartSpecified())
						throw new PrismLangException("Cannot use both \"init...endinit\" and initial values for variables", m.getDeclaration(j).getStart());
				}
			}
		}

		// Check system...endsystem construct (if present)
		// Each module should appear exactly once
		if (e.getSystemDefn() != null) {
			e.getSystemDefn().getModules(v = new Vector<String>(), modulesFile);
			n = e.getNumModules();
			for (i = 0; i < n; i++) {
				int k = v.indexOf(e.getModuleName(i));
				if (v.indexOf(e.getModuleName(i), k + 1) != -1) {
					throw new PrismLangException("Module " + e.getModuleName(i) + " appears more than once in the \"system\" construct", e.getSystemDefn());
				}
			}
		}
	}

	public Object visit(SystemReference e) throws PrismLangException
	{
		// Make sure referenced system exists
		if (modulesFile.getSystemDefnByName(e.getName()) == null)
			throw new PrismLangException("Reference to system " + e.getName() + " which does not exist", e);
		return null;
	}
	
	public Object visit(FormulaList e) throws PrismLangException
	{
		// Override - don't need to do any semantic checks on formulas
		// (they will have been expanded in place, where needed)
		// (and we shouldn't check them - e.g. clock vars appearing in errors would show as an error)
		return null;
	}
	
	public void visitPost(LabelList e) throws PrismLangException
	{
		int i, n;
		String s;
		n = e.size();
		for (i = 0; i < n; i++) {
			s = e.getLabelName(i);
			if ("deadlock".equals(s))
				throw new PrismLangException("Cannot define a label called \"deadlock\" - this is a built-in label", e.getLabel(i));
			if ("init".equals(s))
				throw new PrismLangException("Cannot define a label called \"init\" - this is a built-in label", e.getLabel(i));
		}
	}

	public void visitPost(ConstantList e) throws PrismLangException
	{
		int i, n;
		n = e.size();
		for (i = 0; i < n; i++) {
			if (e.getConstant(i) != null && !e.getConstant(i).isConstant()) {
				throw new PrismLangException("Definition of constant \"" + e.getConstantName(i) + "\" is not constant", e.getConstant(i));
			}
		}
	}

	public void visitPost(Declaration e) throws PrismLangException
	{
		if (e.getStart() != null && !e.getStart().isConstant()) {
			throw new PrismLangException("Initial variable value of variable \"" + e.getName() + "\" is not constant", e.getStart());
		}
		// Clocks cannot be given initial variables
		// (Note: it is safe to use getType() here because the type of a Declaration
		// is set on construction, not during type checking).
		if (e.getStart() != null && e.getType() instanceof TypeClock) {
			throw new PrismLangException("Cannot specify initial value for a clock", e);
		}
	}

	public void visitPost(DeclarationInt e) throws PrismLangException
	{
		if (e.getLow() != null && !e.getLow().isConstant()) {
			throw new PrismLangException("Integer range lower bound \"" + e.getLow() + "\" is not constant", e.getLow());
		}
		if (e.getHigh() != null && !e.getHigh().isConstant()) {
			throw new PrismLangException("Integer range upper bound \"" + e.getLow() + "\" is not constant", e.getLow());
		}
	}

	public void visitPost(DeclarationArray e) throws PrismLangException
	{
		if (e.getLow() != null && !e.getLow().isConstant()) {
			throw new PrismLangException("Array lower bound \"" + e.getLow() + "\" is not constant", e.getLow());
		}
		if (e.getHigh() != null && !e.getHigh().isConstant()) {
			throw new PrismLangException("Array upper bound \"" + e.getLow() + "\" is not constant", e.getLow());
		}
	}

	public void visitPost(DeclarationClock e) throws PrismLangException
	{
<<<<<<< HEAD
		// Clocks are only allowed in TA-like models
		if (!(modulesFile.getModelType() == ModelType.PTA || modulesFile.getModelType() == ModelType.TPTG)) {
			throw new PrismLangException("Clock variables are only allowed in real-time models", e);
=======
		// Clocks are only allowed in timed automata like models
		if (!(modulesFile.getModelType() == ModelType.PTA || modulesFile.getModelType() == ModelType.POPTA)) {
			throw new PrismLangException("Clock variables are not allowed in " + modulesFile.getModelType() + " models", e);
>>>>>>> 74fdd44b
		}
	}

	public void visitPre(parser.ast.Module e) throws PrismLangException
	{
		// Register the fact we are entering a module
		//inModule = e;
	}

	public Object visit(parser.ast.Module e) throws PrismLangException
	{
		// Override this so we can keep track of when we are in an invariant
		visitPre(e);
		int i, n;
		n = e.getNumDeclarations();
		for (i = 0; i < n; i++) {
			if (e.getDeclaration(i) != null) e.getDeclaration(i).accept(this);
		}
		inInvariant = e.getInvariant();
		if (e.getInvariant() != null)
			e.getInvariant().accept(this);
		inInvariant = null;
		n = e.getNumCommands();
		for (i = 0; i < n; i++) {
			if (e.getCommand(i) != null) e.getCommand(i).accept(this);
		}
		visitPost(e);
		return null;
	}

	public void visitPost(parser.ast.Module e) throws PrismLangException
	{
		// Register the fact we are leaving a module
		//inModule = null;
	}

	public Object visit(Command e) throws PrismLangException
	{
		// Override this so we can keep track of when we are in a command
		visitPre(e);
		inGuard = e.getGuard();
		e.getGuard().accept(this);
		inGuard = null;
		e.getUpdates().accept(this);
		visitPost(e);
		return null;
	}
	
	public void visitPre(Update e) throws PrismLangException
	{
		// Register the fact we are entering an update
		//inUpdate = e;
	}

	public void visitPost(Update e) throws PrismLangException
	{
		int i, n;
		String s, var;
		Command c;
		parser.ast.Module m;
		boolean isLocal, isGlobal;

		// Register the fact we are leaving an update
		//inUpdate = null;

		// Determine containing command/module/model
		// (mf should coincide with the stored modulesFile)
		c = e.getParent().getParent();
		m = c.getParent();
		n = e.getNumElements();
		for (i = 0; i < n; i++) {
			// Check that the update is allowed to modify this variable
			var = e.getVar(i);
			isLocal = m.isLocalVariable(var);
			isGlobal = isLocal ? false : modulesFile.isGlobalVariable(var);
			if (!isLocal && !isGlobal) {
				s = "Module \"" + m.getName() + "\" is not allowed to modify variable \"" + var + "\"";
				throw new PrismLangException(s, e.getVarIdent(i));
			}
			//TODO this should be dealt with so that the check is not commented out
			/*if (isGlobal && !c.getSynch().equals("")) {
				s = "Synchronous command cannot modify global variable";
				throw new PrismLangException(s, e.getVarIdent(i));
			}*/
		}
	}

	public void visitPost(SystemRename e) throws PrismLangException
	{
		int i, n;
		String s;
		Vector<String> v;

		// Check all actions are valid and ensure no duplicates
		// (only check "from": OK to introduce new actions and to map to same
		// action)
		v = new Vector<String>();
		n = e.getNumRenames();
		for (i = 0; i < n; i++) {
			s = e.getFrom(i);
			if (!modulesFile.isSynch(s)) {
				throw new PrismLangException("Invalid action \"" + s + "\" in \"system\" construct", e);
			}
			if (v.contains(s)) {
				throw new PrismLangException("Duplicated action \"" + s + "\" in parallel composition in \"system\" construct", e);
			} else {
				v.addElement(s);
			}
		}
	}

	public void visitPost(SystemHide e) throws PrismLangException
	{
		int i, n;
		String s;
		Vector<String> v;

		// Check all actions are valid and ensure no duplicates
		v = new Vector<String>();
		n = e.getNumActions();
		for (i = 0; i < n; i++) {
			s = e.getAction(i);
			if (!modulesFile.isSynch(s)) {
				throw new PrismLangException("Invalid action \"" + s + "\" in \"system\" construct", e);
			}
			if (v.contains(s)) {
				throw new PrismLangException("Duplicated action \"" + s + "\" in parallel composition in \"system\" construct", e);
			} else {
				v.addElement(s);
			}
		}
	}

	public void visitPost(SystemParallel e) throws PrismLangException
	{
		int i, n;
		String s;
		Vector<String> v;

		// Check all actions are valid and ensure no duplicates
		v = new Vector<String>();
		n = e.getNumActions();
		for (i = 0; i < n; i++) {
			s = e.getAction(i);
			if (!modulesFile.isSynch(s)) {
				throw new PrismLangException("Invalid action \"" + s + "\" in \"system\" construct", e);
			}
			if (v.contains(s)) {
				throw new PrismLangException("Duplicated action \"" + s + "\" in parallel composition in \"system\" construct", e);
			} else {
				v.addElement(s);
			}
		}
	}

	public void visitPost(ExpressionVar e) throws PrismLangException
	{
		// For PTAs, references to variables in modules have to be local
		// (no longer checked here, e.g. because allowed for digital clocks)
		/*if (modulesFile != null && modulesFile.getModelType() == ModelType.PTA && inModule != null) {
			if (!inModule.isLocalVariable(e.getName())) {
				throw new PrismLangException("Modules in a PTA cannot access non-local variables", e);
			}
		}*/
		// Clock references, in models, can only appear in invariants and guards
		// (Note: type checking has not been done, but we know types for ExpressionVars)
		if (e.getType() instanceof TypeClock) {
			if (inInvariant == null && inGuard == null) {
				throw new PrismLangException("Reference to a clock variable cannot appear here", e);
			}
		}
	}

	public void visitPost(ExpressionLabel e) throws PrismLangException
	{
		LabelList labelList;
		if (modulesFile != null)
			labelList = modulesFile.getLabelList();
		else
			throw new PrismLangException("Undeclared label", e);
		String name = e.getName();
		// Allow special cases
		if ("deadlock".equals(name) || "init".equals(name))
			return;
		// Otherwise check list
		if (labelList == null || labelList.getLabelIndex(name) == -1) {
			throw new PrismLangException("Undeclared label", e);
		}
	}
}<|MERGE_RESOLUTION|>--- conflicted
+++ resolved
@@ -165,15 +165,9 @@
 
 	public void visitPost(DeclarationClock e) throws PrismLangException
 	{
-<<<<<<< HEAD
-		// Clocks are only allowed in TA-like models
-		if (!(modulesFile.getModelType() == ModelType.PTA || modulesFile.getModelType() == ModelType.TPTG)) {
-			throw new PrismLangException("Clock variables are only allowed in real-time models", e);
-=======
 		// Clocks are only allowed in timed automata like models
-		if (!(modulesFile.getModelType() == ModelType.PTA || modulesFile.getModelType() == ModelType.POPTA)) {
+		if (!(modulesFile.getModelType() == ModelType.PTA || modulesFile.getModelType() == ModelType.POPTA || modulesFile.getModelType() == ModelType.TPTG)) {
 			throw new PrismLangException("Clock variables are not allowed in " + modulesFile.getModelType() + " models", e);
->>>>>>> 74fdd44b
 		}
 	}
 
