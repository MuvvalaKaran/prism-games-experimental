--- conflicted
+++ resolved
@@ -166,13 +166,8 @@
 
 	public void visitPost(DeclarationClock e) throws PrismLangException
 	{
-<<<<<<< HEAD
-		// Clocks are only allowed in timed automata like models
-		if (!(modulesFile.getModelType() == ModelType.PTA || modulesFile.getModelType() == ModelType.POPTA || modulesFile.getModelType() == ModelType.TPTG)) {
-=======
 		// Clocks are only allowed in real-time models
 		if (!(modulesFile.getModelType().realTime())) {
->>>>>>> c8a66209
 			throw new PrismLangException("Clock variables are not allowed in " + modulesFile.getModelType() + " models", e);
 		}
 	}
