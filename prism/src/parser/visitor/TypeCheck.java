--- conflicted
+++ resolved
@@ -193,8 +193,6 @@
 			}
 			e.setType(TypePathBool.getInstance());
 			break;
-<<<<<<< HEAD
-=======
 		case ExpressionTemporal.R_Fc:
 		case ExpressionTemporal.R_F0:
 			if (e.getOperand2() != null) {
@@ -204,7 +202,6 @@
 			}
 			e.setType(TypePathDouble.getInstance());
 			break;
->>>>>>> a180f89f
 		case ExpressionTemporal.R_C:
 		case ExpressionTemporal.R_I:
 		case ExpressionTemporal.R_S:
@@ -388,8 +385,6 @@
 			for (i = 0; i < n; i++) {
 				if (!(types[i] instanceof TypeBool || types[i] instanceof TypeDouble)) {
 					throw new PrismLangException("Type error: non-Boolean/Double argument to  function \"" + e.getName()
-<<<<<<< HEAD
-=======
 							+ "\"", e.getOperand(i));
 				}
 				if (seenBoolean && types[i] instanceof TypeDouble) {
@@ -405,14 +400,7 @@
 			for (i = 0; i < n; i++) {
 				if (!(types[i] instanceof TypeBool || types[i] instanceof TypeDouble || types[i] instanceof TypeInt)) {
 					throw new PrismLangException("Type error: non-Boolean/Double/Integer argument to  function \"" + e.getName()
->>>>>>> a180f89f
 							+ "\"", e.getOperand(i));
-				}
-				if (seenBoolean && types[i] instanceof TypeDouble) {
-					throw new PrismLangException("Type error: in the function \"" + e.getName() + "\", any Double arguments must come before any Boolean arguments.");
-				}
-				if (types[i] instanceof TypeBool) {
-					seenBoolean = true;
 				}
 			}
 			break;
@@ -457,13 +445,10 @@
 			else
 				e.setType(TypeVoid.getInstance());
 			break;
-<<<<<<< HEAD
-=======
 		case ExpressionFunc.COMP:
 			// Resulting type is Pareto
 		    e.setType(TypeBool.getInstance());
 			break;
->>>>>>> a180f89f
 		}
 	}
 
