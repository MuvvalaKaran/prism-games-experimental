//==============================================================================
//	
//	Copyright (c) 2002-
//	Authors:
//	* Dave Parker <david.parker@comlab.ox.ac.uk> (University of Oxford, formerly University of Birmingham)
//	
//------------------------------------------------------------------------------
//	
//	This file is part of PRISM.
//	
//	PRISM is free software; you can redistribute it and/or modify
//	it under the terms of the GNU General Public License as published by
//	the Free Software Foundation; either version 2 of the License, or
//	(at your option) any later version.
//	
//	PRISM is distributed in the hope that it will be useful,
//	but WITHOUT ANY WARRANTY; without even the implied warranty of
//	MERCHANTABILITY or FITNESS FOR A PARTICULAR PURPOSE.  See the
//	GNU General Public License for more details.
//	
//	You should have received a copy of the GNU General Public License
//	along with PRISM; if not, write to the Free Software Foundation,
//	Inc., 59 Temple Place, Suite 330, Boston, MA  02111-1307  USA
//	
//==============================================================================

package parser.visitor;

import parser.ast.*;
import parser.type.*;
import prism.PrismException;
import prism.PrismLangException;
import prism.ModelType;

/**
 * Check expression (property) for validity with respect to a particular model type
 * (i.e. whether not it is a property that can be model checked for that model type).
 */
public class CheckValid extends ASTTraverse
{
	private ModelType modelType = null;

	public CheckValid(ModelType modelType)
	{
		this.modelType = modelType;
	}

	public void visitPost(ExpressionTemporal e) throws PrismLangException
	{
		// R operator types restricted for some models
		if (modelType == ModelType.MDP) {
			if (e.getOperator() == ExpressionTemporal.R_S) {
				throw new PrismLangException("Steady-state reward properties cannot be used for MDPs");
			}
		}
		else if (modelType == ModelType.PTA) {
			if (e.getOperator() == ExpressionTemporal.R_C || e.getOperator() == ExpressionTemporal.R_I || e.getOperator() == ExpressionTemporal.R_S) {
				throw new PrismLangException("Only reachability (F) reward properties can be used for PTAs");
			}
		}
		// PTA only support upper time bounds
		if (e.getLowerBound() != null) {
			if (modelType == ModelType.PTA) {
				throw new PrismLangException("Only upper time bounds are allowed on the " + e.getOperatorSymbol()
						+ " operator for PTAs");
			}
		}
		// Apart from CTMCs, we only support integer time bounds
		if ((e.getUpperBound() != null && !(e.getUpperBound().getType() instanceof TypeInt)) ||
		    (e.getLowerBound() != null && !(e.getLowerBound().getType() instanceof TypeInt))) {
			if (modelType == ModelType.DTMC) {
				throw new PrismLangException("Time bounds on the " + e.getOperatorSymbol()
						+ " operator must be integers for DTMCs");
			}
			if (modelType == ModelType.MDP) {
				throw new PrismLangException("Time bounds on the " + e.getOperatorSymbol()
						+ " operator must be integers for MDPs");
			}
			if (modelType == ModelType.PTA) {
				throw new PrismLangException("Time bounds on the " + e.getOperatorSymbol()
						+ " operator must be integers for PTAs");
			}
		}
		// Don't allow lower bounds on weak until - does not have intuitive semantics
		if (e.getOperator() == ExpressionTemporal.P_W && e.getLowerBound() != null) {
			throw new PrismLangException("The weak until operator (W) with lower bounds is not yet supported");
		}
	}

	public void visitPost(ExpressionProb e) throws PrismLangException
	{
<<<<<<< HEAD
		if (modelType.nondeterministic() && e.getRelOp() == RelOp.EQ)
=======
		if (modelType.nondeterministic() && e.getRelOp() == RelOp.EQ && e.getProb() == null)
>>>>>>> a180f89f
			throw new PrismLangException("Can't use \"P=?\" for nondeterministic models; use \"Pmin=?\" or \"Pmax=?\"");
	}
	
	public void visitPost(ExpressionReward e) throws PrismLangException
	{
<<<<<<< HEAD
		if (modelType.nondeterministic() && e.getRelOp() == RelOp.EQ)
			throw new PrismLangException("Can't use \"R=?\" for nondeterministic models; use \"Rmin=?\" or \"Rmax=?\"");
		if (e.getRewardStructIndexDiv() != null)
			throw new PrismLangException("No support for ratio reward objectives yet");
=======
		if (modelType.nondeterministic() && e.getRelOp() == RelOp.EQ && e.getReward() == null)
			throw new PrismLangException("Can't use \"R=?\" for nondeterministic models; use \"Rmin=?\" or \"Rmax=?\"");
>>>>>>> a180f89f
	}
	
	public void visitPost(ExpressionSS e) throws PrismLangException
	{
		// S operator only works for some models
		if (modelType == ModelType.MDP) {
			throw new PrismLangException("The S operator cannot be used for MDPs");
		}
		if (modelType == ModelType.PTA) {
			throw new PrismLangException("The S operator cannot be used for PTAs");
		}
<<<<<<< HEAD
		/*if (modelType.nondeterministic() && e.getRelOp() == RelOp.EQ)
=======
		/*if (modelType.nondeterministic() && e.getRelOp() == RelOp.EQ && e.getProb() == null)
>>>>>>> a180f89f
			throw new PrismLangException("Can't use \"S=?\" for nondeterministic models; use \"Smin=?\" or \"Smax=?\"");*/
	}

	public void visitPost(ExpressionStrategy e) throws PrismLangException
	{
		if (!modelType.nondeterministic())
			throw new PrismLangException("The " + e.getOperatorString() + " operator is only meaningful for models with nondeterminism");
		// Currently (for non-games), <<>> or [[]] can only contain "*" or "" 
		Coalition coalition = e.getCoalition();
<<<<<<< HEAD
		if (!(coalition.isAllPlayers() || coalition.isEmpty())) {
=======
		if (!modelType.multiplePlayers() && !(coalition.isAllPlayers() || coalition.isEmpty())) {
>>>>>>> a180f89f
			throw new PrismLangException("The " + e.getOperatorString() + " operator must contain either \"*\" or be empty for an " + modelType);
		}
	}
}<|MERGE_RESOLUTION|>--- conflicted
+++ resolved
@@ -28,7 +28,6 @@
 
 import parser.ast.*;
 import parser.type.*;
-import prism.PrismException;
 import prism.PrismLangException;
 import prism.ModelType;
 
@@ -89,25 +88,14 @@
 
 	public void visitPost(ExpressionProb e) throws PrismLangException
 	{
-<<<<<<< HEAD
-		if (modelType.nondeterministic() && e.getRelOp() == RelOp.EQ)
-=======
 		if (modelType.nondeterministic() && e.getRelOp() == RelOp.EQ && e.getProb() == null)
->>>>>>> a180f89f
 			throw new PrismLangException("Can't use \"P=?\" for nondeterministic models; use \"Pmin=?\" or \"Pmax=?\"");
 	}
 	
 	public void visitPost(ExpressionReward e) throws PrismLangException
 	{
-<<<<<<< HEAD
-		if (modelType.nondeterministic() && e.getRelOp() == RelOp.EQ)
-			throw new PrismLangException("Can't use \"R=?\" for nondeterministic models; use \"Rmin=?\" or \"Rmax=?\"");
-		if (e.getRewardStructIndexDiv() != null)
-			throw new PrismLangException("No support for ratio reward objectives yet");
-=======
 		if (modelType.nondeterministic() && e.getRelOp() == RelOp.EQ && e.getReward() == null)
 			throw new PrismLangException("Can't use \"R=?\" for nondeterministic models; use \"Rmin=?\" or \"Rmax=?\"");
->>>>>>> a180f89f
 	}
 	
 	public void visitPost(ExpressionSS e) throws PrismLangException
@@ -119,11 +107,7 @@
 		if (modelType == ModelType.PTA) {
 			throw new PrismLangException("The S operator cannot be used for PTAs");
 		}
-<<<<<<< HEAD
-		/*if (modelType.nondeterministic() && e.getRelOp() == RelOp.EQ)
-=======
 		/*if (modelType.nondeterministic() && e.getRelOp() == RelOp.EQ && e.getProb() == null)
->>>>>>> a180f89f
 			throw new PrismLangException("Can't use \"S=?\" for nondeterministic models; use \"Smin=?\" or \"Smax=?\"");*/
 	}
 
@@ -133,11 +117,7 @@
 			throw new PrismLangException("The " + e.getOperatorString() + " operator is only meaningful for models with nondeterminism");
 		// Currently (for non-games), <<>> or [[]] can only contain "*" or "" 
 		Coalition coalition = e.getCoalition();
-<<<<<<< HEAD
-		if (!(coalition.isAllPlayers() || coalition.isEmpty())) {
-=======
 		if (!modelType.multiplePlayers() && !(coalition.isAllPlayers() || coalition.isEmpty())) {
->>>>>>> a180f89f
 			throw new PrismLangException("The " + e.getOperatorString() + " operator must contain either \"*\" or be empty for an " + modelType);
 		}
 	}
