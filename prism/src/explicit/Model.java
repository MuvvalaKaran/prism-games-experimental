//==============================================================================
//	
//	Copyright (c) 2002-
//	Authors:
//	* Dave Parker <david.parker@comlab.ox.ac.uk> (University of Oxford)
//	
//------------------------------------------------------------------------------
//	
//	This file is part of PRISM.
//	
//	PRISM is free software; you can redistribute it and/or modify
//	it under the terms of the GNU General Public License as published by
//	the Free Software Foundation; either version 2 of the License, or
//	(at your option) any later version.
//	
//	PRISM is distributed in the hope that it will be useful,
//	but WITHOUT ANY WARRANTY; without even the implied warranty of
//	MERCHANTABILITY or FITNESS FOR A PARTICULAR PURPOSE.  See the
//	GNU General Public License for more details.
//	
//	You should have received a copy of the GNU General Public License
//	along with PRISM; if not, write to the Free Software Foundation,
//	Inc., 59 Temple Place, Suite 330, Boston, MA  02111-1307  USA
//	
//==============================================================================

package explicit;

import java.io.File;
import java.util.ArrayList;
import java.util.BitSet;
import java.util.Collections;
import java.util.Iterator;
import java.util.List;
import java.util.Map;
import java.util.PrimitiveIterator;
import java.util.Set;
import java.util.TreeMap;
import java.util.function.IntPredicate;

import common.IteratorTools;
import explicit.graphviz.Decorator;
import parser.State;
import parser.Values;
import parser.VarList;
import prism.Evaluator;
import prism.ModelType;
import prism.PrismException;
import prism.PrismFileLog;
import prism.PrismLog;

import static prism.PrismSettings.DEFAULT_EXPORT_MODEL_PRECISION;

/**
 * Interface for (abstract) classes that provide (read-only) access to an explicit-state model.
 * This is a generic class where probabilities/rates/etc. are of type {@code Value}.
 */
<<<<<<< HEAD
public interface Model {
=======
public interface Model<Value>
{
>>>>>>> 6eefe82c
	// Accessors

	/**
	 * Get the type of this model.
	 */
	public ModelType getModelType();

	/**
	 * Get the number of states.
	 */
	public int getNumStates();

	/**
	 * Get the number of initial states.
	 */
	public int getNumInitialStates();

	/**
	 * Get iterator over initial state list.
	 */
	public Iterable<Integer> getInitialStates();

	/**
	 * Get the index of the first initial state
	 * (i.e. the one with the lowest index).
	 * Returns -1 if there are no initial states.
	 */
	public int getFirstInitialState();

	/**
	 * Check whether a state is an initial state.
	 */
	public boolean isInitialState(int i);

	/**
	 * Get the number of states that are/were deadlocks.
	 * (Such states may have been fixed at build-time by adding self-loops)
	 */
	public int getNumDeadlockStates();

	/**
	 * Get iterator over states that are/were deadlocks.
	 * (Such states may have been fixed at build-time by adding self-loops)
	 */
	public Iterable<Integer> getDeadlockStates();
	
	/**
	 * Get list of states that are/were deadlocks.
	 * (Such states may have been fixed at build-time by adding self-loops)
	 */
	public StateValues getDeadlockStatesList();
	
	/**
	 * Get the index of the first state that is/was a deadlock.
	 * (i.e. the one with the lowest index).
	 * Returns -1 if there are no initial states.
	 */
	public int getFirstDeadlockState();

	/**
	 * Check whether a state is/was deadlock.
	 * (Such states may have been fixed at build-time by adding self-loops)
	 */
	public boolean isDeadlockState(int i);
	
	/**
	 * Get access to a list of states (optionally stored).
	 */
	public List<State> getStatesList();

	/** Get access to the VarList (optionally stored) */
	public VarList getVarList();

	/**
	 * Get access to a list of constant values (optionally stored).
	 */
	public Values getConstantValues();
	
	/**
	 * Get the states that satisfy a label in this model (optionally stored).
	 * Returns null if there is no label of this name.
	 */
	public BitSet getLabelStates(String name);
	
	/**
	 * Get the labels that are (optionally) stored.
	 * Returns an empty set if there are no labels.
	 */
	public Set<String> getLabels();

	/**
	 * Returns true if a label with the given name is attached to this model
	 */
	public boolean hasLabel(String name);

	/**
	 * Get the mapping from labels that are (optionally) stored
	 * to the sets of states that satisfy them.
	 */
	default Map<String, BitSet> getLabelToStatesMap()
	{
		// Default implementation creates a new map on demand
		Map<String, BitSet> labels = new TreeMap<String, BitSet>();
		for (String name : getLabels()) {
			labels.put(name, getLabelStates(name));
		}
		return labels;
	}
	
	/**
	 * Get the total number of transitions in the model.
	 */
	public default int getNumTransitions()
	{
		int numStates = getNumStates();
		int numTransitions = 0;
		for (int s = 0; s < numStates; s++) {
			numTransitions += getNumTransitions(s);
		}
		return numTransitions;
	}

	/**
	 * Get the number of transitions from state s.
	 */
	public default int getNumTransitions(int s)
	{
		return Math.toIntExact(IteratorTools.count(getSuccessorsIterator(s)));
	}

	/**
	 * Get the number of transitions leaving a set of states.
	 * <br>
	 * Default implementation: Iterator over the states and sum the result of getNumTransitions(s).
	 * @param states The set of states, specified by an OfInt iterator
	 * @return the number of transitions
	 */
	public default long getNumTransitions(PrimitiveIterator.OfInt states)
	{
		long count = 0;
		while (states.hasNext()) {
			int s = states.nextInt();
			count += getNumTransitions(s);
		}
		return count;
	}

	/**
	 * Get an iterator over the successors of state s.
	 * Default implementation via the SuccessorsIterator returned
	 * from {@code getSuccessors}, ensuring that there are no
	 * duplicates.
	 */
	public default Iterator<Integer> getSuccessorsIterator(int s)
	{
		SuccessorsIterator successors = getSuccessors(s);
		return successors.distinct();
	}

	/**
	 * Get a SuccessorsIterator for state s.
	 */
	public SuccessorsIterator getSuccessors(int s);

	/**
	 * Returns true if state s2 is a successor of state s1.
	 */
	public default boolean isSuccessor(int s1, int s2)
	{
		// the code for this method is equivalent to the following stream expression,
		// but kept explicit for performance
		//
		// return getSuccessors(s1).stream().anyMatch(
		//           (t) -> {return t == s2;}
		// );

		SuccessorsIterator it = getSuccessors(s1);
		while (it.hasNext()) {
			int t = it.nextInt();
			if (t == s2)
				return true;
		}
		return false;
	}

	/**
	 * Check if all the successor states of a state are in a set.
	 * @param s The state to check
	 * @param set The set to test for inclusion
	 */
	public default boolean allSuccessorsInSet(int s, BitSet set)
	{
		return allSuccessorsMatch(s, set::get);
	}

	/**
	 * Check if any successor states of a state are in a set.
	 * @param s The state to check
	 * @param set The set to test for inclusion
	 */
	public default boolean someSuccessorsInSet(int s, BitSet set)
	{
		return someSuccessorsMatch(s, set::get);
	}

	/**
	 * Check if all the successor states of a state match the predicate.
	 * @param s The state to check
	 * @param p the predicate
	 */
	public default boolean allSuccessorsMatch(int s, IntPredicate p)
	{
		// the code for this method is equivalent to the following stream expression,
		// but kept explicit for performance
		//
		// return getSuccessors(s).stream().allMatch(p);

		SuccessorsIterator it = getSuccessors(s);
		while (it.hasNext()) {
			int t = it.nextInt();
			if (!p.test(t))
				return false;
		}
		return true;
	}

	/**
	 * Check if any successor states of a state match the predicate.
	 * @param s The state to check
	 * @param p the predicate
	 */
	public default boolean someSuccessorsMatch(int s, IntPredicate p)
	{
		// the code for this method is equivalent to the following stream expression,
		// but kept explicit for performance
		//
		// return getSuccessors(s).stream().anyMatch(p);

		SuccessorsIterator it = getSuccessors(s);
		while (it.hasNext()) {
			int t = it.nextInt();
			if (p.test(t))
				return true;
		}
		return false;
	}

	/**
	 * Find all deadlock states and store this information in the model.
	 * If requested (if fix=true) and if needed (i.e. for DTMCs/CTMCs),
	 * fix deadlocks by adding self-loops in these states.
	 * The set of deadlocks (before any possible fixing) can be obtained from {@link #getDeadlockStates()}.
	 * @throws PrismException if the model is unable to fix deadlocks because it is non-mutable.
	 */
	public void findDeadlocks(boolean fix) throws PrismException;
		
	/**
	 * Checks for deadlocks and throws an exception if any exist.
	 */
	public void checkForDeadlocks() throws PrismException;

	/**
	 * Checks for deadlocks and throws an exception if any exist.
	 * States in 'except' (If non-null) are excluded from the check.
	 */
	public void checkForDeadlocks(BitSet except) throws PrismException;

	// Export methods (explicit files)

	/**
	 * Export to explicit format readable by PRISM (i.e. a .tra file, etc.).
	 */
	default void exportToPrismExplicit(String baseFilename) throws PrismException
	{
		exportToPrismExplicit(baseFilename, DEFAULT_EXPORT_MODEL_PRECISION);
	}

	/**
	 * Export to explicit format readable by PRISM (i.e. a .tra file, etc.).
	 * @param precision number of significant digits >= 1
	 */
	default void exportToPrismExplicit(String baseFilename, int precision) throws PrismException
	{
		// Default implementation - just output .tra file
		// (some models might override this)
		exportToPrismExplicitTra(baseFilename + ".tra", precision);
	}

	/**
	 * Export transition matrix to explicit format readable by PRISM (i.e. a .tra file).
	 */
	default void exportToPrismExplicitTra(String filename) throws PrismException
	{
		exportToPrismExplicitTra(filename, DEFAULT_EXPORT_MODEL_PRECISION);
	}

	/**
	 * Export transition matrix to explicit format readable by PRISM (i.e. a .tra file).
	 * @param precision number of significant digits >= 1
	 */
	default void exportToPrismExplicitTra(String filename, int precision) throws PrismException
	{
		try (PrismFileLog log = PrismFileLog.create(filename)) {
			exportToPrismExplicitTra(log, precision);
		}
	}

	/**
	 * Export transition matrix to explicit format readable by PRISM (i.e. a .tra file).
	 */
	default void exportToPrismExplicitTra(File file) throws PrismException
	{
		exportToPrismExplicitTra(file, DEFAULT_EXPORT_MODEL_PRECISION);
	}

	/**
	 * Export transition matrix to explicit format readable by PRISM (i.e. a .tra file).
	 * @param precision number of significant digits >= 1
	 */
	default void exportToPrismExplicitTra(File file, int precision) throws PrismException
	{
		exportToPrismExplicitTra(file.getPath(), precision);
	}


	/**
	 * Export transition matrix to explicit format readable by PRISM (i.e. a .tra file).
	 */
	default void exportToPrismExplicitTra(PrismLog log)
	{
		exportToPrismExplicitTra(log, DEFAULT_EXPORT_MODEL_PRECISION);
	}

	/**
	 * Export transition matrix to explicit format readable by PRISM (i.e. a .tra file).
	 * @param precision number of significant digits >= 1
	 */
	public void exportToPrismExplicitTra(PrismLog log, int precision);
	
	// Export methods (dot files)

	/**
	 * Export to a dot file.
	 * @param filename Name of file to export to
	 */
	default void exportToDotFile(String filename) throws PrismException
	{
		exportToDotFile(filename, DEFAULT_EXPORT_MODEL_PRECISION);
	}

	/**
	 * Export to a dot file.
	 * @param filename Name of file to export to
	 * @param precision number of significant digits >= 1
	 */
	default void exportToDotFile(String filename, int precision) throws PrismException
	{
		try (PrismFileLog log = PrismFileLog.create(filename)) {
			exportToDotFile(log, precision);
		}
	}

	/**
	 * Export to a dot file, highlighting states in 'mark'.
	 * @param filename Name of file to export to
	 * @param mark States to highlight (ignored if null)
	 */
	default void exportToDotFile(String filename, BitSet mark) throws PrismException
	{
		exportToDotFile(filename, mark, DEFAULT_EXPORT_MODEL_PRECISION);
	}

	/**
	 * Export to a dot file, highlighting states in 'mark'.
	 * @param filename Name of file to export to
	 * @param mark States to highlight (ignored if null)
	 * @param precision number of significant digits >= 1
	 */
	default void exportToDotFile(String filename, BitSet mark, int precision) throws PrismException
	{
		try (PrismFileLog log = PrismFileLog.create(filename)) {
			exportToDotFile(log, mark, precision);
		}
	}

	/**
	 * Export to a dot file, decorating states and transitions with the provided decorators
	 * @param filename Name of the file to export to
	 */
	default void exportToDotFile(String filename, Iterable<explicit.graphviz.Decorator> decorators) throws PrismException
	{
		exportToDotFile(filename, decorators, DEFAULT_EXPORT_MODEL_PRECISION);
	}

	/**
	 * Export to a dot file, decorating states and transitions with the provided decorators
	 * @param filename Name of the file to export to
	 * @param precision number of significant digits >= 1
	 */
	default void exportToDotFile(String filename, Iterable<explicit.graphviz.Decorator> decorators, int precision) throws PrismException
	{
		try (PrismFileLog log = PrismFileLog.create(filename)) {
			exportToDotFile(log, decorators, precision);
		}
	}

	/**
	 * Export to a dot file.
	 * @param out PrismLog to export to
	 */
	default void exportToDotFile(PrismLog out)
	{
		exportToDotFile(out, DEFAULT_EXPORT_MODEL_PRECISION);
	}

	/**
	 * Export to a dot file.
	 * @param out PrismLog to export to
	 * @param precision number of significant digits >= 1
	 */
	default void exportToDotFile(PrismLog out, int precision)
	{
		exportToDotFile(out, (Iterable<explicit.graphviz.Decorator>)null, precision);
	}

	/**
	 * Export to a dot file, highlighting states in 'mark'.
	 * @param out PrismLog to export to
	 * @param mark States to highlight (ignored if null)
	 */
	default void exportToDotFile(PrismLog out, BitSet mark)
	{
		exportToDotFile(out, mark, DEFAULT_EXPORT_MODEL_PRECISION);
	}

	/**
	 * Export to a dot file, highlighting states in 'mark'.
	 * @param out PrismLog to export to
	 * @param mark States to highlight (ignored if null)
	 * @param precision number of significant digits >= 1
	 */
	default void exportToDotFile(PrismLog out, BitSet mark, int precision)
	{
		if (mark == null) {
			exportToDotFile(out, precision);
		}
		exportToDotFile(out, Collections.singleton(new explicit.graphviz.MarkStateSetDecorator(mark)), precision);
	}

	/**
	 * Export to a dot file, highlighting states in 'mark'.
	 * @param out PrismLog to export to
	 * @param mark States to highlight (ignored if null)
	 * @param showStates Show state info on nodes?
	 */
	default void exportToDotFile(PrismLog out, BitSet mark, boolean showStates)
	{
		exportToDotFile(out, mark, showStates, DEFAULT_EXPORT_MODEL_PRECISION);
	}

	/**
	 * Export to a dot file, highlighting states in 'mark'.
	 * @param out PrismLog to export to
	 * @param mark States to highlight (ignored if null)
	 * @param showStates Show state info on nodes?
	 * @param precision number of significant digits >= 1
	 */
	default void exportToDotFile(PrismLog out, BitSet mark, boolean showStates, int precision)
	{
		ArrayList<explicit.graphviz.Decorator> decorators = new ArrayList<explicit.graphviz.Decorator>();
		if (showStates) {
			if (getModelType().partiallyObservable()) {
				decorators.add(new explicit.graphviz.ShowStatesDecorator(getStatesList(), ((PartiallyObservableModel) this)::getObservationAsState));
			} else {
				decorators.add(new explicit.graphviz.ShowStatesDecorator(getStatesList()));
			}
		}
		if (mark != null) {
			decorators.add(new explicit.graphviz.MarkStateSetDecorator(mark));
		}
		exportToDotFile(out, decorators, precision);
	}

	/**
	 * Export to a dot file, decorating states and transitions with the provided decorators
	 * @param out PrismLog to export to
	 */
	default void exportToDotFile(PrismLog out, Iterable<explicit.graphviz.Decorator> decorators)
	{
		exportToDotFile(out, decorators, DEFAULT_EXPORT_MODEL_PRECISION);
	}

	/**
	 * Export to a dot file, decorating states and transitions with the provided decorators
	 * @param out PrismLog to export to
	 * @param precision number of significant digits >= 1
	 */
	default void exportToDotFile(PrismLog out, Iterable<explicit.graphviz.Decorator> decorators, int precision)
	{
		explicit.graphviz.Decoration defaults = new explicit.graphviz.Decoration();
		defaults.attributes().put("shape", "box");
		
		// Header
		out.print("digraph " + getModelType() + " {\nnode " + defaults.toString() + ";\n");
		int i, numStates;
		for (i = 0, numStates = getNumStates(); i < numStates; i++) {
			// initialize
			explicit.graphviz.Decoration d = new explicit.graphviz.Decoration(defaults);
			d.setLabel(Integer.toString(i));
			// run any decorators
			if (decorators != null) {
				for (Decorator decorator : decorators) {
					d = decorator.decorateState(i, d);
				}
			}

			String decoration = d.toString();
			out.println(i + " " + decoration + ";");

			// Transitions for state i
			exportTransitionsToDotFile(i, out, decorators, precision);
		}	
		
		// Footer
		out.print("}\n");
	}

	/**
	 * Export the transitions from state {@code i} in Dot format to {@code out},
	 * decorating using the given decorators.
	 * <br>
	 * The default implementation throws an UnsupportedOperationException,
	 * so this method should be overloaded.
	 *
	 * @param i State index
	 * @param out PrismLog for output
	 * @param decorators the decorators (may be {@code null})
	 */
	default void exportTransitionsToDotFile(int i, PrismLog out, Iterable<explicit.graphviz.Decorator> decorators)
	{
		exportTransitionsToDotFile(i, out, decorators, DEFAULT_EXPORT_MODEL_PRECISION);
	}

	/**
	 * Export the transitions from state {@code i} in Dot format to {@code out},
	 * decorating using the given decorators.
	 * <br>
	 * The default implementation throws an UnsupportedOperationException,
	 * so this method should be overloaded.
	 *
	 * @param i State index
	 * @param out PrismLog for output
	 * @param decorators the decorators (may be {@code null})
	 * @param precision number of significant digits >= 1
	 */
	default void exportTransitionsToDotFile(int i, PrismLog out, Iterable<explicit.graphviz.Decorator> decorators, int precision)
	{
		throw new UnsupportedOperationException();
	}

	/**
	 * Export to a equivalent PRISM language model description.
	 */
	default void exportToPrismLanguage(String filename) throws PrismException
	{
		exportToPrismLanguage(filename, DEFAULT_EXPORT_MODEL_PRECISION);
	}

	/**
	 * Export to a equivalent PRISM language model description.
	 * @param precision number of significant digits >= 1
	 */
	public void exportToPrismLanguage(String filename, int precision) throws PrismException;
	
	/**
	 * Export states list.
	 */
	public void exportStates(int exportType, VarList varList, PrismLog log) throws PrismException;
	
	/**
	 * Report info/stats about the model as a string.
	 */
	public String infoString();

	/**
	 * Report info/stats about the model, tabulated, as a string.
	 */
	public String infoStringTable();

	/** Has this model a stored PredecessorRelation? */
	public boolean hasStoredPredecessorRelation();

	/**
	 * If there is a PredecessorRelation stored for this model, return that.
	 * Otherwise, create one and return that. If {@code storeIfNew},
	 * store it for later use.
	 *
	 * @param parent a PrismComponent (for obtaining the log)
	 * @param storeIfNew if the predecessor relation is newly created, store it
	 */
	public PredecessorRelation getPredecessorRelation(prism.PrismComponent parent, boolean storeIfNew);

	/** Clear any stored predecessor relation, e.g., because the model was modified */
	public void clearPredecessorRelation();

	/**
	 * Get an Evaluator for the values stored in this Model for probabilities etc.
	 * This is needed, for example, to compute probability sums, check for equality to 0/1, etc.
	 * A default implementation provides an evaluator for the (usual) case when Value is Double.
	 */
	@SuppressWarnings("unchecked")
	public default Evaluator<Value> getEvaluator()
	{
		return (Evaluator<Value>) Evaluator.createForDoubles();
	}
}<|MERGE_RESOLUTION|>--- conflicted
+++ resolved
@@ -55,12 +55,8 @@
  * Interface for (abstract) classes that provide (read-only) access to an explicit-state model.
  * This is a generic class where probabilities/rates/etc. are of type {@code Value}.
  */
-<<<<<<< HEAD
-public interface Model {
-=======
 public interface Model<Value>
 {
->>>>>>> 6eefe82c
 	// Accessors
 
 	/**
@@ -316,7 +312,7 @@
 	 * @throws PrismException if the model is unable to fix deadlocks because it is non-mutable.
 	 */
 	public void findDeadlocks(boolean fix) throws PrismException;
-		
+
 	/**
 	 * Checks for deadlocks and throws an exception if any exist.
 	 */
@@ -562,7 +558,7 @@
 	{
 		explicit.graphviz.Decoration defaults = new explicit.graphviz.Decoration();
 		defaults.attributes().put("shape", "box");
-		
+
 		// Header
 		out.print("digraph " + getModelType() + " {\nnode " + defaults.toString() + ";\n");
 		int i, numStates;
@@ -570,6 +566,7 @@
 			// initialize
 			explicit.graphviz.Decoration d = new explicit.graphviz.Decoration(defaults);
 			d.setLabel(Integer.toString(i));
+
 			// run any decorators
 			if (decorators != null) {
 				for (Decorator decorator : decorators) {
@@ -582,8 +579,8 @@
 
 			// Transitions for state i
 			exportTransitionsToDotFile(i, out, decorators, precision);
-		}	
-		
+		}
+
 		// Footer
 		out.print("}\n");
 	}
