--- conflicted
+++ resolved
@@ -54,7 +54,6 @@
 public class PrismExplicit extends PrismComponent
 {
 	public PrismExplicit(PrismLog mainLog, PrismSettings settings)
-<<<<<<< HEAD
 	{
 		this.mainLog = mainLog;
 		this.settings = settings;
@@ -71,6 +70,7 @@
 		long l; // timer
 		Model modelExpl;
 		ConstructModel constructModel;
+		boolean[] cancel_computation = new boolean[1]; // false by default
 
 		if (modulesFile.getModelType() == ModelType.PTA) {
 			throw new PrismNotSupportedException("You cannot build a PTA model explicitly, only perform model checking");
@@ -83,11 +83,11 @@
 
 		// build model
 		l = System.currentTimeMillis();
-		modelExpl = constructModel.constructModel(simEngine);
+		modelExpl = constructModel.constructModel(simEngine, false, cancel_computation);
 		l = System.currentTimeMillis() - l;
 
 		mainLog.println("\nTime for model construction: " + l / 1000.0 + " seconds.");
-
+		
 		return modelExpl;
 	}
 
@@ -139,93 +139,6 @@
 		}
 	}
 
-=======
-	{
-		this.mainLog = mainLog;
-		this.settings = settings;
-	}
-
-	/**
-	 * Build a model from a PRISM modelling language description, storing it explicitly.
-	 * It is assumed that all constants in the model file have been defined by now.  
-	 * @param modulesFile Model to build
-	 * @param simEngine PRISM simulator engine (for model exploration)
-	 */
-	public Model buildModel(ModulesFile modulesFile, ModelGenerator simEngine) throws PrismException
-	{
-		long l; // timer
-		Model modelExpl;
-		ConstructModel constructModel;
-		boolean[] cancel_computation = new boolean[1]; // false by default
-
-		if (modulesFile.getModelType() == ModelType.PTA) {
-			throw new PrismNotSupportedException("You cannot build a PTA model explicitly, only perform model checking");
-		}
-
-		mainLog.print("\nBuilding model...\n");
-
-		// create translator
-		constructModel = new ConstructModel(this);
-
-		// build model
-		l = System.currentTimeMillis();
-		modelExpl = constructModel.constructModel(simEngine, false, cancel_computation);
-		l = System.currentTimeMillis() - l;
-
-		mainLog.println("\nTime for model construction: " + l / 1000.0 + " seconds.");
-		
-		return modelExpl;
-	}
-
-	/**
-	 * Export a model's transition matrix to a file (or to the log)
-	 * @param model The model
-	 * @param ordered Ensure that (source) states are in ascending order?
-	 * @param exportType Type of export; one of: <ul>
-	 * <li> {@link #EXPORT_PLAIN} 
-	 * <li> {@link #EXPORT_MATLAB}
-	 * <li> {@link #EXPORT_DOT}
-	 * <li> {@link #EXPORT_MRMC}
-	 * <li> {@link #EXPORT_MRMC}
-	 * <li> {@link #EXPORT_DOT_STATES}
-	 * </ul>
-	 * @param file File to export to (if null, print to the log instead)
-	 */
-	public void exportTransToFile(Model model, boolean ordered, int exportType, File file) throws FileNotFoundException, PrismException
-	{
-		// can only do ordered version of export for explicit engine
-		if (!ordered) {
-			mainLog.printWarning("Cannot export unordered transition matrix with the explicit engine; using ordered.");
-			ordered = true;
-		}
-		// print message
-		mainLog.print("\nExporting transition matrix ");
-		switch (exportType) {
-		case Prism.EXPORT_PLAIN: mainLog.print("in plain text format "); break;
-		case Prism.EXPORT_MATLAB: mainLog.print("in Matlab format "); break;
-		case Prism.EXPORT_DOT: mainLog.print("in Dot format "); break;
-		case Prism.EXPORT_MRMC: mainLog.print("in MRMC format "); break;
-		case Prism.EXPORT_ROWS: mainLog.print("in rows format "); break;
-		case Prism.EXPORT_DOT_STATES: mainLog.print("in Dot format (with states) "); break;
-		}
-		if (file != null) mainLog.println("to file \"" + file + "\"..."); else mainLog.println("below:");
-		PrismLog tmpLog = getPrismLogForFile(file);
-		
-		// do export
-		switch (exportType) {
-		case Prism.EXPORT_PLAIN:
-			model.exportToPrismExplicitTra(tmpLog);
-			break;
-		case Prism.EXPORT_MATLAB:
-		case Prism.EXPORT_DOT:
-		case Prism.EXPORT_MRMC:
-		case Prism.EXPORT_ROWS:
-		case Prism.EXPORT_DOT_STATES:
-			throw new PrismNotSupportedException("Export not yet supported"); // TODO
-		}
-	}
-
->>>>>>> a180f89f
 	public void exportStatesToFile(ModulesFile mf, Model model, int exportType, File file) throws FileNotFoundException
 	{
 		int i;
@@ -313,21 +226,15 @@
 			break;
 		case STPG:
 			mc = new STPGModelChecker(this);
-<<<<<<< HEAD
-=======
 			break;
 		case SMG:
 			mc = new SMGModelChecker(this);
->>>>>>> a180f89f
 			break;
 		default:
 			throw new PrismException("Unknown model type " + model.getModelType());
 		}
-<<<<<<< HEAD
-=======
 		//temporary HACK, we should eventually decide if we use boolean verbose or int verbosity
 		mc.setVerbosity(settings.getBoolean(PrismSettings.PRISM_VERBOSE) ? 10 : 1);
->>>>>>> a180f89f
 
 		// Do model checking
 		mc.setModulesFileAndPropertiesFile(modulesFile, propertiesFile, null);
