//==============================================================================
//	
//	Copyright (c) 2002-
//	Authors:
//	* Dave Parker <david.parker@comlab.ox.ac.uk> (University of Oxford)
//	
//------------------------------------------------------------------------------
//	
//	This file is part of PRISM.
//	
//	PRISM is free software; you can redistribute it and/or modify
//	it under the terms of the GNU General Public License as published by
//	the Free Software Foundation; either version 2 of the License, or
//	(at your option) any later version.
//	
//	PRISM is distributed in the hope that it will be useful,
//	but WITHOUT ANY WARRANTY; without even the implied warranty of
//	MERCHANTABILITY or FITNESS FOR A PARTICULAR PURPOSE.  See the
//	GNU General Public License for more details.
//	
//	You should have received a copy of the GNU General Public License
//	along with PRISM; if not, write to the Free Software Foundation,
//	Inc., 59 Temple Place, Suite 330, Boston, MA  02111-1307  USA
//	
//==============================================================================

package explicit;

import java.util.ArrayList;
import java.util.BitSet;
import java.util.List;
import java.util.Map;
import java.util.Set;
import java.util.TreeMap;
import java.util.TreeSet;

import parser.State;
import parser.Values;
import parser.VarList;
import prism.Prism;
import prism.PrismException;
import prism.PrismLog;

/**
 * Base class for explicit-state model representations.
 */
public abstract class ModelExplicit implements Model
{
	// Basic model information

	/** Number of states */
	protected int numStates;
	/** Which states are initial states */
	protected List<Integer> initialStates; // TODO: should be a (linkedhash?) set really
	/** States that are/were deadlocks. Where requested and where appropriate (DTMCs/MDPs),
	 * these states may have been fixed at build time by adding self-loops. */
	protected TreeSet<Integer> deadlocks;

	// Additional, optional information associated with the model

	/** (Optionally) information about the states of this model,
	 * i.e. the State object corresponding to each state index. */
	protected List<State> statesList;
	/** (Optionally) a list of values for constants associated with this model. */
	protected Values constantValues;
	/** (Optionally) the list of variables */
	protected VarList varList;
	/** (Optionally) some labels (atomic propositions) associated with the model,
	 * represented as a String->BitSet mapping from their names to the states that satisfy them. */
	protected Map<String, BitSet> labels = new TreeMap<String, BitSet>();
	
	/**
	 * (Optionally) the stored predecessor relation. Becomes inaccurate after the model is changed!
	 */
	protected PredecessorRelation predecessorRelation = null;

	// Mutators

	/**
	 * Copy data from another Model (used by superclass copy constructors).
	 * Assumes that this has already been initialise()ed.
	 */
	public void copyFrom(Model model)
	{
		numStates = model.getNumStates();
		for (int in : model.getInitialStates()) {
			addInitialState(in);
		}
		for (int dl : model.getDeadlockStates()) {
			addDeadlockState(dl);
		}
<<<<<<< HEAD
		for (State state : model.statesList) {
		    statesList.add(state);
		}
		constantValues = model.constantValues;
		labels = model.labels;
		varList = model.varList;
=======
		// Shallow copy of read-only stuff
		statesList = model.getStatesList();
		constantValues = model.getConstantValues();
		labels = model.getLabelToStatesMap();
		varList = model.getVarList();
>>>>>>> 233e1235
	}

	/**
	 * Copy data from another Model and a state index permutation,
	 * i.e. state index i becomes index permut[i]
	 * (used by superclass copy constructors).
	 * Assumes that this has already been initialise()ed.
	 * Pointer to states list is NOT copied (since now wrong).
	 */
	public void copyFrom(Model model, int permut[])
	{
		numStates = model.getNumStates();
		for (int in : model.getInitialStates()) {
			addInitialState(permut[in]);
		}
		for (int dl : model.getDeadlockStates()) {
			addDeadlockState(permut[dl]);
		}
		// Shallow copy of (some) read-only stuff
		// (i.e. info that is not broken by permute)
		statesList = null;
		constantValues = model.getConstantValues();
		labels.clear();
		varList = model.getVarList();
	}

	/**
	 * Initialise: create new model with fixed number of states.
	 */
	public void initialise(int numStates)
	{
		this.numStates = numStates;
		initialStates = new ArrayList<Integer>();
		deadlocks = new TreeSet<Integer>();
		statesList = new ArrayList<State>(numStates);
		constantValues = null;
		varList = null;
		labels = new TreeMap<String, BitSet>();
	}

	/**
	 * Add a state to the list of initial states.
	 */
	public void addInitialState(int i)
	{
		initialStates.add(i);
	}

	/**
	 * Empty the list of initial states.
	 */
	public void clearInitialStates()
	{
		initialStates.clear();
	}

	/**
	 * Add a state to the list of deadlock states.
	 */
	public void addDeadlockState(int i)
	{
		deadlocks.add(i);
	}

	/**
	 * Build (anew) from a list of transitions exported explicitly by PRISM (i.e. a .tra file).
	 * Note that initial states are not configured (since this info is not in the file),
	 * so this needs to be done separately (using {@link #addInitialState(int)}.
	 */
	public abstract void buildFromPrismExplicit(String filename) throws PrismException;

	/**
	 * Set the associated (read-only) state list.
	 */
	public void setStatesList(List<State> statesList)
	{
		this.statesList = statesList;
	}

	/**
	 * Set the associated (read-only) constant values.
	 */
	public void setConstantValues(Values constantValues)
	{
		this.constantValues = constantValues;
	}

	/**
	 * Sets the VarList for this model (may be {@code null}).
	 */
	public void setVarList(VarList varList)
	{
		this.varList = varList;
	}

	/**
	 * Adds a label and the set the states that satisfy it.
	 * Any existing label with the same name is overwritten.
	 * @param name The name of the label
	 * @param states The states that satisfy the label 
	 */
	public void addLabel(String name, BitSet states)
	{
		labels.put(name, states);
	}

	/**
	 * Add a label with corresponding state set, ensuring a unique, non-existing label.
	 * The label will be either "X" or "X_i" where X is the content of the {@code prefix} argument
	 * and i is a non-negative integer.
	 * <br>
	 * Optionally, a set of defined label names can be passed so that those labels
	 * can be avoided. This can be obtained from the model checker via {@code getDefinedLabelNames()}.
	 * <br>
	 * Note that a stored label takes precedence over the on-the-fly calculation
	 * of an ExpressionLabel, cf. {@link explicit.StateModelChecker#checkExpressionLabel}
	 *
	 * @param prefix the prefix for the unique label
	 * @param labelStates the BitSet with the state set for the label
	 * @param definedLabelNames set of names (optional, may be {@code null}) to check for existing labels
	 * @return the generated unique label
	 */
	public String addUniqueLabel(String prefix, BitSet labelStates, Set<String> definedLabelNames)
	{
		String label;
		int i = 0;
		label = prefix;  // first, try without appending _i
		while (true) {
			boolean labelOk = !hasLabel(label);  // not directly attached to model
			if (definedLabelNames != null) {
				labelOk &= !definedLabelNames.contains(label);  // not defined
			}

			if (labelOk) {
				break;
			}

			// prepare next label to try
			label = prefix+"_"+i;
			if (i == Integer.MAX_VALUE)
				throw new UnsupportedOperationException("Integer overflow trying to add unique label");

			i++;
		}

		addLabel(label, labelStates);
		return label;
	}

	// Accessors (for Model interface)

	@Override
	public int getNumStates()
	{
		return numStates;
	}

	@Override
	public int getNumInitialStates()
	{
		return initialStates.size();
	}

	@Override
	public Iterable<Integer> getInitialStates()
	{
		return initialStates;
	}

	@Override
	public int getFirstInitialState()
	{
		return initialStates.isEmpty() ? -1 : initialStates.get(0);
	}

	@Override
	public boolean isInitialState(int i)
	{
		return initialStates.contains(i);
	}

	@Override
	public int getNumDeadlockStates()
	{
		return deadlocks.size();
	}

	@Override
	public Iterable<Integer> getDeadlockStates()
	{
		return deadlocks;
	}

	@Override
	public StateValues getDeadlockStatesList()
	{
		BitSet bs = new BitSet();
		for (int dl : deadlocks) {
			bs.set(dl);
		}

		return StateValues.createFromBitSet(bs, this);
	}

	@Override
	public int getFirstDeadlockState()
	{
		return deadlocks.isEmpty() ? -1 : deadlocks.first();
	}

	@Override
	public boolean isDeadlockState(int i)
	{
		return deadlocks.contains(i);
	}

	@Override
	public List<State> getStatesList()
	{
		return statesList;
	}

	@Override
	public Values getConstantValues()
	{
		return constantValues;
	}
	
	@Override
	public VarList getVarList()
	{
		return varList;
	}

	@Override
	public BitSet getLabelStates(String name)
	{
		return labels.get(name);
	}

	@Override
	public boolean hasLabel(String name)
	{
		return labels.containsKey(name);
	}

	@Override
	public Set<String> getLabels()
	{
		return labels.keySet();
	}
	
	@Override
	public Map<String, BitSet> getLabelToStatesMap()
	{
		return labels;
	}
	
	@Override
	public void checkForDeadlocks() throws PrismException
	{
		checkForDeadlocks(null);
	}

	@Override
	public abstract void checkForDeadlocks(BitSet except) throws PrismException;

	@Override
	public void exportStates(int exportType, VarList varList, PrismLog log) throws PrismException
	{
		if (statesList == null)
			return;

		// Print header: list of model vars
		if (exportType == Prism.EXPORT_MATLAB)
			log.print("% ");
		log.print("(");
		int numVars = varList.getNumVars();
		for (int i = 0; i < numVars; i++) {
			log.print(varList.getName(i));
			if (i < numVars - 1)
				log.print(",");
		}
		log.println(")");
		if (exportType == Prism.EXPORT_MATLAB)
			log.println("states=[");

		// Print states
		int numStates = statesList.size();
		for (int i = 0; i < numStates; i++) {
			if (exportType != Prism.EXPORT_MATLAB)
				log.println(i + ":" + statesList.get(i).toString());
			else
				log.println(statesList.get(i).toStringNoParentheses());
		}

		// Print footer
		if (exportType == Prism.EXPORT_MATLAB)
			log.println("];");
	}

	@Override
	public boolean equals(Object o)
	{
		if (o == null || !(o instanceof ModelExplicit))
			return false;
		ModelExplicit model = (ModelExplicit) o;
		if (numStates != model.numStates)
			return false;
		if (!initialStates.equals(model.initialStates))
			return false;
		return true;
	}

	@Override
	public boolean hasStoredPredecessorRelation() {
		return (predecessorRelation != null);
	}

	@Override
	public PredecessorRelation getPredecessorRelation(prism.PrismComponent parent, boolean storeIfNew) {
		if (predecessorRelation != null) {
			return predecessorRelation;
		}

		PredecessorRelation pre = PredecessorRelation.forModel(parent, this);

		if (storeIfNew) {
			predecessorRelation = pre;
		}
		return pre;
	}

	@Override
	public void clearPredecessorRelation() {
		predecessorRelation = null;
	}

}<|MERGE_RESOLUTION|>--- conflicted
+++ resolved
@@ -89,20 +89,11 @@
 		for (int dl : model.getDeadlockStates()) {
 			addDeadlockState(dl);
 		}
-<<<<<<< HEAD
-		for (State state : model.statesList) {
-		    statesList.add(state);
-		}
-		constantValues = model.constantValues;
-		labels = model.labels;
-		varList = model.varList;
-=======
 		// Shallow copy of read-only stuff
 		statesList = model.getStatesList();
 		constantValues = model.getConstantValues();
 		labels = model.getLabelToStatesMap();
 		varList = model.getVarList();
->>>>>>> 233e1235
 	}
 
 	/**
