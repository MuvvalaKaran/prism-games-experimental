//==============================================================================
//	
//	Copyright (c) 2002-
//	Authors:
//	* Dave Parker <david.parker@comlab.ox.ac.uk> (University of Oxford)
//	
//------------------------------------------------------------------------------
//	
//	This file is part of PRISM.
//	
//	PRISM is free software; you can redistribute it and/or modify
//	it under the terms of the GNU General Public License as published by
//	the Free Software Foundation; either version 2 of the License, or
//	(at your option) any later version.
//	
//	PRISM is distributed in the hope that it will be useful,
//	but WITHOUT ANY WARRANTY; without even the implied warranty of
//	MERCHANTABILITY or FITNESS FOR A PARTICULAR PURPOSE.  See the
//	GNU General Public License for more details.
//	
//	You should have received a copy of the GNU General Public License
//	along with PRISM; if not, write to the Free Software Foundation,
//	Inc., 59 Temple Place, Suite 330, Boston, MA  02111-1307  USA
//	
//==============================================================================

package explicit;

import java.io.File;
import java.util.BitSet;
import java.util.List;

import explicit.rewards.ConstructRewards;
import explicit.rewards.MCRewards;
import explicit.rewards.MDPRewards;
import explicit.rewards.Rewards;
import explicit.rewards.SMGRewards;
import explicit.rewards.STPGRewards;
import parser.BooleanUtils;
import parser.ast.Coalition;
import parser.ast.Expression;
import parser.ast.ExpressionFunc;
import parser.ast.ExpressionProb;
import parser.ast.ExpressionQuant;
import parser.ast.ExpressionReward;
import parser.ast.ExpressionSS;
import parser.ast.ExpressionStrategy;
import parser.ast.ExpressionTemporal;
import parser.ast.ExpressionUnaryOp;
import parser.type.TypeBool;
import parser.type.TypeDouble;
import parser.type.TypePathBool;
import parser.type.TypePathDouble;
import prism.IntegerBound;
import prism.ModelType;
import prism.OpRelOpBound;
import prism.Prism;
import prism.PrismComponent;
import prism.PrismException;
import prism.PrismLog;
import prism.PrismNotSupportedException;
import prism.PrismSettings;
import prism.PrismUtils;

/**
 * Super class for explicit-state probabilistic model checkers.
 */
public class ProbModelChecker extends NonProbModelChecker
{
	// Flags/settings
	// (NB: defaults do not necessarily coincide with PRISM)

	// Method used to solve linear equation systems
	protected LinEqMethod linEqMethod = LinEqMethod.GAUSS_SEIDEL;
	// Method used to solve MDPs
	protected MDPSolnMethod mdpSolnMethod = MDPSolnMethod.GAUSS_SEIDEL;
	// Iterative numerical method termination criteria
	protected TermCrit termCrit = TermCrit.RELATIVE;
	// Parameter for iterative numerical method termination criteria
	protected double termCritParam = 1e-8;
	// Max iterations for numerical solution
	protected int maxIters = 100000;
	// Use precomputation algorithms in model checking?
	protected boolean precomp = true;
	protected boolean prob0 = true;
	protected boolean prob1 = true;
	// should we suppress log output during precomputations?
	protected boolean silentPrecomputations = false;
	// Use predecessor relation? (e.g. for precomputation)
	protected boolean preRel = true;
	// Direction of convergence for value iteration (lfp/gfp)
	protected ValIterDir valIterDir = ValIterDir.BELOW;
	// Method used for numerical solution
	protected SolnMethod solnMethod = SolnMethod.VALUE_ITERATION;
	// Is non-convergence of an iterative method an error?
	protected boolean errorOnNonConverge = true;
	// Adversary export
	protected boolean exportAdv = false;
	protected String exportAdvFilename;

	protected boolean useDiscounting = false;
	protected double discountFactor = 1.0;

	// Delay between occasional updates for slow processes, e.g. numerical solution (milliseconds)
	public static final int UPDATE_DELAY = 5000;

	// Enums for flags/settings

	// Method used for numerical solution
	public enum LinEqMethod {
		POWER, JACOBI, GAUSS_SEIDEL, BACKWARDS_GAUSS_SEIDEL, JOR, SOR, BACKWARDS_SOR;
		public String fullName()
		{
			switch (this) {
			case POWER:
				return "Power method";
			case JACOBI:
				return "Jacobi";
			case GAUSS_SEIDEL:
				return "Gauss-Seidel";
			case BACKWARDS_GAUSS_SEIDEL:
				return "Backwards Gauss-Seidel";
			case JOR:
				return "JOR";
			case SOR:
				return "SOR";
			case BACKWARDS_SOR:
				return "Backwards SOR";
			default:
				return this.toString();
			}
		}
	};

	// Method used for solving MDPs
	public enum MDPSolnMethod {
		VALUE_ITERATION, GAUSS_SEIDEL, POLICY_ITERATION, MODIFIED_POLICY_ITERATION, LINEAR_PROGRAMMING;
		public String fullName()
		{
			switch (this) {
			case VALUE_ITERATION:
				return "Value iteration";
			case GAUSS_SEIDEL:
				return "Gauss-Seidel";
			case POLICY_ITERATION:
				return "Policy iteration";
			case MODIFIED_POLICY_ITERATION:
				return "Modified policy iteration";
			case LINEAR_PROGRAMMING:
				return "Linear programming";
			default:
				return this.toString();
			}
		}
	};

	// Iterative numerical method termination criteria
	public enum TermCrit {
		ABSOLUTE, RELATIVE
	};

	// Direction of convergence for value iteration (lfp/gfp)
	public enum ValIterDir {
		BELOW, ABOVE
	};

	// Method used for numerical solution
	public enum SolnMethod {
		VALUE_ITERATION, GAUSS_SEIDEL, POLICY_ITERATION, MODIFIED_POLICY_ITERATION, LINEAR_PROGRAMMING
	};

	/**
	 * Create a new ProbModelChecker, inherit basic state from parent (unless null).
	 */
	public ProbModelChecker(PrismComponent parent) throws PrismException
	{
		super(parent);

		// If present, initialise settings from PrismSettings
		if (settings != null) {
			String s;
			// PRISM_LIN_EQ_METHOD
			s = settings.getString(PrismSettings.PRISM_LIN_EQ_METHOD);
			if (s.equals("Power")) {
				setLinEqMethod(LinEqMethod.POWER);
			} else if (s.equals("Jacobi")) {
				setLinEqMethod(LinEqMethod.JACOBI);
			} else if (s.equals("Gauss-Seidel")) {
				setLinEqMethod(LinEqMethod.GAUSS_SEIDEL);
			} else if (s.equals("Backwards Gauss-Seidel")) {
				setLinEqMethod(LinEqMethod.BACKWARDS_GAUSS_SEIDEL);
			} else if (s.equals("JOR")) {
				setLinEqMethod(LinEqMethod.JOR);
			} else if (s.equals("SOR")) {
				setLinEqMethod(LinEqMethod.SOR);
			} else if (s.equals("Backwards SOR")) {
				setLinEqMethod(LinEqMethod.BACKWARDS_SOR);
			} else {
				throw new PrismNotSupportedException("Explicit engine does not support linear equation solution method \"" + s + "\"");
			}
			// PRISM_MDP_SOLN_METHOD
			s = settings.getString(PrismSettings.PRISM_MDP_SOLN_METHOD);
			if (s.equals("Value iteration")) {
				setMDPSolnMethod(MDPSolnMethod.VALUE_ITERATION);
			} else if (s.equals("Gauss-Seidel")) {
				setMDPSolnMethod(MDPSolnMethod.GAUSS_SEIDEL);
			} else if (s.equals("Policy iteration")) {
				setMDPSolnMethod(MDPSolnMethod.POLICY_ITERATION);
			} else if (s.equals("Modified policy iteration")) {
				setMDPSolnMethod(MDPSolnMethod.MODIFIED_POLICY_ITERATION);
			} else if (s.equals("Linear programming")) {
				setMDPSolnMethod(MDPSolnMethod.LINEAR_PROGRAMMING);
			} else {
				throw new PrismNotSupportedException("Explicit engine does not support MDP solution method \"" + s + "\"");
			}
			// PRISM_TERM_CRIT
			s = settings.getString(PrismSettings.PRISM_TERM_CRIT);
			if (s.equals("Absolute")) {
				setTermCrit(TermCrit.ABSOLUTE);
			} else if (s.equals("Relative")) {
				setTermCrit(TermCrit.RELATIVE);
			} else {
				throw new PrismNotSupportedException("Unknown termination criterion \"" + s + "\"");
			}
			// PRISM_TERM_CRIT_PARAM
			setTermCritParam(settings.getDouble(PrismSettings.PRISM_TERM_CRIT_PARAM));
			// PRISM_MAX_ITERS
			setMaxIters(settings.getInteger(PrismSettings.PRISM_MAX_ITERS));
			// PRISM_PRECOMPUTATION
			setPrecomp(settings.getBoolean(PrismSettings.PRISM_PRECOMPUTATION));
			// PRISM_PROB0
			setProb0(settings.getBoolean(PrismSettings.PRISM_PROB0));
			// PRISM_PROB1
			setProb1(settings.getBoolean(PrismSettings.PRISM_PROB1));
			// PRISM_USE_PRE
			setPreRel(settings.getBoolean(PrismSettings.PRISM_PRE_REL));
			// PRISM_FAIRNESS
			if (settings.getBoolean(PrismSettings.PRISM_FAIRNESS)) {
				throw new PrismNotSupportedException("The explicit engine does not support model checking MDPs under fairness");
			}

			// PRISM_EXPORT_ADV
			s = settings.getString(PrismSettings.PRISM_EXPORT_ADV);
			if (!(s.equals("None")))
				setExportAdv(true);
			// PRISM_EXPORT_ADV_FILENAME
			setExportAdvFilename(settings.getString(PrismSettings.PRISM_EXPORT_ADV_FILENAME));

			// Strategy stuff
			setGenerateStrategy(settings.getBoolean(PrismSettings.PRISM_GENERATE_STRATEGY));
			setImplementStrategy(settings.getBoolean(PrismSettings.PRISM_IMPLEMENT_STRATEGY));
		}
	}

	// Settings methods

	/**
	 * Inherit settings (and the log) from another ProbModelChecker object.
	 * For model checker objects that inherit a PrismSettings object, this is superfluous
	 * since this has been done already.
	 */
	public void inheritSettings(ProbModelChecker other)
	{
		super.inheritSettings(other);
		setLinEqMethod(other.getLinEqMethod());
		setMDPSolnMethod(other.getMDPSolnMethod());
		setTermCrit(other.getTermCrit());
		setTermCritParam(other.getTermCritParam());
		setMaxIters(other.getMaxIters());
		setPrecomp(other.getPrecomp());
		setProb0(other.getProb0());
		setProb1(other.getProb1());
		setValIterDir(other.getValIterDir());
		setSolnMethod(other.getSolnMethod());
		setErrorOnNonConverge(other.geterrorOnNonConverge());
	}

	/**
	 * Print summary of current settings.
	 */
	public void printSettings()
	{
		super.printSettings();
		mainLog.print("linEqMethod = " + linEqMethod + " ");
		mainLog.print("mdpSolnMethod = " + mdpSolnMethod + " ");
		mainLog.print("termCrit = " + termCrit + " ");
		mainLog.print("termCritParam = " + termCritParam + " ");
		mainLog.print("maxIters = " + maxIters + " ");
		mainLog.print("precomp = " + precomp + " ");
		mainLog.print("prob0 = " + prob0 + " ");
		mainLog.print("prob1 = " + prob1 + " ");
		mainLog.print("valIterDir = " + valIterDir + " ");
		mainLog.print("solnMethod = " + solnMethod + " ");
		mainLog.print("errorOnNonConverge = " + errorOnNonConverge + " ");
	}

	// Set methods for flags/settings

	/**
	 * Set verbosity level, i.e. amount of output produced.
	 */
	public void setVerbosity(int verbosity)
	{
		this.verbosity = verbosity;
	}

	/**
	 * Set flag for suppressing log output during precomputations (prob0, prob1, ...)
	 * @param value silent?
	 * @return the previous value of this flag
	 */
	public boolean setSilentPrecomputations(boolean value)
	{
		boolean old = silentPrecomputations;
		silentPrecomputations = value;
		return old;
	}

	/**
	 * Set method used to solve linear equation systems.
	 */
	public void setLinEqMethod(LinEqMethod linEqMethod)
	{
		this.linEqMethod = linEqMethod;
	}

	/**
	 * Set method used to solve MDPs.
	 */
	public void setMDPSolnMethod(MDPSolnMethod mdpSolnMethod)
	{
		this.mdpSolnMethod = mdpSolnMethod;
	}

	/**
	 * Set termination criteria type for numerical iterative methods.
	 */
	public void setTermCrit(TermCrit termCrit)
	{
		this.termCrit = termCrit;
	}

	/**
	 * Set termination criteria parameter (epsilon) for numerical iterative methods.
	 */
	public void setTermCritParam(double termCritParam)
	{
		this.termCritParam = termCritParam;
	}

	/**
	 * Set maximum number of iterations for numerical iterative methods.
	 */
	public void setMaxIters(int maxIters)
	{
		this.maxIters = maxIters;
	}

	/**
	 * Set whether or not to use precomputation (Prob0, Prob1, etc.).
	 */
	public void setPrecomp(boolean precomp)
	{
		this.precomp = precomp;
	}

	/**
	 * Set whether or not to use Prob0 precomputation
	 */
	public void setProb0(boolean prob0)
	{
		this.prob0 = prob0;
	}

	/**
	 * Set whether or not to use Prob1 precomputation
	 */
	public void setProb1(boolean prob1)
	{
		this.prob1 = prob1;
	}

	/**
	 * Set whether or not to use pre-computed predecessor relation
	 */
	public void setPreRel(boolean preRel)
	{
		this.preRel = preRel;
	}

	/**
	 * Set direction of convergence for value iteration (lfp/gfp).
	 */
	public void setValIterDir(ValIterDir valIterDir)
	{
		this.valIterDir = valIterDir;
	}

	/**
	 * Set method used for numerical solution.
	 */
	public void setSolnMethod(SolnMethod solnMethod)
	{
		this.solnMethod = solnMethod;
	}

	/**
	 * Set whether non-convergence of an iterative method an error
	 */
	public void setErrorOnNonConverge(boolean errorOnNonConverge)
	{
		this.errorOnNonConverge = errorOnNonConverge;
	}

	public void setExportAdv(boolean exportAdv)
	{
		this.exportAdv = exportAdv;
	}

	public void setExportAdvFilename(String exportAdvFilename)
	{
		this.exportAdvFilename = exportAdvFilename;
	}

	// Get methods for flags/settings

	public int getVerbosity()
	{
		return verbosity;
	}

	public LinEqMethod getLinEqMethod()
	{
		return linEqMethod;
	}

	public MDPSolnMethod getMDPSolnMethod()
	{
		return mdpSolnMethod;
	}

	public TermCrit getTermCrit()
	{
		return termCrit;
	}

	public double getTermCritParam()
	{
		return termCritParam;
	}

	public int getMaxIters()
	{
		return maxIters;
	}

	public boolean getPrecomp()
	{
		return precomp;
	}

	public boolean getProb0()
	{
		return prob0;
	}

	public boolean getProb1()
	{
		return prob1;
	}

	public boolean getPreRel()
	{
		return preRel;
	}

	public ValIterDir getValIterDir()
	{
		return valIterDir;
	}

	public SolnMethod getSolnMethod()
	{
		return solnMethod;
	}

	/**
	 * Is non-convergence of an iterative method an error?
	 */
	public boolean geterrorOnNonConverge()
	{
		return errorOnNonConverge;
	}

	// Model checking functions

	@Override
	public StateValues checkExpression(Model model, Expression expr, BitSet statesOfInterest) throws PrismException
	{
		StateValues res;

		// <<>> or [[]] operator
		if (expr instanceof ExpressionStrategy) {
			res = checkExpressionStrategy(model, (ExpressionStrategy) expr, statesOfInterest);
		}
		// P operator
		else if (expr instanceof ExpressionProb) {
			res = checkExpressionProb(model, (ExpressionProb) expr, statesOfInterest);
		}
		// R operator
		else if (expr instanceof ExpressionReward) {
			res = checkExpressionReward(model, (ExpressionReward) expr, statesOfInterest);
		}
		// S operator
		else if (expr instanceof ExpressionSS) {
			res = checkExpressionSteadyState(model, (ExpressionSS) expr);
		}
		// Functions (for multi-objective)
		else if (expr instanceof ExpressionFunc) {
			res = checkExpressionFunc(model, (ExpressionFunc) expr, statesOfInterest);
		}
		// Otherwise, use the superclass
		else {
			res = super.checkExpression(model, expr, statesOfInterest);
		}

		return res;
	}

	/**
	 * Model check a <<>> or [[]] operator expression and return the values for the statesOfInterest.
	 * * @param statesOfInterest the states of interest, see checkExpression()
	 */
	protected StateValues checkExpressionStrategy(Model model, ExpressionStrategy expr, BitSet statesOfInterest) throws PrismException
	{
		// Only support <<>> right now, not [[]]
		if (!expr.isThereExists())
			throw new PrismNotSupportedException("The " + expr.getOperatorString() + " operator is not yet supported");

		// Only support <<>> for MDPs/SMGs right now
		if (!(this instanceof MDPModelChecker || this instanceof SMGModelChecker))
			throw new PrismNotSupportedException("The " + expr.getOperatorString() + " operator is only supported for MDPs and SMGs currently");

		// Will we be quantifying universally or existentially over strategies/adversaries?
		boolean forAll = !expr.isThereExists();
		
		// Extract coalition info
		Coalition coalition = expr.getCoalition();
		// For non-games (i.e., models with a single player), deal with the coalition operator here and then remove it
		if (coalition != null && !model.getModelType().multiplePlayers()) {
			if (coalition.isEmpty()) {
				// An empty coalition negates the quantification ("*" has no effect)
				forAll = !forAll;
			}
			coalition = null;
		}

		// For now, just support a single expression (which may encode a Boolean combination of objectives)
		List<Expression> exprs = expr.getOperands();
		if (exprs.size() > 1) {
			throw new PrismException("Cannot currently check strategy operators wth lists of expressions");
		}
		Expression exprSub = exprs.get(0);
		// Pass onto relevant method:
		// P operator
		if (exprSub instanceof ExpressionProb) {
			return checkExpressionProb(model, (ExpressionProb) exprSub, forAll, coalition, statesOfInterest);
		}
		// R operator
		else if (exprSub instanceof ExpressionReward) {
			if (((ExpressionReward) exprSub).getDiscount() != null) {
				useDiscounting = true;
				discountFactor = ((Expression) ((ExpressionReward) exprSub).getDiscount()).evaluateDouble();
			}
			return checkExpressionReward(model, (ExpressionReward) exprSub, forAll, coalition, statesOfInterest);
		}
		// Anything else is treated as multi-objective 
		else {
			return checkExpressionMultiObjective(model, expr, forAll, coalition);
		}
	}

	/**
	 * Model check a P operator expression and return the values for the statesOfInterest.
 	 * @param statesOfInterest the states of interest, see checkExpression()
	 */
	protected StateValues checkExpressionProb(Model model, ExpressionProb expr, BitSet statesOfInterest) throws PrismException
	{
		// Use the default semantics for a standalone P operator
		// (i.e. quantification over all strategies, and no game-coalition info)
		return checkExpressionProb(model, expr, true, null, statesOfInterest);
	}
	
	/**
	 * Model check a P operator expression and return the values for the states of interest.
	 * @param model The model
	 * @param expr The P operator expression
	 * @param forAll Are we checking "for all strategies" (true) or "there exists a strategy" (false)? [irrelevant for numerical (=?) queries] 
	 * @param coalition If relevant, info about which set of players this P operator refers to (null if irrelevant)
	 * @param statesOfInterest the states of interest, see checkExpression()
	 */
	protected StateValues checkExpressionProb(Model model, ExpressionProb expr, boolean forAll, Coalition coalition, BitSet statesOfInterest) throws PrismException
	{

		// For now, need separate handling of S and C operator for SMGs
		if (expr.getExpression() instanceof ExpressionReward) {
			Expression e = ((ExpressionReward) expr.getExpression()).getExpression();
			if (e.getType() instanceof TypePathDouble) {
				ExpressionTemporal eTemp = (ExpressionTemporal) e;
				if (model.getModelType() == ModelType.SMG) {
					switch (eTemp.getOperator()) {
					case ExpressionTemporal.R_S: // average rewards
						return ((SMGModelChecker) this).checkExpressionMultiObjective(model,
								BooleanUtils.convertToCNFLists(expr), coalition);
					case ExpressionTemporal.R_C: // total or ratio rewards
						if (!eTemp.hasBounds()) {
							return ((SMGModelChecker) this).checkExpressionMultiObjective(model,
									BooleanUtils.convertToCNFLists(expr), coalition);
						}
					}
				}
			}
		}

		// Get info from P operator
		OpRelOpBound opInfo = expr.getRelopBoundInfo(constantValues);
		MinMax minMax = opInfo.getMinMax(model.getModelType(), forAll, coalition);

		// Compute probabilities
		StateValues probs = checkProbPathFormula(model, expr.getExpression(), minMax, statesOfInterest);

		// Print out probabilities
		if (getVerbosity() > 5) {
			mainLog.print("\nProbabilities (non-zero only) for all states:\n");
			probs.print(mainLog);
		}

		// For =? properties, just return values
		if (opInfo.isNumeric()) {
			return probs;
		}
		// Otherwise, compare against bound to get set of satisfying states
		else {
			BitSet sol = probs.getBitSetFromInterval(opInfo.getRelOp(), opInfo.getBound());
			probs.clear();
			return StateValues.createFromBitSet(sol, model);
		}
	}

	/**
	 * Compute probabilities for the contents of a P operator.
	 * @param statesOfInterest the states of interest, see checkExpression()
	 */
	protected StateValues checkProbPathFormula(Model model, Expression expr, MinMax minMax, BitSet statesOfInterest) throws PrismException
	{
		// If the path formula is of the form R(path)~r, deal with it
		if (expr instanceof ExpressionReward && "path".equals(((ExpressionReward) expr).getModifier())) {
			return checkProbBoundedRewardFormula(model, (ExpressionReward) expr, minMax, statesOfInterest);
		}
		
		// Test whether this is a simple path formula (i.e. PCTL)
		// and whether we want to use the corresponding algorithms
		boolean useSimplePathAlgo = expr.isSimplePathFormula();

		if (useSimplePathAlgo &&
		    settings.getBoolean(PrismSettings.PRISM_PATH_VIA_AUTOMATA) &&
		    LTLModelChecker.isSupportedLTLFormula(model.getModelType(), expr)) {
			// If PRISM_PATH_VIA_AUTOMATA is true, we want to use the LTL engine
			// whenever possible
			useSimplePathAlgo = false;
		}

		if (useSimplePathAlgo) {
			return checkProbPathFormulaSimple(model, expr, minMax, statesOfInterest);
		} else {
			return checkProbPathFormulaLTL(model, expr, false, minMax, statesOfInterest);
		}
	}

	/**
	 * Compute probabilities for a simple, non-LTL path operator.
	 */
	protected StateValues checkProbPathFormulaSimple(Model model, Expression expr, MinMax minMax, BitSet statesOfInterest) throws PrismException
	{
		boolean negated = false;
		StateValues probs = null;

		expr = Expression.convertSimplePathFormulaToCanonicalForm(expr);

		// Negation
		if (expr instanceof ExpressionUnaryOp &&
		    ((ExpressionUnaryOp)expr).getOperator() == ExpressionUnaryOp.NOT) {
			negated = true;
			minMax = minMax.negate();
			expr = ((ExpressionUnaryOp)expr).getOperand();
		}

		if (expr instanceof ExpressionTemporal) {
 			ExpressionTemporal exprTemp = (ExpressionTemporal) expr;

			// Next
			if (exprTemp.getOperator() == ExpressionTemporal.P_X) {
				probs = checkProbNext(model, exprTemp, minMax, statesOfInterest);
			}
			// Until
			else if (exprTemp.getOperator() == ExpressionTemporal.P_U) {
				if (exprTemp.hasBounds()) {
					probs = checkProbBoundedUntil(model, exprTemp, minMax, statesOfInterest);
				} else {
					probs = checkProbUntil(model, exprTemp, minMax, statesOfInterest);
				}
			}
		}

		if (probs == null)
			throw new PrismException("Unrecognised path operator in P operator");

		if (negated) {
			// Subtract from 1 for negation
			probs.timesConstant(-1.0);
			probs.plusConstant(1.0);
		}

		return probs;
	}

	/**
	 * Compute probabilities for a next operator.
	 */
	protected StateValues checkProbNext(Model model, ExpressionTemporal expr, MinMax minMax, BitSet statesOfInterest) throws PrismException
	{
		// Model check the operand for all states
		BitSet target = checkExpression(model, expr.getOperand2(), null).getBitSet();

		// Compute/return the probabilities
		ModelCheckerResult res = null;
		switch (model.getModelType()) {
		case CTMC:
			res = ((CTMCModelChecker) this).computeNextProbs((CTMC) model, target);
			break;
		case DTMC:
			res = ((DTMCModelChecker) this).computeNextProbs((DTMC) model, target);
			break;
		case MDP:
			res = ((MDPModelChecker) this).computeNextProbs((MDP) model, target, minMax.isMin());
			break;
		case STPG:
			res = ((STPGModelChecker) this).computeNextProbs((STPG) model, target, minMax.isMin1(), minMax.isMin2());
			break;
		case SMG:
			res = ((SMGModelChecker) this).computeNextProbs((SMG) model, target, minMax.isMin1(), minMax.isMin2(), minMax.getCoalition());
			break;
		default:
			throw new PrismNotSupportedException("Cannot model check " + expr + " for " + model.getModelType() + "s");
		}
		result.setStrategy(res.strat);
		return StateValues.createFromDoubleArray(res.soln, model);
	}

	/**
	 * Compute probabilities for a bounded until operator.
	 */
	protected StateValues checkProbBoundedUntil(Model model, ExpressionTemporal expr, MinMax minMax, BitSet statesOfInterest) throws PrismException
	{
		// This method just handles discrete time
		// Continuous-time model checkers will override this method

		// Get info from bounded until
		Integer lowerBound;
		IntegerBound bounds;
		int i;

		// get and check bounds information
		bounds = IntegerBound.fromExpressionTemporal(expr, constantValues, true);

		// Model check operands for all states
		BitSet remain = checkExpression(model, expr.getOperand1(), null).getBitSet();
		BitSet target = checkExpression(model, expr.getOperand2(), null).getBitSet();

		if (bounds.hasLowerBound()) {
			lowerBound = bounds.getLowestInteger();
		} else {
			lowerBound = 0;
		}

		Integer windowSize = null;  // unbounded

		if (bounds.hasUpperBound()) {
			windowSize = bounds.getHighestInteger() - lowerBound;
		}

		// compute probabilities for Until<=windowSize
		StateValues sv = null;

		if (windowSize == null) {
			// unbounded
			ModelCheckerResult res = null;
			switch (model.getModelType()) {
			case DTMC:
				res = ((DTMCModelChecker) this).computeUntilProbs((DTMC) model, remain, target);
				break;
			case MDP:
				res = ((MDPModelChecker) this).computeUntilProbs((MDP) model, remain, target, minMax.isMin());
				break;
			case STPG:
				res = ((STPGModelChecker) this).computeUntilProbs((STPG) model, remain, target, minMax.isMin1(), minMax.isMin2(), minMax.getBound());
				break;
			case SMG:
				res = ((SMGModelChecker) this).computeUntilProbs((SMG) model, remain, target, minMax.isMin1(), minMax.isMin2(), minMax.getCoalition());
				break;
			default:
				throw new PrismException("Cannot model check " + expr + " for " + model.getModelType() + "s");
			}
			result.setStrategy(res.strat);
			sv = StateValues.createFromDoubleArray(res.soln, model);
		} else if (windowSize == 0) {
			// A trivial case: windowSize=0 (prob is 1 in target states, 0 otherwise)
			sv = StateValues.createFromBitSetAsDoubles(target, model);
		} else {
			// Otherwise: numerical solution
			ModelCheckerResult res = null;

			switch (model.getModelType()) {
			case DTMC:
				res = ((DTMCModelChecker) this).computeBoundedUntilProbs((DTMC) model, remain, target, windowSize);
				break;
			case MDP:
				res = ((MDPModelChecker) this).computeBoundedUntilProbs((MDP) model, remain, target, windowSize, minMax.isMin());
				break;
			case STPG:
				res = ((STPGModelChecker) this).computeBoundedUntilProbs((STPG) model, remain, target, windowSize, minMax.isMin1(), minMax.isMin2());
				break;
			case SMG:
				res = ((SMGModelChecker) this).computeBoundedUntilProbs((SMG) model, remain, target, windowSize, minMax.isMin1(), minMax.isMin2(), minMax.getCoalition());
				break;
			default:
				throw new PrismNotSupportedException("Cannot model check " + expr + " for " + model.getModelType() + "s");
			}
			result.setStrategy(res.strat);
			sv = StateValues.createFromDoubleArray(res.soln, model);
		}

		// perform lowerBound restricted next-step computations to
		// deal with lower bound.
		if (lowerBound > 0) {
			double[] probs = sv.getDoubleArray();

			for (i = 0; i < lowerBound; i++) {
				switch (model.getModelType()) {
				case DTMC:
					probs = ((DTMCModelChecker) this).computeRestrictedNext((DTMC) model, remain, probs);
					break;
				case MDP:
					probs = ((MDPModelChecker) this).computeRestrictedNext((MDP) model, remain, probs, minMax.isMin());
					break;
				case STPG:
					// TODO (JK): Figure out if we can handle lower bounds for STPG in the same way
					throw new PrismNotSupportedException("Lower bounds not yet supported for STPGModelChecker");
				case SMG:
					throw new PrismException("Lower bounds not yet supported for SMGsr");
				default:
					throw new PrismNotSupportedException("Cannot model check " + expr + " for " + model.getModelType() + "s");
				}
			}

			sv = StateValues.createFromDoubleArray(probs, model);
		}

		return sv;
	}

	/**
	 * Compute probabilities for an (unbounded) until operator.
	 */
	protected StateValues checkProbUntil(Model model, ExpressionTemporal expr, MinMax minMax, BitSet statesOfInterest) throws PrismException
	{
		// Model check operands for all states
		BitSet remain = checkExpression(model, expr.getOperand1(), null).getBitSet();
		BitSet target = checkExpression(model, expr.getOperand2(), null).getBitSet();

		// Compute/return the probabilities
		ModelCheckerResult res = null;
		switch (model.getModelType()) {
		case CTMC:
			res = ((CTMCModelChecker) this).computeUntilProbs((CTMC) model, remain, target);
			break;
		case DTMC:
			res = ((DTMCModelChecker) this).computeUntilProbs((DTMC) model, remain, target);
			break;
		case MDP:
			res = ((MDPModelChecker) this).computeUntilProbs((MDP) model, remain, target, minMax.isMin());
			break;
		case STPG:
			res = ((STPGModelChecker) this).computeUntilProbs((STPG) model, remain, target, minMax.isMin1(), minMax.isMin2(), minMax.getBound());
			break;
		case SMG:
			res = ((SMGModelChecker) this).computeUntilProbs((SMG) model, remain, target, minMax.isMin1(), minMax.isMin2(), minMax.getCoalition());
			break;
		default:
			throw new PrismNotSupportedException("Cannot model check " + expr + " for " + model.getModelType() + "s");
		}
		result.setStrategy(res.strat);
		return StateValues.createFromDoubleArray(res.soln, model);
	}

	/**
	 * Compute probabilities for an LTL path formula
	 */
	protected StateValues checkProbPathFormulaLTL(Model model, Expression expr, boolean qual, MinMax minMax, BitSet statesOfInterest) throws PrismException
	{
		// To be overridden by subclasses
		throw new PrismNotSupportedException("Computation not implemented yet");
	}

	/**
	 * Compute probabilities for an LTL path formula
	 */
	protected StateValues checkProbBoundedRewardFormula(Model model, ExpressionReward expr, MinMax minMax, BitSet statesOfInterest) throws PrismException
	{
		// No support for this by default
		throw new PrismNotSupportedException("Reward-bounded path formulas not yet supported");
	}
	
	/**
	 * Model check an R operator expression and return the values for all states.
	 */
	protected StateValues checkExpressionReward(Model model, ExpressionReward expr, BitSet statesOfInterest) throws PrismException
	{
		// Use the default semantics for a standalone R operator
		// (i.e. quantification over all strategies, and no game-coalition info)
		return checkExpressionReward(model, expr, true, null, statesOfInterest);
	}
	
	/**
	 * Model check an R operator expression and return the values for all states.
	 */
	protected StateValues checkExpressionReward(Model model, ExpressionReward expr, boolean forAll, Coalition coalition, BitSet statesOfInterest) throws PrismException
	{

		// For now, need separate handling of S and C operator for SMGs
		Expression e = expr.getExpression();
		if (e.getType() instanceof TypePathDouble) {
			ExpressionTemporal eTemp = (ExpressionTemporal) e;
			if (model.getModelType() == ModelType.SMG) {
				switch (eTemp.getOperator()) {
				case ExpressionTemporal.R_S: // average rewards
					return ((SMGModelChecker) this).checkExpressionMultiObjective(model,
							BooleanUtils.convertToCNFLists(expr), coalition);
				case ExpressionTemporal.R_C: // total or ratio rewards
					if (!eTemp.hasBounds()) {
						return ((SMGModelChecker) this).checkExpressionMultiObjective(model,
								BooleanUtils.convertToCNFLists(expr), coalition);
					}
				}
			}
		}

		// Check if ratio reward
	        if(expr.getRewardStructDivByIndexObject(modelInfo, constantValues) != null)
		        throw new PrismException("Ratio rewards not supported with the selected engine and module type.");
		OpRelOpBound opInfo = expr.getRelopBoundInfo(constantValues);
		MinMax minMax = opInfo.getMinMax(model.getModelType(), forAll, coalition);

		// Build rewards
		int r = expr.getRewardStructIndexByIndexObject(rewardGen, constantValues);
		mainLog.println("Building reward structure...");
		Rewards rewards = constructRewards(model, r);

		// Compute rewards
		StateValues rews = checkRewardFormula(model, rewards, expr.getExpression(), minMax, statesOfInterest);

		// Print out rewards
		if (getVerbosity() > 5) {
			mainLog.print("\nRewards (non-zero only) for all states:\n");
			rews.print(mainLog);
		}

		// For =? properties, just return values
		if (opInfo.isNumeric()) {
			return rews;
		}
		// Otherwise, compare against bound to get set of satisfying states
		else {
			BitSet sol = rews.getBitSetFromInterval(opInfo.getRelOp(), opInfo.getBound());
			rews.clear();
			return StateValues.createFromBitSet(sol, model);
		}
	}

	/**
	 * Construct rewards for the reward structure with index r of the reward generator and a model.
	 * Ensures non-negative rewards.
	 * <br>
	 * Note: Relies on the stored RewardGenerator for constructing the reward structure.
	 */
	protected Rewards constructRewards(Model model, int r) throws PrismException
	{
		return constructRewards(model, r, false);
	}

	/**
	 * Construct rewards for the reward structure with index r of the reward generator and a model.
	 * <br>
	 * If {@code allowNegativeRewards} is true, the rewards may be positive and negative, i.e., weights.
	 * <br>
	 * Note: Relies on the stored RewardGenerator for constructing the reward structure.
	 */
	protected Rewards constructRewards(Model model, int r, boolean allowNegativeRewards) throws PrismException
	{
		ConstructRewards constructRewards = new ConstructRewards(this);
		if (allowNegativeRewards)
			constructRewards.allowNegativeRewards();
<<<<<<< HEAD
		return constructRewards.buildRewardStructure(model, modelGen, r);
	}

	/**
	 * Construct rewards from a (non-negative) reward structure and a model.
	 * <br>
	 * Note: Deprecated, use the methods with reward structure index r instead
	 * to allow construction from model generators.
	 */
	@Deprecated
	protected Rewards constructRewards(Model model, RewardStruct rewStruct) throws PrismException
	{
		return constructRewards(model, rewStruct, false);
	}

	/**
	 * Construct rewards from a reward structure and a model.
	 * <br>
	 * If {@code allowNegativeRewards} is true, the rewards may be positive and negative, i.e., weights.
	 * <br>
	 * Note: Deprecated, use the methods with reward structure index r instead
	 * to allow construction from model generators.
	 */
	@Deprecated
	protected Rewards constructRewards(Model model, RewardStruct rewStruct, boolean allowNegativeRewards) throws PrismException
	{
		Rewards rewards;
		ConstructRewards constructRewards = new ConstructRewards(mainLog, modulesFile);

		if (allowNegativeRewards)
			constructRewards.allowNegativeRewards();

		switch (model.getModelType()) {
		case CTMC:
		case DTMC:
			rewards = constructRewards.buildMCRewardStructure((DTMC) model, rewStruct, constantValues);
			break;
		case MDP:
			rewards = constructRewards.buildMDPRewardStructure((MDP) model, rewStruct, constantValues);
			break;
		case STPG:
			rewards = constructRewards.buildSTPGRewardStructure((STPG) model, rewStruct, constantValues);
			break;
		case SMG:
			rewards = constructRewards.buildSMGRewardStructure((SMG) model, rewStruct, constantValues);
			break;
		default:
			throw new PrismNotSupportedException("Cannot build rewards for " + model.getModelType() + "s");
		}
		return rewards;
=======
		return constructRewards.buildRewardStructure(model, rewardGen, r);
>>>>>>> 5cb056da
	}

	/**
	 * Compute rewards for the contents of an R operator.
	 */
	protected StateValues checkRewardFormula(Model model, Rewards modelRewards, Expression expr, MinMax minMax, BitSet statesOfInterest) throws PrismException
	{
		StateValues rewards = null;

		if (expr.getType() instanceof TypePathDouble) {
			ExpressionTemporal exprTemp = (ExpressionTemporal) expr;
			switch (exprTemp.getOperator()) {
			case ExpressionTemporal.R_F0:
			case ExpressionTemporal.R_Fc:
				rewards = checkRewardReach(model, modelRewards, exprTemp, minMax, statesOfInterest);
				break;
			case ExpressionTemporal.R_I:
				rewards = checkRewardInstantaneous(model, modelRewards, exprTemp, minMax, statesOfInterest);
				break;
			case ExpressionTemporal.R_C:
				if (exprTemp.hasBounds()) {
					rewards = checkRewardCumulative(model, modelRewards, exprTemp, minMax);
				} else {
					rewards = checkRewardTotal(model, modelRewards, exprTemp, minMax);
				}
				break;
			case ExpressionTemporal.R_S:
				rewards = checkRewardSteady(model, modelRewards);
				break;
			default:
				throw new PrismNotSupportedException("Explicit engine does not yet handle the " + exprTemp.getOperatorSymbol() + " reward operator");
			}
		} else if (expr.getType() instanceof TypePathBool || expr.getType() instanceof TypeBool) {
			rewards = checkRewardPathFormula(model, modelRewards, expr, minMax, statesOfInterest);
		}

		if (rewards == null)
			throw new PrismException("Unrecognised operator in R operator");

		return rewards;
	}

	/**
	 * Compute rewards for an instantaneous reward operator.
	 */
	protected StateValues checkRewardInstantaneous(Model model, Rewards modelRewards, ExpressionTemporal expr, MinMax minMax, BitSet statesOfInterest) throws PrismException
	{
		// Compute/return the rewards
		ModelCheckerResult res = null;
		switch (model.getModelType()) {
		case DTMC: {
			int k = expr.getUpperBound().evaluateInt(constantValues);
			res = ((DTMCModelChecker) this).computeInstantaneousRewards((DTMC) model, (MCRewards) modelRewards, k, statesOfInterest);
			break;
		}
		case CTMC: {
			double t = expr.getUpperBound().evaluateDouble(constantValues);
			res = ((CTMCModelChecker) this).computeInstantaneousRewards((CTMC) model, (MCRewards) modelRewards, t);
			break;
		}
		case MDP: {
			int k = expr.getUpperBound().evaluateInt(constantValues);
			res = ((MDPModelChecker) this).computeInstantaneousRewards((MDP) model, (MDPRewards) modelRewards, k, minMax.isMin());
			break;
		}
		default:
			throw new PrismNotSupportedException("Explicit engine does not yet handle the " + expr.getOperatorSymbol() + " reward operator for " + model.getModelType()
					+ "s");
		}
		result.setStrategy(res.strat);
		return StateValues.createFromDoubleArray(res.soln, model);
	}

	/**
	 * Compute rewards for a cumulative reward operator.
	 */
	protected StateValues checkRewardCumulative(Model model, Rewards modelRewards, ExpressionTemporal expr, MinMax minMax) throws PrismException
	{
		int timeInt = -1;
		double timeDouble = -1;

		// Check that there is an upper time bound
		if (expr.getUpperBound() == null) {
			throw new PrismNotSupportedException("This is not a cumulative reward operator");
		}

		// Get time bound
		if (model.getModelType().continuousTime()) {
			timeDouble = expr.getUpperBound().evaluateDouble(constantValues);
			if (timeDouble < 0) {
				throw new PrismException("Invalid time bound " + timeDouble + " in cumulative reward formula");
			}
		} else {
			timeInt = expr.getUpperBound().evaluateInt(constantValues);
			if (timeInt < 0) {
				throw new PrismException("Invalid time bound " + timeInt + " in cumulative reward formula");
			}
		}

		// Compute/return the rewards
		// A trivial case: "C<=0" (prob is 1 in target states, 0 otherwise)
		if (timeInt == 0 || timeDouble == 0) {
			return new StateValues(TypeDouble.getInstance(), model.getNumStates(), new Double(0));
		}
		// Otherwise: numerical solution
		ModelCheckerResult res = null;
		switch (model.getModelType()) {
		case DTMC:
			res = ((DTMCModelChecker) this).computeCumulativeRewards((DTMC) model, (MCRewards) modelRewards, timeInt);
			break;
		case CTMC:
			res = ((CTMCModelChecker) this).computeCumulativeRewards((CTMC) model, (MCRewards) modelRewards, timeDouble);
			break;
		case MDP:
			res = ((MDPModelChecker) this).computeCumulativeRewards((MDP) model, (MDPRewards) modelRewards, timeInt, minMax.isMin());
			break;
		default:
			throw new PrismNotSupportedException("Explicit engine does not yet handle the " + expr.getOperatorSymbol() + " reward operator for " + model.getModelType()
					+ "s");
		}
		result.setStrategy(res.strat);
		return StateValues.createFromDoubleArray(res.soln, model);
	}

	/**
	 * Compute expected rewards for a total reward operator.
	 */
	protected StateValues checkRewardTotal(Model model, Rewards modelRewards, ExpressionTemporal expr, MinMax minMax) throws PrismException
	{
		// Check that there is no upper time bound
		if (expr.getUpperBound() != null) {
			throw new PrismException("This is not a total reward operator");
		}

		// Compute/return the rewards
		ModelCheckerResult res = null;
		switch (model.getModelType()) {
		case DTMC:
			res = ((DTMCModelChecker) this).computeTotalRewards((DTMC) model, (MCRewards) modelRewards);
			break;
		case CTMC:
			res = ((CTMCModelChecker) this).computeTotalRewards((CTMC) model, (MCRewards) modelRewards);
			break;
		case MDP:
			res = ((MDPModelChecker) this).computeTotalRewards((MDP) model, (MDPRewards) modelRewards, minMax.isMin());
			break;
		default:
			throw new PrismNotSupportedException("Explicit engine does not yet handle the " + expr.getOperatorSymbol() + " reward operator for " + model.getModelType()
					+ "s");
		}
		result.setStrategy(res.strat);
		return StateValues.createFromDoubleArray(res.soln, model);
	}

	/**
	 * Compute expected rewards for a steady-state reward operator.
	 */
	protected StateValues checkRewardSteady(Model model, Rewards modelRewards) throws PrismException
	{
		// Compute/return the rewards
		ModelCheckerResult res = null;
		switch (model.getModelType()) {
		case DTMC:
			res = ((DTMCModelChecker) this).computeSteadyStateRewards((DTMC) model, (MCRewards) modelRewards);
			break;
		case CTMC:
			res = ((CTMCModelChecker) this).computeSteadyStateRewards((CTMC) model, (MCRewards) modelRewards);
			break;
		default:
			throw new PrismNotSupportedException("Explicit engine does not yet handle the steady-state reward operator for " + model.getModelType() + "s");
		}
		result.setStrategy(res.strat);
		return StateValues.createFromDoubleArray(res.soln, model);
	}

	/**
	 * Compute rewards for a path formula in a reward operator.
	 */
	protected StateValues checkRewardPathFormula(Model model, Rewards modelRewards, Expression expr, MinMax minMax, BitSet statesOfInterest) throws PrismException
	{
		if (Expression.isReach(expr)) {
			return checkRewardReach(model, modelRewards, (ExpressionTemporal) expr, minMax, statesOfInterest);
		}
		else if (Expression.isCoSafeLTLSyntactic(expr, true)) {
			return checkRewardCoSafeLTL(model, modelRewards, expr, minMax, statesOfInterest);
		}
		throw new PrismException("R operator contains a path formula that is not syntactically co-safe: " + expr);
	}
	
	/**
	 * Compute rewards for a reachability reward operator.
	 */
	protected StateValues checkRewardReach(Model model, Rewards modelRewards, ExpressionTemporal expr, MinMax minMax, BitSet statesOfInterest) throws PrismException
	{
		// Non-game models don't yet support other variants of R[F]
		if (expr.getOperator() != ExpressionTemporal.P_F) {
			if (!(model.getModelType() == ModelType.STPG || model.getModelType() == ModelType.SMG)) {
				throw new PrismException("The " + expr.getOperatorSymbol() + " reward operator only works for game models");
			}
		}
		
		// No time bounds allowed
		if (expr.hasBounds()) {
			throw new PrismNotSupportedException("R operator cannot contain a bounded F operator: " + expr);
		}
		
		// Model check the operand for all states
		BitSet target = checkExpression(model, expr.getOperand2(), null).getBitSet();

		// Compute/return the rewards
		ModelCheckerResult res = null;
		switch (model.getModelType()) {
		case DTMC:
			res = ((DTMCModelChecker) this).computeReachRewards((DTMC) model, (MCRewards) modelRewards, target);
			break;
		case CTMC:
			res = ((CTMCModelChecker) this).computeReachRewards((CTMC) model, (MCRewards) modelRewards, target);
			break;
		case MDP:
			res = ((MDPModelChecker) this).computeReachRewards((MDP) model, (MDPRewards) modelRewards, target, minMax.isMin());
			break;
		case STPG:
			res = ((STPGModelChecker) this).computeReachRewards((STPG) model, (STPGRewards) modelRewards, target, minMax.isMin1(), minMax.isMin2());
			break;
		case SMG:
			switch (expr.getOperator()) {
			case ExpressionTemporal.P_F:
				res = ((SMGModelChecker) this).computeReachRewards((SMG) model, (SMGRewards) modelRewards, target, STPGModelChecker.R_INFINITY, minMax.isMin1(), minMax.isMin2(), minMax.getCoalition());
				break;
			case ExpressionTemporal.R_Fc:
				res = ((SMGModelChecker) this).computeReachRewards((SMG) model, (SMGRewards) modelRewards, target, STPGModelChecker.R_CUMULATIVE, minMax.isMin1(), minMax.isMin2(), minMax.getCoalition());
				break;
			case ExpressionTemporal.R_F0:
				res = ((SMGModelChecker) this).computeReachRewards((SMG) model, (SMGRewards) modelRewards, target, STPGModelChecker.R_ZERO, minMax.isMin1(), minMax.isMin2(), minMax.getCoalition());
				break;
			}
			break;
		default:
			throw new PrismNotSupportedException("Explicit engine does not yet handle the " + expr.getOperatorSymbol() + " reward operator for " + model.getModelType()
					+ "s");
		}
		result.setStrategy(res.strat);
		return StateValues.createFromDoubleArray(res.soln, model);
	}

	/**
	 * Compute rewards for a co-safe LTL reward operator.
	 */
	protected StateValues checkRewardCoSafeLTL(Model model, Rewards modelRewards, Expression expr, MinMax minMax, BitSet statesOfInterest) throws PrismException
	{
		// To be overridden by subclasses
		throw new PrismException("Computation not implemented yet");
	}

	/**
	 * Model check an S operator expression and return the values for all states.
	 */
	protected StateValues checkExpressionSteadyState(Model model, ExpressionSS expr) throws PrismException
	{
		// Get info from S operator
		OpRelOpBound opInfo = expr.getRelopBoundInfo(constantValues);
		MinMax minMax = opInfo.getMinMax(model.getModelType(), true, null);

		// Compute probabilities
		StateValues probs = checkSteadyStateFormula(model, expr.getExpression(), minMax);

		// Print out probabilities
		if (getVerbosity() > 5) {
			mainLog.print("\nProbabilities (non-zero only) for all states:\n");
			probs.print(mainLog);
		}

		// For =? properties, just return values
		if (opInfo.isNumeric()) {
			return probs;
		}
		// Otherwise, compare against bound to get set of satisfying states
		else {
			BitSet sol = probs.getBitSetFromInterval(opInfo.getRelOp(), opInfo.getBound());
			probs.clear();
			return StateValues.createFromBitSet(sol, model);
		}
	}

	/**
	 * Compute steady-state probabilities for an S operator.
	 */
	protected StateValues checkSteadyStateFormula(Model model, Expression expr, MinMax minMax) throws PrismException
	{
		// Model check operand for all states
		BitSet b = checkExpression(model, expr, null).getBitSet();

		// Compute/return the probabilities
		switch (model.getModelType()) {
		case DTMC:
			return ((DTMCModelChecker) this).computeSteadyStateFormula((DTMC) model, b);
		case CTMC:
			return ((CTMCModelChecker) this).computeSteadyStateFormula((CTMC) model, b);
		default:
			throw new PrismNotSupportedException("Explicit engine does not yet handle the S operator for " + model.getModelType() + "s");
		}
	}

	protected StateValues checkExpressionMultiObjective(Model model, ExpressionStrategy expr, boolean forAll, Coalition coalition) throws PrismException
	{
		// Copy expression because we will modify it
		expr = (ExpressionStrategy) expr.deepCopy();
		
		// Strip any outer parentheses in operand
		Expression exprSub = expr.getOperand(0);
		while (Expression.isParenth(exprSub)) {
			exprSub = ((ExpressionUnaryOp) exprSub).getOperand();
		}

		// Boolean
		if (exprSub.getType() instanceof TypeBool) {
			// We will solve an existential query, so negate if universal
			if (forAll) {
				exprSub = Expression.Not(exprSub);
			}
			// Convert to CNF
			List<List<Expression>> cnf = BooleanUtils.convertToCNFLists(exprSub);
			// Check all "propositions" of CNF are valid
			for (List<Expression> disjunction : cnf) {
				for (Expression prop : disjunction) {
					if (Expression.isNot(prop)) {
						prop = ((ExpressionUnaryOp) prop).getOperand();
					}
					if (!(prop instanceof ExpressionQuant)) {
						throw new PrismException("Expression " + prop.getClass() + " is not allowed in a multi-objective query");
					}
				}
			}
			// Push negation inside objectives
			for (List<Expression> disjunction : cnf) {
				for (int j = 0; j < disjunction.size(); j++) {
					Expression prop = disjunction.get(j);
					if (Expression.isNot(prop)) {
						ExpressionQuant exprQuant = (ExpressionQuant) ((ExpressionUnaryOp) prop).getOperand();
						exprQuant.setRelOp(exprQuant.getRelOp().negate());
						disjunction.set(j, exprQuant);
					}
				}
			}
			// Print reduced query
			mainLog.println("\nReducing multi-objective query to CNF: " + BooleanUtils.convertCNFListsToExpression(cnf));

			// TODO: handle negation for 'forall'
			return checkExpressionMultiObjective(model, cnf, coalition);
		}
		else if (exprSub.getType() instanceof TypeDouble) {
			throw new PrismException("Multi-objective model checking not supported for: " + exprSub);
		} else {
			throw new PrismException("Multi-objective model checking not supported for: " + exprSub);
		}
	}
	
	public StateValues checkExpressionMultiObjective(Model model, List<List<Expression>> cnf, Coalition coalition) throws PrismException
	{
		throw new PrismException("Not implemented");
	}
	
	/**
	 * Model check a multi-objective expression and return the values for all states.
	 */
	protected StateValues checkExpressionMulti(Model model, Expression expr, boolean forAll, Coalition coalition) throws PrismException
	{
		// Assume "there exists" for now
		if (forAll)
			throw new PrismException("Nor support for forall in multi-objective queries yet");
		
		// For now, assume this is a function
		if (!(expr instanceof ExpressionFunc))
			throw new PrismException("Unsupported format for multi-objective query");
		
		switch (((ExpressionFunc) expr).getNameCode()) {
		case ExpressionFunc.MULTI:
			throw new PrismException("Properties with \"multi\" no longer supported.");
		default:
			throw new PrismException("Unsupported format for multi-objective query");
		}
	}
	
	/**
	 * Model check a function.
	 */
	protected StateValues checkExpressionFunc(Model model, ExpressionFunc expr, BitSet statesOfInterest) throws PrismException
	{
		switch (expr.getNameCode()) {
		case ExpressionFunc.MULTI:
			throw new PrismException("Properties with \"multi\" not supported.");
		default:
			return super.checkExpressionFunc(model, expr, statesOfInterest);
		}
	}

	/**
	 * Finds states of the model which only have self-loops
	 * 
	 * @param model
	 *            model
	 * @return the bitset indicating which states are terminal
	 */
	protected BitSet findTerminalStates(Model model)
	{
		int n = model.getStatesList().size();
		BitSet ret = new BitSet(n), bs = new BitSet(n);
		for (int i = 0; i < n; i++) {
			bs.clear();
			bs.set(i);
			if (model.allSuccessorsInSet(i, bs))
				ret.set(i);
		}
		return ret;
	}

	// Utility methods for probability distributions

	/**
	 * Generate a probability distribution, stored as a StateValues object, from a file.
	 * If {@code distFile} is null, so is the return value.
	 */
	public StateValues readDistributionFromFile(File distFile, Model model) throws PrismException
	{
		StateValues dist = null;

		if (distFile != null) {
			mainLog.println("\nImporting probability distribution from file \"" + distFile + "\"...");
			// Build an empty vector 
			dist = new StateValues(TypeDouble.getInstance(), model);
			// Populate vector from file
			dist.readFromFile(distFile);
		}

		return dist;
	}

	/**
	 * Build a probability distribution, stored as a StateValues object,
	 * from the initial states info of the current model: either probability 1 for
	 * the (single) initial state or equiprobable over multiple initial states.
	 */
	public StateValues buildInitialDistribution(Model model) throws PrismException
	{
		StateValues dist = null;

		// Build an empty vector 
		dist = new StateValues(TypeDouble.getInstance(), model);
		// Populate vector (equiprobable over initial states)
		double d = 1.0 / model.getNumInitialStates();
		for (int in : model.getInitialStates()) {
			dist.setDoubleValue(in, d);
		}

		return dist;
	}
	
	/**
	 * Export (non-zero) state rewards for one reward structure of a model.
	 * @param model The model
	 * @param r Index of reward structure to export (0-indexed)
	 * @param exportType The format in which to export
	 * @param out Where to export
	 */
	public void exportStateRewardsToFile(Model model, int r, int exportType, PrismLog out) throws PrismException
	{
		int numStates = model.getNumStates();
		int nonZeroRews = 0;

		if (exportType != Prism.EXPORT_PLAIN) {
			throw new PrismNotSupportedException("Exporting state rewards in the requested format is currently not supported by the explicit engine");
		}

		Rewards modelRewards = constructRewards(model, r);
		switch (model.getModelType()) {
		case DTMC:
		case CTMC:
			MCRewards mcRewards = (MCRewards) modelRewards;
			for (int s = 0; s < numStates; s++) {
				double d = mcRewards.getStateReward(s);
				if (d != 0) {
					nonZeroRews++;
				}
			}
			out.println(numStates + " " + nonZeroRews);
			for (int s = 0; s < numStates; s++) {
				double d = mcRewards.getStateReward(s);
				if (d != 0) {
					out.println(s + " " + PrismUtils.formatDouble(d));
				}
			}
			break;
		case MDP:
		case STPG:
			MDPRewards mdpRewards = (MDPRewards) modelRewards;
			for (int s = 0; s < numStates; s++) {
				double d = mdpRewards.getStateReward(s);
				if (d != 0) {
					nonZeroRews++;
				}
			}
			out.println(numStates + " " + nonZeroRews);
			for (int s = 0; s < numStates; s++) {
				double d = mdpRewards.getStateReward(s);
				if (d != 0) {
					out.println(s + " " + PrismUtils.formatDouble(d));
				}
			}
			break;
		default:
			throw new PrismNotSupportedException("Explicit engine does not yet export state rewards for " + model.getModelType() + "s");
		}
	}
}<|MERGE_RESOLUTION|>--- conflicted
+++ resolved
@@ -956,8 +956,9 @@
 		}
 
 		// Check if ratio reward
-	        if(expr.getRewardStructDivByIndexObject(modelInfo, constantValues) != null)
-		        throw new PrismException("Ratio rewards not supported with the selected engine and module type.");
+		if (expr.getRewardStructIndexDiv() != null) {
+			throw new PrismException("Ratio rewards not supported with the selected engine and module type.");
+		}
 		OpRelOpBound opInfo = expr.getRelopBoundInfo(constantValues);
 		MinMax minMax = opInfo.getMinMax(model.getModelType(), forAll, coalition);
 
@@ -1010,60 +1011,7 @@
 		ConstructRewards constructRewards = new ConstructRewards(this);
 		if (allowNegativeRewards)
 			constructRewards.allowNegativeRewards();
-<<<<<<< HEAD
-		return constructRewards.buildRewardStructure(model, modelGen, r);
-	}
-
-	/**
-	 * Construct rewards from a (non-negative) reward structure and a model.
-	 * <br>
-	 * Note: Deprecated, use the methods with reward structure index r instead
-	 * to allow construction from model generators.
-	 */
-	@Deprecated
-	protected Rewards constructRewards(Model model, RewardStruct rewStruct) throws PrismException
-	{
-		return constructRewards(model, rewStruct, false);
-	}
-
-	/**
-	 * Construct rewards from a reward structure and a model.
-	 * <br>
-	 * If {@code allowNegativeRewards} is true, the rewards may be positive and negative, i.e., weights.
-	 * <br>
-	 * Note: Deprecated, use the methods with reward structure index r instead
-	 * to allow construction from model generators.
-	 */
-	@Deprecated
-	protected Rewards constructRewards(Model model, RewardStruct rewStruct, boolean allowNegativeRewards) throws PrismException
-	{
-		Rewards rewards;
-		ConstructRewards constructRewards = new ConstructRewards(mainLog, modulesFile);
-
-		if (allowNegativeRewards)
-			constructRewards.allowNegativeRewards();
-
-		switch (model.getModelType()) {
-		case CTMC:
-		case DTMC:
-			rewards = constructRewards.buildMCRewardStructure((DTMC) model, rewStruct, constantValues);
-			break;
-		case MDP:
-			rewards = constructRewards.buildMDPRewardStructure((MDP) model, rewStruct, constantValues);
-			break;
-		case STPG:
-			rewards = constructRewards.buildSTPGRewardStructure((STPG) model, rewStruct, constantValues);
-			break;
-		case SMG:
-			rewards = constructRewards.buildSMGRewardStructure((SMG) model, rewStruct, constantValues);
-			break;
-		default:
-			throw new PrismNotSupportedException("Cannot build rewards for " + model.getModelType() + "s");
-		}
-		return rewards;
-=======
 		return constructRewards.buildRewardStructure(model, rewardGen, r);
->>>>>>> 5cb056da
 	}
 
 	/**
