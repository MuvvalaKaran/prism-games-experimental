//==============================================================================
//	
//	Copyright (c) 2002-
//	Authors:
//	* Dave Parker <david.parker@comlab.ox.ac.uk> (University of Oxford)
//	
//------------------------------------------------------------------------------
//	
//	This file is part of PRISM.
//	
//	PRISM is free software; you can redistribute it and/or modify
//	it under the terms of the GNU General Public License as published by
//	the Free Software Foundation; either version 2 of the License, or
//	(at your option) any later version.
//	
//	PRISM is distributed in the hope that it will be useful,
//	but WITHOUT ANY WARRANTY; without even the implied warranty of
//	MERCHANTABILITY or FITNESS FOR A PARTICULAR PURPOSE.  See the
//	GNU General Public License for more details.
//	
//	You should have received a copy of the GNU General Public License
//	along with PRISM; if not, write to the Free Software Foundation,
//	Inc., 59 Temple Place, Suite 330, Boston, MA  02111-1307  USA
//	
//==============================================================================

package explicit;

import java.io.File;
import java.util.BitSet;
import java.util.List;

import explicit.rewards.ConstructRewards;
import explicit.rewards.MCRewards;
import explicit.rewards.MDPRewards;
import explicit.rewards.Rewards;
import explicit.rewards.SMGRewards;
import explicit.rewards.STPGRewards;
import parser.BooleanUtils;
import parser.ast.Coalition;
import parser.ast.Expression;
import parser.ast.ExpressionFunc;
import parser.ast.ExpressionProb;
import parser.ast.ExpressionQuant;
import parser.ast.ExpressionReward;
import parser.ast.ExpressionSS;
import parser.ast.ExpressionStrategy;
import parser.ast.ExpressionTemporal;
import parser.ast.ExpressionUnaryOp;
import parser.ast.RewardStruct;
import parser.type.TypeBool;
import parser.type.TypeDouble;
import parser.type.TypePathBool;
import parser.type.TypePathDouble;
import prism.IntegerBound;
import prism.ModelType;
import prism.OpRelOpBound;
import prism.Prism;
import prism.PrismComponent;
import prism.PrismException;
import prism.PrismLog;
import prism.PrismNotSupportedException;
import prism.PrismSettings;
import prism.PrismUtils;

/**
 * Super class for explicit-state probabilistic model checkers.
 */
public class ProbModelChecker extends NonProbModelChecker
{
	// Flags/settings
	// (NB: defaults do not necessarily coincide with PRISM)

	// Method used to solve linear equation systems
	protected LinEqMethod linEqMethod = LinEqMethod.GAUSS_SEIDEL;
	// Method used to solve MDPs
	protected MDPSolnMethod mdpSolnMethod = MDPSolnMethod.GAUSS_SEIDEL;
	// Iterative numerical method termination criteria
	protected TermCrit termCrit = TermCrit.RELATIVE;
	// Parameter for iterative numerical method termination criteria
	protected double termCritParam = 1e-8;
	// Max iterations for numerical solution
	protected int maxIters = 100000;
	// Use precomputation algorithms in model checking?
	protected boolean precomp = true;
	protected boolean prob0 = true;
	protected boolean prob1 = true;
	// should we suppress log output during precomputations?
	protected boolean silentPrecomputations = false;
	// Use predecessor relation? (e.g. for precomputation)
	protected boolean preRel = true;
	// Direction of convergence for value iteration (lfp/gfp)
	protected ValIterDir valIterDir = ValIterDir.BELOW;
	// Method used for numerical solution
	protected SolnMethod solnMethod = SolnMethod.VALUE_ITERATION;
	// Is non-convergence of an iterative method an error?
	protected boolean errorOnNonConverge = true;
	// Adversary export
	protected boolean exportAdv = false;
	protected String exportAdvFilename;

	protected boolean useDiscounting = false;
	protected double discountFactor = 1.0;

	// Delay between occasional updates for slow processes, e.g. numerical solution (milliseconds)
	public static final int UPDATE_DELAY = 5000;

	// Enums for flags/settings

	// Method used for numerical solution
	public enum LinEqMethod {
		POWER, JACOBI, GAUSS_SEIDEL, BACKWARDS_GAUSS_SEIDEL, JOR, SOR, BACKWARDS_SOR;
		public String fullName()
		{
			switch (this) {
			case POWER:
				return "Power method";
			case JACOBI:
				return "Jacobi";
			case GAUSS_SEIDEL:
				return "Gauss-Seidel";
			case BACKWARDS_GAUSS_SEIDEL:
				return "Backwards Gauss-Seidel";
			case JOR:
				return "JOR";
			case SOR:
				return "SOR";
			case BACKWARDS_SOR:
				return "Backwards SOR";
			default:
				return this.toString();
			}
		}
	};

	// Method used for solving MDPs
	public enum MDPSolnMethod {
		VALUE_ITERATION, GAUSS_SEIDEL, POLICY_ITERATION, MODIFIED_POLICY_ITERATION, LINEAR_PROGRAMMING;
		public String fullName()
		{
			switch (this) {
			case VALUE_ITERATION:
				return "Value iteration";
			case GAUSS_SEIDEL:
				return "Gauss-Seidel";
			case POLICY_ITERATION:
				return "Policy iteration";
			case MODIFIED_POLICY_ITERATION:
				return "Modified policy iteration";
			case LINEAR_PROGRAMMING:
				return "Linear programming";
			default:
				return this.toString();
			}
		}
	};

	// Iterative numerical method termination criteria
	public enum TermCrit {
		ABSOLUTE, RELATIVE
	};

	// Direction of convergence for value iteration (lfp/gfp)
	public enum ValIterDir {
		BELOW, ABOVE
	};

	// Method used for numerical solution
	public enum SolnMethod {
		VALUE_ITERATION, GAUSS_SEIDEL, POLICY_ITERATION, MODIFIED_POLICY_ITERATION, LINEAR_PROGRAMMING
	};

	/**
	 * Create a new ProbModelChecker, inherit basic state from parent (unless null).
	 */
	public ProbModelChecker(PrismComponent parent) throws PrismException
	{
		super(parent);

		// If present, initialise settings from PrismSettings
		if (settings != null) {
			String s;
			// PRISM_LIN_EQ_METHOD
			s = settings.getString(PrismSettings.PRISM_LIN_EQ_METHOD);
			if (s.equals("Power")) {
				setLinEqMethod(LinEqMethod.POWER);
			} else if (s.equals("Jacobi")) {
				setLinEqMethod(LinEqMethod.JACOBI);
			} else if (s.equals("Gauss-Seidel")) {
				setLinEqMethod(LinEqMethod.GAUSS_SEIDEL);
			} else if (s.equals("Backwards Gauss-Seidel")) {
				setLinEqMethod(LinEqMethod.BACKWARDS_GAUSS_SEIDEL);
			} else if (s.equals("JOR")) {
				setLinEqMethod(LinEqMethod.JOR);
			} else if (s.equals("SOR")) {
				setLinEqMethod(LinEqMethod.SOR);
			} else if (s.equals("Backwards SOR")) {
				setLinEqMethod(LinEqMethod.BACKWARDS_SOR);
			} else {
				throw new PrismNotSupportedException("Explicit engine does not support linear equation solution method \"" + s + "\"");
			}
			// PRISM_MDP_SOLN_METHOD
			s = settings.getString(PrismSettings.PRISM_MDP_SOLN_METHOD);
			if (s.equals("Value iteration")) {
				setMDPSolnMethod(MDPSolnMethod.VALUE_ITERATION);
			} else if (s.equals("Gauss-Seidel")) {
				setMDPSolnMethod(MDPSolnMethod.GAUSS_SEIDEL);
			} else if (s.equals("Policy iteration")) {
				setMDPSolnMethod(MDPSolnMethod.POLICY_ITERATION);
			} else if (s.equals("Modified policy iteration")) {
				setMDPSolnMethod(MDPSolnMethod.MODIFIED_POLICY_ITERATION);
			} else if (s.equals("Linear programming")) {
				setMDPSolnMethod(MDPSolnMethod.LINEAR_PROGRAMMING);
			} else {
				throw new PrismNotSupportedException("Explicit engine does not support MDP solution method \"" + s + "\"");
			}
			// PRISM_TERM_CRIT
			s = settings.getString(PrismSettings.PRISM_TERM_CRIT);
			if (s.equals("Absolute")) {
				setTermCrit(TermCrit.ABSOLUTE);
			} else if (s.equals("Relative")) {
				setTermCrit(TermCrit.RELATIVE);
			} else {
				throw new PrismNotSupportedException("Unknown termination criterion \"" + s + "\"");
			}
			// PRISM_TERM_CRIT_PARAM
			setTermCritParam(settings.getDouble(PrismSettings.PRISM_TERM_CRIT_PARAM));
			// PRISM_MAX_ITERS
			setMaxIters(settings.getInteger(PrismSettings.PRISM_MAX_ITERS));
			// PRISM_PRECOMPUTATION
			setPrecomp(settings.getBoolean(PrismSettings.PRISM_PRECOMPUTATION));
			// PRISM_PROB0
			setProb0(settings.getBoolean(PrismSettings.PRISM_PROB0));
			// PRISM_PROB1
			setProb1(settings.getBoolean(PrismSettings.PRISM_PROB1));
			// PRISM_USE_PRE
			setPreRel(settings.getBoolean(PrismSettings.PRISM_PRE_REL));
			// PRISM_FAIRNESS
			if (settings.getBoolean(PrismSettings.PRISM_FAIRNESS)) {
				throw new PrismNotSupportedException("The explicit engine does not support model checking MDPs under fairness");
			}

			// PRISM_EXPORT_ADV
			s = settings.getString(PrismSettings.PRISM_EXPORT_ADV);
			if (!(s.equals("None")))
				setExportAdv(true);
			// PRISM_EXPORT_ADV_FILENAME
			setExportAdvFilename(settings.getString(PrismSettings.PRISM_EXPORT_ADV_FILENAME));

			// Strategy stuff
			setGenerateStrategy(settings.getBoolean(PrismSettings.PRISM_GENERATE_STRATEGY));
			setImplementStrategy(settings.getBoolean(PrismSettings.PRISM_IMPLEMENT_STRATEGY));
		}
	}

	// Settings methods

	/**
	 * Inherit settings (and the log) from another ProbModelChecker object.
	 * For model checker objects that inherit a PrismSettings object, this is superfluous
	 * since this has been done already.
	 */
	public void inheritSettings(ProbModelChecker other)
	{
		super.inheritSettings(other);
		setLinEqMethod(other.getLinEqMethod());
		setMDPSolnMethod(other.getMDPSolnMethod());
		setTermCrit(other.getTermCrit());
		setTermCritParam(other.getTermCritParam());
		setMaxIters(other.getMaxIters());
		setPrecomp(other.getPrecomp());
		setProb0(other.getProb0());
		setProb1(other.getProb1());
		setValIterDir(other.getValIterDir());
		setSolnMethod(other.getSolnMethod());
		setErrorOnNonConverge(other.geterrorOnNonConverge());
	}

	/**
	 * Print summary of current settings.
	 */
	public void printSettings()
	{
		super.printSettings();
		mainLog.print("linEqMethod = " + linEqMethod + " ");
		mainLog.print("mdpSolnMethod = " + mdpSolnMethod + " ");
		mainLog.print("termCrit = " + termCrit + " ");
		mainLog.print("termCritParam = " + termCritParam + " ");
		mainLog.print("maxIters = " + maxIters + " ");
		mainLog.print("precomp = " + precomp + " ");
		mainLog.print("prob0 = " + prob0 + " ");
		mainLog.print("prob1 = " + prob1 + " ");
		mainLog.print("valIterDir = " + valIterDir + " ");
		mainLog.print("solnMethod = " + solnMethod + " ");
		mainLog.print("errorOnNonConverge = " + errorOnNonConverge + " ");
	}

	// Set methods for flags/settings

	/**
	 * Set verbosity level, i.e. amount of output produced.
	 */
	public void setVerbosity(int verbosity)
	{
		this.verbosity = verbosity;
	}

	/**
	 * Set flag for suppressing log output during precomputations (prob0, prob1, ...)
	 * @param value silent?
	 * @return the previous value of this flag
	 */
	public boolean setSilentPrecomputations(boolean value)
	{
		boolean old = silentPrecomputations;
		silentPrecomputations = value;
		return old;
	}

	/**
	 * Set method used to solve linear equation systems.
	 */
	public void setLinEqMethod(LinEqMethod linEqMethod)
	{
		this.linEqMethod = linEqMethod;
	}

	/**
	 * Set method used to solve MDPs.
	 */
	public void setMDPSolnMethod(MDPSolnMethod mdpSolnMethod)
	{
		this.mdpSolnMethod = mdpSolnMethod;
	}

	/**
	 * Set termination criteria type for numerical iterative methods.
	 */
	public void setTermCrit(TermCrit termCrit)
	{
		this.termCrit = termCrit;
	}

	/**
	 * Set termination criteria parameter (epsilon) for numerical iterative methods.
	 */
	public void setTermCritParam(double termCritParam)
	{
		this.termCritParam = termCritParam;
	}

	/**
	 * Set maximum number of iterations for numerical iterative methods.
	 */
	public void setMaxIters(int maxIters)
	{
		this.maxIters = maxIters;
	}

	/**
	 * Set whether or not to use precomputation (Prob0, Prob1, etc.).
	 */
	public void setPrecomp(boolean precomp)
	{
		this.precomp = precomp;
	}

	/**
	 * Set whether or not to use Prob0 precomputation
	 */
	public void setProb0(boolean prob0)
	{
		this.prob0 = prob0;
	}

	/**
	 * Set whether or not to use Prob1 precomputation
	 */
	public void setProb1(boolean prob1)
	{
		this.prob1 = prob1;
	}

	/**
	 * Set whether or not to use pre-computed predecessor relation
	 */
	public void setPreRel(boolean preRel)
	{
		this.preRel = preRel;
	}

	/**
	 * Set direction of convergence for value iteration (lfp/gfp).
	 */
	public void setValIterDir(ValIterDir valIterDir)
	{
		this.valIterDir = valIterDir;
	}

	/**
	 * Set method used for numerical solution.
	 */
	public void setSolnMethod(SolnMethod solnMethod)
	{
		this.solnMethod = solnMethod;
	}

	/**
	 * Set whether non-convergence of an iterative method an error
	 */
	public void setErrorOnNonConverge(boolean errorOnNonConverge)
	{
		this.errorOnNonConverge = errorOnNonConverge;
	}

	public void setExportAdv(boolean exportAdv)
	{
		this.exportAdv = exportAdv;
	}

	public void setExportAdvFilename(String exportAdvFilename)
	{
		this.exportAdvFilename = exportAdvFilename;
	}

	// Get methods for flags/settings

	public int getVerbosity()
	{
		return verbosity;
	}

	public LinEqMethod getLinEqMethod()
	{
		return linEqMethod;
	}

	public MDPSolnMethod getMDPSolnMethod()
	{
		return mdpSolnMethod;
	}

	public TermCrit getTermCrit()
	{
		return termCrit;
	}

	public double getTermCritParam()
	{
		return termCritParam;
	}

	public int getMaxIters()
	{
		return maxIters;
	}

	public boolean getPrecomp()
	{
		return precomp;
	}

	public boolean getProb0()
	{
		return prob0;
	}

	public boolean getProb1()
	{
		return prob1;
	}

	public boolean getPreRel()
	{
		return preRel;
	}

	public ValIterDir getValIterDir()
	{
		return valIterDir;
	}

	public SolnMethod getSolnMethod()
	{
		return solnMethod;
	}

	/**
	 * Is non-convergence of an iterative method an error?
	 */
	public boolean geterrorOnNonConverge()
	{
		return errorOnNonConverge;
	}

	// Model checking functions

	@Override
	public StateValues checkExpression(Model model, Expression expr, BitSet statesOfInterest) throws PrismException
	{
		StateValues res;

		// <<>> or [[]] operator
		if (expr instanceof ExpressionStrategy) {
			res = checkExpressionStrategy(model, (ExpressionStrategy) expr, statesOfInterest);
		}
		// P operator
		else if (expr instanceof ExpressionProb) {
			res = checkExpressionProb(model, (ExpressionProb) expr, statesOfInterest);
		}
		// R operator
		else if (expr instanceof ExpressionReward) {
			res = checkExpressionReward(model, (ExpressionReward) expr, statesOfInterest);
		}
		// S operator
		else if (expr instanceof ExpressionSS) {
			res = checkExpressionSteadyState(model, (ExpressionSS) expr);
		}
		// Functions (for multi-objective)
		else if (expr instanceof ExpressionFunc) {
			res = checkExpressionFunc(model, (ExpressionFunc) expr, statesOfInterest);
		}
		// Otherwise, use the superclass
		else {
			res = super.checkExpression(model, expr, statesOfInterest);
		}

		return res;
	}

	/**
	 * Model check a <<>> or [[]] operator expression and return the values for the statesOfInterest.
	 * * @param statesOfInterest the states of interest, see checkExpression()
	 */
	protected StateValues checkExpressionStrategy(Model model, ExpressionStrategy expr, BitSet statesOfInterest) throws PrismException
	{
		// Only support <<>> right now, not [[]]
		if (!expr.isThereExists())
			throw new PrismNotSupportedException("The " + expr.getOperatorString() + " operator is not yet supported");

		// Only support <<>> for MDPs/SMGs right now
		if (!(this instanceof MDPModelChecker || this instanceof SMGModelChecker))
			throw new PrismNotSupportedException("The " + expr.getOperatorString() + " operator is only supported for MDPs and SMGs currently");

		// Will we be quantifying universally or existentially over strategies/adversaries?
		boolean forAll = !expr.isThereExists();
		
		// Extract coalition info
		Coalition coalition = expr.getCoalition();
		// For non-games (i.e., models with a single player), deal with the coalition operator here and then remove it
		if (coalition != null && !model.getModelType().multiplePlayers()) {
			if (coalition.isEmpty()) {
				// An empty coalition negates the quantification ("*" has no effect)
				forAll = !forAll;
			}
			coalition = null;
		}

		// For now, just support a single expression (which may encode a Boolean combination of objectives)
		List<Expression> exprs = expr.getOperands();
		if (exprs.size() > 1) {
			throw new PrismException("Cannot currently check strategy operators wth lists of expressions");
		}
		Expression exprSub = exprs.get(0);
		// Pass onto relevant method:
		// P operator
		if (exprSub instanceof ExpressionProb) {
			return checkExpressionProb(model, (ExpressionProb) exprSub, forAll, coalition, statesOfInterest);
		}
		// R operator
		else if (exprSub instanceof ExpressionReward) {
			if (((ExpressionReward) exprSub).getDiscount() != null) {
				useDiscounting = true;
				discountFactor = ((Expression) ((ExpressionReward) exprSub).getDiscount()).evaluateDouble();
			}
			return checkExpressionReward(model, (ExpressionReward) exprSub, forAll, coalition, statesOfInterest);
		}
		// Anything else is treated as multi-objective 
		else {
			return checkExpressionMultiObjective(model, expr, forAll, coalition);
		}
	}

	/**
	 * Model check a P operator expression and return the values for the statesOfInterest.
 	 * @param statesOfInterest the states of interest, see checkExpression()
	 */
	protected StateValues checkExpressionProb(Model model, ExpressionProb expr, BitSet statesOfInterest) throws PrismException
	{
		// Use the default semantics for a standalone P operator
		// (i.e. quantification over all strategies, and no game-coalition info)
		return checkExpressionProb(model, expr, true, null, statesOfInterest);
	}
	
	/**
	 * Model check a P operator expression and return the values for the states of interest.
	 * @param model The model
	 * @param expr The P operator expression
	 * @param forAll Are we checking "for all strategies" (true) or "there exists a strategy" (false)? [irrelevant for numerical (=?) queries] 
	 * @param coalition If relevant, info about which set of players this P operator refers to (null if irrelevant)
	 * @param statesOfInterest the states of interest, see checkExpression()
	 */
	protected StateValues checkExpressionProb(Model model, ExpressionProb expr, boolean forAll, Coalition coalition, BitSet statesOfInterest) throws PrismException
	{

		// For now, need separate handling of S and C operator for SMGs
		if (expr.getExpression() instanceof ExpressionReward) {
			Expression e = ((ExpressionReward) expr.getExpression()).getExpression();
			if (e.getType() instanceof TypePathDouble) {
				ExpressionTemporal eTemp = (ExpressionTemporal) e;
				if (model.getModelType() == ModelType.SMG) {
					switch (eTemp.getOperator()) {
					case ExpressionTemporal.R_S: // average rewards
						return ((SMGModelChecker) this).checkExpressionMultiObjective(model,
								BooleanUtils.convertToCNFLists(expr), coalition);
					case ExpressionTemporal.R_C: // total or ratio rewards
						if (!eTemp.hasBounds()) {
							return ((SMGModelChecker) this).checkExpressionMultiObjective(model,
									BooleanUtils.convertToCNFLists(expr), coalition);
						}
					}
				}
			}
		}

		// Get info from P operator
		OpRelOpBound opInfo = expr.getRelopBoundInfo(constantValues);
		MinMax minMax = opInfo.getMinMax(model.getModelType(), forAll, coalition);

		// Compute probabilities
		StateValues probs = checkProbPathFormula(model, expr.getExpression(), minMax, statesOfInterest);

		// Print out probabilities
		if (getVerbosity() > 5) {
			mainLog.print("\nProbabilities (non-zero only) for all states:\n");
			probs.print(mainLog);
		}

		// For =? properties, just return values
		if (opInfo.isNumeric()) {
			return probs;
		}
		// Otherwise, compare against bound to get set of satisfying states
		else {
			BitSet sol = probs.getBitSetFromInterval(opInfo.getRelOp(), opInfo.getBound());
			probs.clear();
			return StateValues.createFromBitSet(sol, model);
		}
	}

	/**
	 * Compute probabilities for the contents of a P operator.
	 * @param statesOfInterest the states of interest, see checkExpression()
	 */
	protected StateValues checkProbPathFormula(Model model, Expression expr, MinMax minMax, BitSet statesOfInterest) throws PrismException
	{
		// If the path formula is of the form R(path)~r, deal with it
		if (expr instanceof ExpressionReward && "path".equals(((ExpressionReward) expr).getModifier())) {
			return checkProbBoundedRewardFormula(model, (ExpressionReward) expr, minMax, statesOfInterest);
		}
		
		// Test whether this is a simple path formula (i.e. PCTL)
		// and whether we want to use the corresponding algorithms
		boolean useSimplePathAlgo = expr.isSimplePathFormula();

		if (useSimplePathAlgo &&
		    settings.getBoolean(PrismSettings.PRISM_PATH_VIA_AUTOMATA) &&
		    LTLModelChecker.isSupportedLTLFormula(model.getModelType(), expr)) {
			// If PRISM_PATH_VIA_AUTOMATA is true, we want to use the LTL engine
			// whenever possible
			useSimplePathAlgo = false;
		}

		if (useSimplePathAlgo) {
			return checkProbPathFormulaSimple(model, expr, minMax, statesOfInterest);
		} else {
			return checkProbPathFormulaLTL(model, expr, false, minMax, statesOfInterest);
		}
	}

	/**
	 * Compute probabilities for a simple, non-LTL path operator.
	 */
	protected StateValues checkProbPathFormulaSimple(Model model, Expression expr, MinMax minMax, BitSet statesOfInterest) throws PrismException
	{
		boolean negated = false;
		StateValues probs = null;

		expr = Expression.convertSimplePathFormulaToCanonicalForm(expr);

		// Negation
		if (expr instanceof ExpressionUnaryOp &&
		    ((ExpressionUnaryOp)expr).getOperator() == ExpressionUnaryOp.NOT) {
			negated = true;
			minMax = minMax.negate();
			expr = ((ExpressionUnaryOp)expr).getOperand();
		}

		if (expr instanceof ExpressionTemporal) {
 			ExpressionTemporal exprTemp = (ExpressionTemporal) expr;

			// Next
			if (exprTemp.getOperator() == ExpressionTemporal.P_X) {
				probs = checkProbNext(model, exprTemp, minMax, statesOfInterest);
			}
			// Until
			else if (exprTemp.getOperator() == ExpressionTemporal.P_U) {
				if (exprTemp.hasBounds()) {
					probs = checkProbBoundedUntil(model, exprTemp, minMax, statesOfInterest);
				} else {
					probs = checkProbUntil(model, exprTemp, minMax, statesOfInterest);
				}
			}
		}

		if (probs == null)
			throw new PrismException("Unrecognised path operator in P operator");

		if (negated) {
			// Subtract from 1 for negation
			probs.timesConstant(-1.0);
			probs.plusConstant(1.0);
		}

		return probs;
	}

	/**
	 * Compute probabilities for a next operator.
	 */
	protected StateValues checkProbNext(Model model, ExpressionTemporal expr, MinMax minMax, BitSet statesOfInterest) throws PrismException
	{
		// Model check the operand for all states
		BitSet target = checkExpression(model, expr.getOperand2(), null).getBitSet();

		// Compute/return the probabilities
		ModelCheckerResult res = null;
		switch (model.getModelType()) {
		case CTMC:
			res = ((CTMCModelChecker) this).computeNextProbs((CTMC) model, target);
			break;
		case DTMC:
			res = ((DTMCModelChecker) this).computeNextProbs((DTMC) model, target);
			break;
		case MDP:
			res = ((MDPModelChecker) this).computeNextProbs((MDP) model, target, minMax.isMin());
			break;
		case STPG:
			res = ((STPGModelChecker) this).computeNextProbs((STPG) model, target, minMax.isMin1(), minMax.isMin2());
			break;
		case SMG:
			res = ((SMGModelChecker) this).computeNextProbs((SMG) model, target, minMax.isMin1(), minMax.isMin2(), minMax.getCoalition());
			break;
		default:
			throw new PrismNotSupportedException("Cannot model check " + expr + " for " + model.getModelType() + "s");
		}
		result.setStrategy(res.strat);
		return StateValues.createFromDoubleArray(res.soln, model);
	}

	/**
	 * Compute probabilities for a bounded until operator.
	 */
	protected StateValues checkProbBoundedUntil(Model model, ExpressionTemporal expr, MinMax minMax, BitSet statesOfInterest) throws PrismException
	{
		// This method just handles discrete time
		// Continuous-time model checkers will override this method

		// Get info from bounded until
		Integer lowerBound;
		IntegerBound bounds;
		int i;

		// get and check bounds information
		bounds = IntegerBound.fromExpressionTemporal(expr, constantValues, true);

		// Model check operands for all states
		BitSet remain = checkExpression(model, expr.getOperand1(), null).getBitSet();
		BitSet target = checkExpression(model, expr.getOperand2(), null).getBitSet();

		if (bounds.hasLowerBound()) {
			lowerBound = bounds.getLowestInteger();
		} else {
			lowerBound = 0;
		}

		Integer windowSize = null;  // unbounded

		if (bounds.hasUpperBound()) {
			windowSize = bounds.getHighestInteger() - lowerBound;
		}

		// compute probabilities for Until<=windowSize
		StateValues sv = null;

		if (windowSize == null) {
			// unbounded
			ModelCheckerResult res = null;
			switch (model.getModelType()) {
			case DTMC:
				res = ((DTMCModelChecker) this).computeUntilProbs((DTMC) model, remain, target);
				break;
			case MDP:
				res = ((MDPModelChecker) this).computeUntilProbs((MDP) model, remain, target, minMax.isMin());
				break;
			case STPG:
				res = ((STPGModelChecker) this).computeUntilProbs((STPG) model, remain, target, minMax.isMin1(), minMax.isMin2(), minMax.getBound());
				break;
			case SMG:
				res = ((SMGModelChecker) this).computeUntilProbs((SMG) model, remain, target, minMax.isMin1(), minMax.isMin2(), minMax.getCoalition());
				break;
			default:
				throw new PrismException("Cannot model check " + expr + " for " + model.getModelType() + "s");
			}
			result.setStrategy(res.strat);
			sv = StateValues.createFromDoubleArray(res.soln, model);
		} else if (windowSize == 0) {
			// A trivial case: windowSize=0 (prob is 1 in target states, 0 otherwise)
			sv = StateValues.createFromBitSetAsDoubles(target, model);
		} else {
			// Otherwise: numerical solution
			ModelCheckerResult res = null;

			switch (model.getModelType()) {
			case DTMC:
				res = ((DTMCModelChecker) this).computeBoundedUntilProbs((DTMC) model, remain, target, windowSize);
				break;
			case MDP:
				res = ((MDPModelChecker) this).computeBoundedUntilProbs((MDP) model, remain, target, windowSize, minMax.isMin());
				break;
			case STPG:
				res = ((STPGModelChecker) this).computeBoundedUntilProbs((STPG) model, remain, target, windowSize, minMax.isMin1(), minMax.isMin2());
				break;
			case SMG:
				res = ((SMGModelChecker) this).computeBoundedUntilProbs((SMG) model, remain, target, windowSize, minMax.isMin1(), minMax.isMin2(), minMax.getCoalition());
				break;
			default:
				throw new PrismNotSupportedException("Cannot model check " + expr + " for " + model.getModelType() + "s");
			}
			result.setStrategy(res.strat);
			sv = StateValues.createFromDoubleArray(res.soln, model);
		}

		// perform lowerBound restricted next-step computations to
		// deal with lower bound.
		if (lowerBound > 0) {
			double[] probs = sv.getDoubleArray();

			for (i = 0; i < lowerBound; i++) {
				switch (model.getModelType()) {
				case DTMC:
					probs = ((DTMCModelChecker) this).computeRestrictedNext((DTMC) model, remain, probs);
					break;
				case MDP:
					probs = ((MDPModelChecker) this).computeRestrictedNext((MDP) model, remain, probs, minMax.isMin());
					break;
				case STPG:
					// TODO (JK): Figure out if we can handle lower bounds for STPG in the same way
					throw new PrismNotSupportedException("Lower bounds not yet supported for STPGModelChecker");
				case SMG:
					throw new PrismException("Lower bounds not yet supported for SMGsr");
				default:
					throw new PrismNotSupportedException("Cannot model check " + expr + " for " + model.getModelType() + "s");
				}
			}

			sv = StateValues.createFromDoubleArray(probs, model);
		}

		return sv;
	}

	/**
	 * Compute probabilities for an (unbounded) until operator.
	 */
	protected StateValues checkProbUntil(Model model, ExpressionTemporal expr, MinMax minMax, BitSet statesOfInterest) throws PrismException
	{
		// Model check operands for all states
		BitSet remain = checkExpression(model, expr.getOperand1(), null).getBitSet();
		BitSet target = checkExpression(model, expr.getOperand2(), null).getBitSet();

		// Compute/return the probabilities
		ModelCheckerResult res = null;
		switch (model.getModelType()) {
		case CTMC:
			res = ((CTMCModelChecker) this).computeUntilProbs((CTMC) model, remain, target);
			break;
		case DTMC:
			res = ((DTMCModelChecker) this).computeUntilProbs((DTMC) model, remain, target);
			break;
		case MDP:
			res = ((MDPModelChecker) this).computeUntilProbs((MDP) model, remain, target, minMax.isMin());
			break;
		case STPG:
			res = ((STPGModelChecker) this).computeUntilProbs((STPG) model, remain, target, minMax.isMin1(), minMax.isMin2(), minMax.getBound());
			break;
		case SMG:
			res = ((SMGModelChecker) this).computeUntilProbs((SMG) model, remain, target, minMax.isMin1(), minMax.isMin2(), minMax.getCoalition());
			break;
		default:
			throw new PrismNotSupportedException("Cannot model check " + expr + " for " + model.getModelType() + "s");
		}
		result.setStrategy(res.strat);
		return StateValues.createFromDoubleArray(res.soln, model);
	}

	/**
	 * Compute probabilities for an LTL path formula
	 */
	protected StateValues checkProbPathFormulaLTL(Model model, Expression expr, boolean qual, MinMax minMax, BitSet statesOfInterest) throws PrismException
	{
		// To be overridden by subclasses
		throw new PrismNotSupportedException("Computation not implemented yet");
	}

	/**
	 * Compute probabilities for an LTL path formula
	 */
	protected StateValues checkProbBoundedRewardFormula(Model model, ExpressionReward expr, MinMax minMax, BitSet statesOfInterest) throws PrismException
	{
		// No support for this by default
		throw new PrismNotSupportedException("Reward-bounded path formulas not yet supported");
	}
	
	/**
	 * Model check an R operator expression and return the values for all states.
	 */
	protected StateValues checkExpressionReward(Model model, ExpressionReward expr, BitSet statesOfInterest) throws PrismException
	{
		// Use the default semantics for a standalone R operator
		// (i.e. quantification over all strategies, and no game-coalition info)
		return checkExpressionReward(model, expr, true, null, statesOfInterest);
	}
	
	/**
	 * Model check an R operator expression and return the values for all states.
	 */
	protected StateValues checkExpressionReward(Model model, ExpressionReward expr, boolean forAll, Coalition coalition, BitSet statesOfInterest) throws PrismException
	{

		// For now, need separate handling of S and C operator for SMGs
		Expression e = expr.getExpression();
		if (e.getType() instanceof TypePathDouble) {
			ExpressionTemporal eTemp = (ExpressionTemporal) e;
			if (model.getModelType() == ModelType.SMG) {
				switch (eTemp.getOperator()) {
				case ExpressionTemporal.R_S: // average rewards
					return ((SMGModelChecker) this).checkExpressionMultiObjective(model,
							BooleanUtils.convertToCNFLists(expr), coalition);
				case ExpressionTemporal.R_C: // total or ratio rewards
					if (!eTemp.hasBounds()) {
						return ((SMGModelChecker) this).checkExpressionMultiObjective(model,
								BooleanUtils.convertToCNFLists(expr), coalition);
					}
				}
			}
		}

		// Check if ratio reward
	        if(expr.getRewardStructDivByIndexObject(modelInfo, constantValues) != null)
		        throw new PrismException("Ratio rewards not supported with the selected engine and module type.");
		OpRelOpBound opInfo = expr.getRelopBoundInfo(constantValues);
		MinMax minMax = opInfo.getMinMax(model.getModelType(), forAll, coalition);

		// Build rewards
		int r = expr.getRewardStructIndexByIndexObject(modelInfo, constantValues);
		mainLog.println("Building reward structure...");
		Rewards rewards = constructRewards(model, r);

		// Compute rewards
		StateValues rews = checkRewardFormula(model, rewards, expr.getExpression(), minMax, statesOfInterest);

		// Print out rewards
		if (getVerbosity() > 5) {
			mainLog.print("\nRewards (non-zero only) for all states:\n");
			rews.print(mainLog);
		}

		// For =? properties, just return values
		if (opInfo.isNumeric()) {
			return rews;
		}
		// Otherwise, compare against bound to get set of satisfying states
		else {
			BitSet sol = rews.getBitSetFromInterval(opInfo.getRelOp(), opInfo.getBound());
			rews.clear();
			return StateValues.createFromBitSet(sol, model);
		}
	}

	/**
	 * Construct rewards for the reward structure with index r of the model generator and a model.
	 * Ensures non-negative rewards.
	 * <br>
	 * Note: Relies on the stored ModelGenerator for constructing the reward structure.
	 */
	protected Rewards constructRewards(Model model, int r) throws PrismException
	{
		return constructRewards(model, r, false);
	}

	/**
	 * Construct rewards for the reward structure with index r of the model generator and a model.
	 * <br>
	 * If {@code allowNegativeRewards} is true, the rewards may be positive and negative, i.e., weights.
	 * <br>
	 * Note: Relies on the stored ModelGenerator for constructing the reward structure.
	 */
	protected Rewards constructRewards(Model model, int r, boolean allowNegativeRewards) throws PrismException
	{
		ConstructRewards constructRewards = new ConstructRewards(mainLog);
		if (allowNegativeRewards)
			constructRewards.allowNegativeRewards();
		return constructRewards.buildRewardStructure(model, modelGen, r);
	}

	/**
	 * Construct rewards from a (non-negative) reward structure and a model.
	 * <br>
	 * Note: Deprecated, use the methods with reward structure index r instead
	 * to allow construction from model generators.
	 */
	@Deprecated
	protected Rewards constructRewards(Model model, RewardStruct rewStruct) throws PrismException
	{
		return constructRewards(model, rewStruct, false);
	}

	/**
	 * Construct rewards from a reward structure and a model.
	 * <br>
	 * If {@code allowNegativeRewards} is true, the rewards may be positive and negative, i.e., weights.
	 * <br>
	 * Note: Deprecated, use the methods with reward structure index r instead
	 * to allow construction from model generators.
	 */
	@Deprecated
	protected Rewards constructRewards(Model model, RewardStruct rewStruct, boolean allowNegativeRewards) throws PrismException
	{
		Rewards rewards;
		ConstructRewards constructRewards = new ConstructRewards(mainLog, modulesFile);

		if (allowNegativeRewards)
			constructRewards.allowNegativeRewards();

		switch (model.getModelType()) {
		case CTMC:
		case DTMC:
			rewards = constructRewards.buildMCRewardStructure((DTMC) model, rewStruct, constantValues);
			break;
		case MDP:
			rewards = constructRewards.buildMDPRewardStructure((MDP) model, rewStruct, constantValues);
			break;
		case STPG:
			rewards = constructRewards.buildSTPGRewardStructure((STPG) model, rewStruct, constantValues);
			break;
		case SMG:
			rewards = constructRewards.buildSMGRewardStructure((SMG) model, rewStruct, constantValues);
			break;
		default:
			throw new PrismNotSupportedException("Cannot build rewards for " + model.getModelType() + "s");
		}
		return rewards;
	}

	/**
	 * Compute rewards for the contents of an R operator.
	 */
	protected StateValues checkRewardFormula(Model model, Rewards modelRewards, Expression expr, MinMax minMax, BitSet statesOfInterest) throws PrismException
	{
		StateValues rewards = null;

		if (expr.getType() instanceof TypePathDouble) {
			ExpressionTemporal exprTemp = (ExpressionTemporal) expr;
			switch (exprTemp.getOperator()) {
			case ExpressionTemporal.R_F0:
			case ExpressionTemporal.R_Fc:
				rewards = checkRewardReach(model, modelRewards, exprTemp, minMax, statesOfInterest);
				break;
			case ExpressionTemporal.R_I:
				rewards = checkRewardInstantaneous(model, modelRewards, exprTemp, minMax, statesOfInterest);
				break;
			case ExpressionTemporal.R_C:
				if (exprTemp.hasBounds()) {
					rewards = checkRewardCumulative(model, modelRewards, exprTemp, minMax);
				} else {
					rewards = checkRewardTotal(model, modelRewards, exprTemp, minMax);
				}
				break;
			case ExpressionTemporal.R_S:
				rewards = checkRewardSteady(model, modelRewards);
				break;
			default:
				throw new PrismNotSupportedException("Explicit engine does not yet handle the " + exprTemp.getOperatorSymbol() + " reward operator");
			}
		} else if (expr.getType() instanceof TypePathBool || expr.getType() instanceof TypeBool) {
			rewards = checkRewardPathFormula(model, modelRewards, expr, minMax, statesOfInterest);
		}

		if (rewards == null)
			throw new PrismException("Unrecognised operator in R operator");

		return rewards;
	}

	/**
	 * Compute rewards for an instantaneous reward operator.
	 */
	protected StateValues checkRewardInstantaneous(Model model, Rewards modelRewards, ExpressionTemporal expr, MinMax minMax, BitSet statesOfInterest) throws PrismException
	{
		// Compute/return the rewards
		ModelCheckerResult res = null;
		switch (model.getModelType()) {
		case DTMC: {
			int k = expr.getUpperBound().evaluateInt(constantValues);
			res = ((DTMCModelChecker) this).computeInstantaneousRewards((DTMC) model, (MCRewards) modelRewards, k, statesOfInterest);
			break;
		}
		case CTMC: {
			double t = expr.getUpperBound().evaluateDouble(constantValues);
			res = ((CTMCModelChecker) this).computeInstantaneousRewards((CTMC) model, (MCRewards) modelRewards, t);
			break;
		}
		case MDP: {
			int k = expr.getUpperBound().evaluateInt(constantValues);
			res = ((MDPModelChecker) this).computeInstantaneousRewards((MDP) model, (MDPRewards) modelRewards, k, minMax.isMin());
			break;
		}
		default:
			throw new PrismNotSupportedException("Explicit engine does not yet handle the " + expr.getOperatorSymbol() + " reward operator for " + model.getModelType()
					+ "s");
		}
		result.setStrategy(res.strat);
		return StateValues.createFromDoubleArray(res.soln, model);
	}

	/**
	 * Compute rewards for a cumulative reward operator.
	 */
	protected StateValues checkRewardCumulative(Model model, Rewards modelRewards, ExpressionTemporal expr, MinMax minMax) throws PrismException
	{
		int timeInt = -1;
		double timeDouble = -1;

		// Check that there is an upper time bound
		if (expr.getUpperBound() == null) {
			throw new PrismNotSupportedException("This is not a cumulative reward operator");
		}

		// Get time bound
		if (model.getModelType().continuousTime()) {
			timeDouble = expr.getUpperBound().evaluateDouble(constantValues);
			if (timeDouble < 0) {
				throw new PrismException("Invalid time bound " + timeDouble + " in cumulative reward formula");
			}
		} else {
			timeInt = expr.getUpperBound().evaluateInt(constantValues);
			if (timeInt < 0) {
				throw new PrismException("Invalid time bound " + timeInt + " in cumulative reward formula");
			}
		}

		// Compute/return the rewards
		// A trivial case: "C<=0" (prob is 1 in target states, 0 otherwise)
		if (timeInt == 0 || timeDouble == 0) {
			return new StateValues(TypeDouble.getInstance(), model.getNumStates(), new Double(0));
		}
		// Otherwise: numerical solution
		ModelCheckerResult res = null;
		switch (model.getModelType()) {
		case DTMC:
			res = ((DTMCModelChecker) this).computeCumulativeRewards((DTMC) model, (MCRewards) modelRewards, timeInt);
			break;
		case CTMC:
			res = ((CTMCModelChecker) this).computeCumulativeRewards((CTMC) model, (MCRewards) modelRewards, timeDouble);
			break;
		case MDP:
			res = ((MDPModelChecker) this).computeCumulativeRewards((MDP) model, (MDPRewards) modelRewards, timeInt, minMax.isMin());
			break;
		default:
			throw new PrismNotSupportedException("Explicit engine does not yet handle the " + expr.getOperatorSymbol() + " reward operator for " + model.getModelType()
					+ "s");
		}
		result.setStrategy(res.strat);
		return StateValues.createFromDoubleArray(res.soln, model);
	}

	/**
	 * Compute expected rewards for a total reward operator.
	 */
	protected StateValues checkRewardTotal(Model model, Rewards modelRewards, ExpressionTemporal expr, MinMax minMax) throws PrismException
	{
		// Check that there is no upper time bound
		if (expr.getUpperBound() != null) {
			throw new PrismException("This is not a total reward operator");
		}

		// Compute/return the rewards
		ModelCheckerResult res = null;
		switch (model.getModelType()) {
		case DTMC:
			res = ((DTMCModelChecker) this).computeTotalRewards((DTMC) model, (MCRewards) modelRewards);
			break;
		case CTMC:
			res = ((CTMCModelChecker) this).computeTotalRewards((CTMC) model, (MCRewards) modelRewards);
			break;
		case MDP:
			res = ((MDPModelChecker) this).computeTotalRewards((MDP) model, (MDPRewards) modelRewards, minMax.isMin());
			break;
		default:
			throw new PrismNotSupportedException("Explicit engine does not yet handle the " + expr.getOperatorSymbol() + " reward operator for " + model.getModelType()
					+ "s");
		}
		result.setStrategy(res.strat);
		return StateValues.createFromDoubleArray(res.soln, model);
	}

	/**
	 * Compute expected rewards for a steady-state reward operator.
	 */
	protected StateValues checkRewardSteady(Model model, Rewards modelRewards) throws PrismException
	{
		// Compute/return the rewards
		ModelCheckerResult res = null;
		switch (model.getModelType()) {
		case DTMC:
			res = ((DTMCModelChecker) this).computeSteadyStateRewards((DTMC) model, (MCRewards) modelRewards);
			break;
		case CTMC:
			res = ((CTMCModelChecker) this).computeSteadyStateRewards((CTMC) model, (MCRewards) modelRewards);
			break;
		default:
			throw new PrismNotSupportedException("Explicit engine does not yet handle the steady-state reward operator for " + model.getModelType() + "s");
		}
		result.setStrategy(res.strat);
		return StateValues.createFromDoubleArray(res.soln, model);
	}

	/**
	 * Compute rewards for a path formula in a reward operator.
	 */
	protected StateValues checkRewardPathFormula(Model model, Rewards modelRewards, Expression expr, MinMax minMax, BitSet statesOfInterest) throws PrismException
	{
		if (Expression.isReach(expr)) {
			return checkRewardReach(model, modelRewards, (ExpressionTemporal) expr, minMax, statesOfInterest);
		}
		else if (Expression.isCoSafeLTLSyntactic(expr, true)) {
			return checkRewardCoSafeLTL(model, modelRewards, expr, minMax, statesOfInterest);
		}
		throw new PrismException("R operator contains a path formula that is not syntactically co-safe: " + expr);
	}
	
	/**
	 * Compute rewards for a reachability reward operator.
	 */
	protected StateValues checkRewardReach(Model model, Rewards modelRewards, ExpressionTemporal expr, MinMax minMax, BitSet statesOfInterest) throws PrismException
	{
		// Non-game models don't yet support other variants of R[F]
		if (expr.getOperator() != ExpressionTemporal.P_F) {
			if (!(model.getModelType() == ModelType.STPG || model.getModelType() == ModelType.SMG)) {
				throw new PrismException("The " + expr.getOperatorSymbol() + " reward operator only works for game models");
			}
		}
		
		// No time bounds allowed
		if (expr.hasBounds()) {
			throw new PrismNotSupportedException("R operator cannot contain a bounded F operator: " + expr);
		}
		
		// Model check the operand for all states
		BitSet target = checkExpression(model, expr.getOperand2(), null).getBitSet();

		// Compute/return the rewards
		ModelCheckerResult res = null;
		switch (model.getModelType()) {
		case DTMC:
			res = ((DTMCModelChecker) this).computeReachRewards((DTMC) model, (MCRewards) modelRewards, target);
			break;
		case CTMC:
			res = ((CTMCModelChecker) this).computeReachRewards((CTMC) model, (MCRewards) modelRewards, target);
			break;
		case MDP:
			res = ((MDPModelChecker) this).computeReachRewards((MDP) model, (MDPRewards) modelRewards, target, minMax.isMin());
			break;
		case STPG:
			res = ((STPGModelChecker) this).computeReachRewards((STPG) model, (STPGRewards) modelRewards, target, minMax.isMin1(), minMax.isMin2());
			break;
		case SMG:
			switch (expr.getOperator()) {
			case ExpressionTemporal.P_F:
				res = ((SMGModelChecker) this).computeReachRewards((SMG) model, (SMGRewards) modelRewards, target, STPGModelChecker.R_INFINITY, minMax.isMin1(), minMax.isMin2(), minMax.getCoalition());
				break;
			case ExpressionTemporal.R_Fc:
				res = ((SMGModelChecker) this).computeReachRewards((SMG) model, (SMGRewards) modelRewards, target, STPGModelChecker.R_CUMULATIVE, minMax.isMin1(), minMax.isMin2(), minMax.getCoalition());
				break;
			case ExpressionTemporal.R_F0:
				res = ((SMGModelChecker) this).computeReachRewards((SMG) model, (SMGRewards) modelRewards, target, STPGModelChecker.R_ZERO, minMax.isMin1(), minMax.isMin2(), minMax.getCoalition());
				break;
			}
			break;
		default:
			throw new PrismNotSupportedException("Explicit engine does not yet handle the " + expr.getOperatorSymbol() + " reward operator for " + model.getModelType()
					+ "s");
		}
		result.setStrategy(res.strat);
		return StateValues.createFromDoubleArray(res.soln, model);
	}

	/**
	 * Compute rewards for a co-safe LTL reward operator.
	 */
	protected StateValues checkRewardCoSafeLTL(Model model, Rewards modelRewards, Expression expr, MinMax minMax, BitSet statesOfInterest) throws PrismException
	{
		// To be overridden by subclasses
		throw new PrismException("Computation not implemented yet");
	}

	/**
	 * Model check an S operator expression and return the values for all states.
	 */
	protected StateValues checkExpressionSteadyState(Model model, ExpressionSS expr) throws PrismException
	{
		// Get info from S operator
		OpRelOpBound opInfo = expr.getRelopBoundInfo(constantValues);
		MinMax minMax = opInfo.getMinMax(model.getModelType(), true, null);

		// Compute probabilities
		StateValues probs = checkSteadyStateFormula(model, expr.getExpression(), minMax);

		// Print out probabilities
		if (getVerbosity() > 5) {
			mainLog.print("\nProbabilities (non-zero only) for all states:\n");
			probs.print(mainLog);
		}

		// For =? properties, just return values
		if (opInfo.isNumeric()) {
			return probs;
		}
		// Otherwise, compare against bound to get set of satisfying states
		else {
			BitSet sol = probs.getBitSetFromInterval(opInfo.getRelOp(), opInfo.getBound());
			probs.clear();
			return StateValues.createFromBitSet(sol, model);
		}
	}

	/**
	 * Compute steady-state probabilities for an S operator.
	 */
	protected StateValues checkSteadyStateFormula(Model model, Expression expr, MinMax minMax) throws PrismException
	{
		// Model check operand for all states
		BitSet b = checkExpression(model, expr, null).getBitSet();

		// Compute/return the probabilities
		switch (model.getModelType()) {
		case DTMC:
<<<<<<< HEAD
			double multProbs[] = Utils.bitsetToDoubleArray(b, model.getNumStates());
			res = ((DTMCModelChecker) this).computeSteadyStateBackwardsProbs((DTMC) model, multProbs);
			break;
		default: 
		    throw new PrismNotSupportedException("Explicit engine does not yet handle the S operator for " + model.getModelType() + "s");
=======
			return ((DTMCModelChecker) this).computeSteadyStateFormula((DTMC) model, b);
		case CTMC:
			return ((CTMCModelChecker) this).computeSteadyStateFormula((CTMC) model, b);
		default:
			throw new PrismNotSupportedException("Explicit engine does not yet handle the S operator for " + model.getModelType() + "s");
>>>>>>> 0cd9854c
		}
	}

	protected StateValues checkExpressionMultiObjective(Model model, ExpressionStrategy expr, boolean forAll, Coalition coalition) throws PrismException
	{
		// Copy expression because we will modify it
		expr = (ExpressionStrategy) expr.deepCopy();
		
		// Strip any outer parentheses in operand
		Expression exprSub = expr.getOperand(0);
		while (Expression.isParenth(exprSub)) {
			exprSub = ((ExpressionUnaryOp) exprSub).getOperand();
		}

		// Boolean
		if (exprSub.getType() instanceof TypeBool) {
			// We will solve an existential query, so negate if universal
			if (forAll) {
				exprSub = Expression.Not(exprSub);
			}
			// Convert to CNF
			List<List<Expression>> cnf = BooleanUtils.convertToCNFLists(exprSub);
			// Check all "propositions" of CNF are valid
			for (List<Expression> disjunction : cnf) {
				for (Expression prop : disjunction) {
					if (Expression.isNot(prop)) {
						prop = ((ExpressionUnaryOp) prop).getOperand();
					}
					if (!(prop instanceof ExpressionQuant)) {
						throw new PrismException("Expression " + prop.getClass() + " is not allowed in a multi-objective query");
					}
				}
			}
			// Push negation inside objectives
			for (List<Expression> disjunction : cnf) {
				for (int j = 0; j < disjunction.size(); j++) {
					Expression prop = disjunction.get(j);
					if (Expression.isNot(prop)) {
						ExpressionQuant exprQuant = (ExpressionQuant) ((ExpressionUnaryOp) prop).getOperand();
						exprQuant.setRelOp(exprQuant.getRelOp().negate());
						disjunction.set(j, exprQuant);
					}
				}
			}
			// Print reduced query
			mainLog.println("\nReducing multi-objective query to CNF: " + BooleanUtils.convertCNFListsToExpression(cnf));

			// TODO: handle negation for 'forall'
			return checkExpressionMultiObjective(model, cnf, coalition);
		}
		else if (exprSub.getType() instanceof TypeDouble) {
			throw new PrismException("Multi-objective model checking not supported for: " + exprSub);
		} else {
			throw new PrismException("Multi-objective model checking not supported for: " + exprSub);
		}
	}
	
	public StateValues checkExpressionMultiObjective(Model model, List<List<Expression>> cnf, Coalition coalition) throws PrismException
	{
		throw new PrismException("Not implemented");
	}
	
	/**
	 * Model check a multi-objective expression and return the values for all states.
	 */
	protected StateValues checkExpressionMulti(Model model, Expression expr, boolean forAll, Coalition coalition) throws PrismException
	{
		// Assume "there exists" for now
		if (forAll)
			throw new PrismException("Nor support for forall in multi-objective queries yet");
		
		// For now, assume this is a function
		if (!(expr instanceof ExpressionFunc))
			throw new PrismException("Unsupported format for multi-objective query");
		
		switch (((ExpressionFunc) expr).getNameCode()) {
		case ExpressionFunc.MULTI:
			throw new PrismException("Properties with \"multi\" no longer supported.");
		case ExpressionFunc.COMP:
			throw new PrismException("Cannot evaluate \"comp\" property on an atomic model.");
		default:
			throw new PrismException("Unsupported format for multi-objective query");
		}
	}
	
	/**
	 * Model check a function.
	 */
	protected StateValues checkExpressionFunc(Model model, ExpressionFunc expr, BitSet statesOfInterest) throws PrismException
	{
		switch (expr.getNameCode()) {
		case ExpressionFunc.MULTI:
			throw new PrismException("Properties with \"multi\" not supported.");
		case ExpressionFunc.COMP:
			throw new PrismException("Cannot evaluate \"comp\" property on an atomic model.");
		default:
			return super.checkExpressionFunc(model, expr, statesOfInterest);
		}
	}

	/**
	 * Finds states of the model which only have self-loops
	 * 
	 * @param model
	 *            model
	 * @return the bitset indicating which states are terminal
	 */
	protected BitSet findTerminalStates(Model model)
	{
		int n = model.getStatesList().size();
		BitSet ret = new BitSet(n), bs = new BitSet(n);
		for (int i = 0; i < n; i++) {
			bs.clear();
			bs.set(i);
			if (model.allSuccessorsInSet(i, bs))
				ret.set(i);
		}
		return ret;
	}

	// Utility methods for probability distributions

	/**
	 * Generate a probability distribution, stored as a StateValues object, from a file.
	 * If {@code distFile} is null, so is the return value.
	 */
	public StateValues readDistributionFromFile(File distFile, Model model) throws PrismException
	{
		StateValues dist = null;

		if (distFile != null) {
			mainLog.println("\nImporting probability distribution from file \"" + distFile + "\"...");
			// Build an empty vector 
			dist = new StateValues(TypeDouble.getInstance(), model);
			// Populate vector from file
			dist.readFromFile(distFile);
		}

		return dist;
	}

	/**
	 * Build a probability distribution, stored as a StateValues object,
	 * from the initial states info of the current model: either probability 1 for
	 * the (single) initial state or equiprobable over multiple initial states.
	 */
	public StateValues buildInitialDistribution(Model model) throws PrismException
	{
		StateValues dist = null;

		// Build an empty vector 
		dist = new StateValues(TypeDouble.getInstance(), model);
		// Populate vector (equiprobable over initial states)
		double d = 1.0 / model.getNumInitialStates();
		for (int in : model.getInitialStates()) {
			dist.setDoubleValue(in, d);
		}

		return dist;
	}
	
	/**
	 * Export (non-zero) state rewards for one reward structure of a model.
	 * @param model The model
	 * @param r Index of reward structure to export (0-indexed)
	 * @param exportType The format in which to export
	 * @param out Where to export
	 */
	public void exportStateRewardsToFile(Model model, int r, int exportType, PrismLog out) throws PrismException
	{
		int numStates = model.getNumStates();
		int nonZeroRews = 0;

		if (exportType != Prism.EXPORT_PLAIN) {
			throw new PrismNotSupportedException("Exporting state rewards in the requested format is currently not supported by the explicit engine");
		}

		Rewards modelRewards = constructRewards(model, r);
		switch (model.getModelType()) {
		case DTMC:
		case CTMC:
			MCRewards mcRewards = (MCRewards) modelRewards;
			for (int s = 0; s < numStates; s++) {
				double d = mcRewards.getStateReward(s);
				if (d != 0) {
					nonZeroRews++;
				}
			}
			out.println(numStates + " " + nonZeroRews);
			for (int s = 0; s < numStates; s++) {
				double d = mcRewards.getStateReward(s);
				if (d != 0) {
					out.println(s + " " + PrismUtils.formatDouble(d));
				}
			}
			break;
		case MDP:
		case STPG:
			MDPRewards mdpRewards = (MDPRewards) modelRewards;
			for (int s = 0; s < numStates; s++) {
				double d = mdpRewards.getStateReward(s);
				if (d != 0) {
					nonZeroRews++;
				}
			}
			out.println(numStates + " " + nonZeroRews);
			for (int s = 0; s < numStates; s++) {
				double d = mdpRewards.getStateReward(s);
				if (d != 0) {
					out.println(s + " " + PrismUtils.formatDouble(d));
				}
			}
			break;
		default:
			throw new PrismNotSupportedException("Explicit engine does not yet export state rewards for " + model.getModelType() + "s");
		}
	}
}<|MERGE_RESOLUTION|>--- conflicted
+++ resolved
@@ -1356,19 +1356,11 @@
 		// Compute/return the probabilities
 		switch (model.getModelType()) {
 		case DTMC:
-<<<<<<< HEAD
-			double multProbs[] = Utils.bitsetToDoubleArray(b, model.getNumStates());
-			res = ((DTMCModelChecker) this).computeSteadyStateBackwardsProbs((DTMC) model, multProbs);
-			break;
-		default: 
-		    throw new PrismNotSupportedException("Explicit engine does not yet handle the S operator for " + model.getModelType() + "s");
-=======
 			return ((DTMCModelChecker) this).computeSteadyStateFormula((DTMC) model, b);
 		case CTMC:
 			return ((CTMCModelChecker) this).computeSteadyStateFormula((CTMC) model, b);
 		default:
 			throw new PrismNotSupportedException("Explicit engine does not yet handle the S operator for " + model.getModelType() + "s");
->>>>>>> 0cd9854c
 		}
 	}
 
