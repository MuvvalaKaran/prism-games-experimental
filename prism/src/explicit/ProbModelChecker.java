//==============================================================================
//	
//	Copyright (c) 2002-
//	Authors:
//	* Dave Parker <david.parker@comlab.ox.ac.uk> (University of Oxford)
//	
//------------------------------------------------------------------------------
//	
//	This file is part of PRISM.
//	
//	PRISM is free software; you can redistribute it and/or modify
//	it under the terms of the GNU General Public License as published by
//	the Free Software Foundation; either version 2 of the License, or
//	(at your option) any later version.
//	
//	PRISM is distributed in the hope that it will be useful,
//	but WITHOUT ANY WARRANTY; without even the implied warranty of
//	MERCHANTABILITY or FITNESS FOR A PARTICULAR PURPOSE.  See the
//	GNU General Public License for more details.
//	
//	You should have received a copy of the GNU General Public License
//	along with PRISM; if not, write to the Free Software Foundation,
//	Inc., 59 Temple Place, Suite 330, Boston, MA  02111-1307  USA
//	
//==============================================================================

package explicit;

import java.io.File;
import java.util.ArrayList;
import java.util.Arrays;
import java.util.BitSet;
import java.util.List;

import explicit.rewards.CSGRewards;
import explicit.rewards.ConstructRewards;
import explicit.rewards.MCRewards;
import explicit.rewards.MDPRewards;
import explicit.rewards.Rewards;
import explicit.rewards.SMGRewards;
import explicit.rewards.STPGRewards;
import parser.BooleanUtils;
import parser.ast.Coalition;
import parser.ast.Expression;
import parser.ast.ExpressionFunc;
import parser.ast.ExpressionLiteral;
import parser.ast.ExpressionMultiNash;
import parser.ast.ExpressionMultiNashProb;
import parser.ast.ExpressionMultiNashReward;
import parser.ast.ExpressionProb;
import parser.ast.ExpressionQuant;
import parser.ast.ExpressionReward;
import parser.ast.ExpressionSS;
import parser.ast.ExpressionStrategy;
import parser.ast.ExpressionTemporal;
import parser.ast.ExpressionUnaryOp;
import parser.type.TypeBool;
import parser.type.TypeDouble;
import parser.type.TypePathBool;
import parser.type.TypePathDouble;
import prism.AccuracyFactory;
import prism.Evaluator;
import prism.IntegerBound;
import prism.ModelType;
import prism.OpRelOpBound;
import prism.Prism;
import prism.PrismComponent;
import prism.PrismException;
import prism.PrismLog;
import prism.PrismNotSupportedException;
import prism.PrismSettings;
import prism.RewardGenerator;

import static prism.PrismSettings.DEFAULT_EXPORT_MODEL_PRECISION;

/**
 * Super class for explicit-state probabilistic model checkers.
 */
public class ProbModelChecker extends NonProbModelChecker
{
	// Flags/settings
	// (NB: defaults do not necessarily coincide with PRISM)

	// Method used to solve linear equation systems
	protected LinEqMethod linEqMethod = LinEqMethod.GAUSS_SEIDEL;
	// Method used to solve MDPs
	protected MDPSolnMethod mdpSolnMethod = MDPSolnMethod.GAUSS_SEIDEL;
	// Iterative numerical method termination criteria
	protected TermCrit termCrit = TermCrit.RELATIVE;
	// Parameter for iterative numerical method termination criteria
	protected double termCritParam = 1e-8;
	// Max iterations for numerical solution
	protected int maxIters = 100000;
	// Resolution for POMDP fixed grid approximation algorithm
	protected int gridResolution = 10;
	// Use precomputation algorithms in model checking?
	protected boolean precomp = true;
	protected boolean prob0 = true;
	protected boolean prob1 = true;
	// should we suppress log output during precomputations?
	protected boolean silentPrecomputations = false;
	// Use predecessor relation? (e.g. for precomputation)
	protected boolean preRel = true;
	// Direction of convergence for value iteration (lfp/gfp)
	protected ValIterDir valIterDir = ValIterDir.BELOW;
	// Method used for numerical solution
	protected SolnMethod solnMethod = SolnMethod.VALUE_ITERATION;
	// Is non-convergence of an iterative method an error?
	protected boolean errorOnNonConverge = true;
	// Adversary export
	protected boolean exportAdv = false;
	protected String exportAdvFilename;

	protected boolean useDiscounting = false;
	protected double discountFactor = 1.0;

	// Delay between occasional updates for slow processes, e.g. numerical solution (milliseconds)
	public static final int UPDATE_DELAY = 5000;

	// Enums for flags/settings

	// Method used for numerical solution
	public enum LinEqMethod {
		POWER, JACOBI, GAUSS_SEIDEL, BACKWARDS_GAUSS_SEIDEL, JOR, SOR, BACKWARDS_SOR;
		public String fullName()
		{
			switch (this) {
			case POWER:
				return "Power method";
			case JACOBI:
				return "Jacobi";
			case GAUSS_SEIDEL:
				return "Gauss-Seidel";
			case BACKWARDS_GAUSS_SEIDEL:
				return "Backwards Gauss-Seidel";
			case JOR:
				return "JOR";
			case SOR:
				return "SOR";
			case BACKWARDS_SOR:
				return "Backwards SOR";
			default:
				return this.toString();
			}
		}
	};

	// Method used for solving MDPs
	public enum MDPSolnMethod {
		VALUE_ITERATION, GAUSS_SEIDEL, POLICY_ITERATION, MODIFIED_POLICY_ITERATION, LINEAR_PROGRAMMING;
		public String fullName()
		{
			switch (this) {
			case VALUE_ITERATION:
				return "Value iteration";
			case GAUSS_SEIDEL:
				return "Gauss-Seidel";
			case POLICY_ITERATION:
				return "Policy iteration";
			case MODIFIED_POLICY_ITERATION:
				return "Modified policy iteration";
			case LINEAR_PROGRAMMING:
				return "Linear programming";
			default:
				return this.toString();
			}
		}
	};

	// Iterative numerical method termination criteria
	public enum TermCrit {
		ABSOLUTE, RELATIVE
	};

	// Direction of convergence for value iteration (lfp/gfp)
	public enum ValIterDir {
		BELOW, ABOVE
	};

	// Method used for numerical solution
	public enum SolnMethod {
		VALUE_ITERATION, GAUSS_SEIDEL, POLICY_ITERATION, MODIFIED_POLICY_ITERATION, LINEAR_PROGRAMMING
	};

	/**
	 * Create a new ProbModelChecker, inherit basic state from parent (unless null).
	 */
	public ProbModelChecker(PrismComponent parent) throws PrismException
	{
		super(parent);

		// If present, initialise settings from PrismSettings
		if (settings != null) {
			String s;
			// PRISM_LIN_EQ_METHOD
			s = settings.getString(PrismSettings.PRISM_LIN_EQ_METHOD);
			if (s.equals("Power")) {
				setLinEqMethod(LinEqMethod.POWER);
			} else if (s.equals("Jacobi")) {
				setLinEqMethod(LinEqMethod.JACOBI);
			} else if (s.equals("Gauss-Seidel")) {
				setLinEqMethod(LinEqMethod.GAUSS_SEIDEL);
			} else if (s.equals("Backwards Gauss-Seidel")) {
				setLinEqMethod(LinEqMethod.BACKWARDS_GAUSS_SEIDEL);
			} else if (s.equals("JOR")) {
				setLinEqMethod(LinEqMethod.JOR);
			} else if (s.equals("SOR")) {
				setLinEqMethod(LinEqMethod.SOR);
			} else if (s.equals("Backwards SOR")) {
				setLinEqMethod(LinEqMethod.BACKWARDS_SOR);
			} else {
				throw new PrismNotSupportedException("Explicit engine does not support linear equation solution method \"" + s + "\"");
			}
			// PRISM_MDP_SOLN_METHOD
			s = settings.getString(PrismSettings.PRISM_MDP_SOLN_METHOD);
			if (s.equals("Value iteration")) {
				setMDPSolnMethod(MDPSolnMethod.VALUE_ITERATION);
			} else if (s.equals("Gauss-Seidel")) {
				setMDPSolnMethod(MDPSolnMethod.GAUSS_SEIDEL);
			} else if (s.equals("Policy iteration")) {
				setMDPSolnMethod(MDPSolnMethod.POLICY_ITERATION);
			} else if (s.equals("Modified policy iteration")) {
				setMDPSolnMethod(MDPSolnMethod.MODIFIED_POLICY_ITERATION);
			} else if (s.equals("Linear programming")) {
				setMDPSolnMethod(MDPSolnMethod.LINEAR_PROGRAMMING);
			} else {
				throw new PrismNotSupportedException("Explicit engine does not support MDP solution method \"" + s + "\"");
			}
			// PRISM_TERM_CRIT
			s = settings.getString(PrismSettings.PRISM_TERM_CRIT);
			if (s.equals("Absolute")) {
				setTermCrit(TermCrit.ABSOLUTE);
			} else if (s.equals("Relative")) {
				setTermCrit(TermCrit.RELATIVE);
			} else {
				throw new PrismNotSupportedException("Unknown termination criterion \"" + s + "\"");
			}
			// PRISM_TERM_CRIT_PARAM
			setTermCritParam(settings.getDouble(PrismSettings.PRISM_TERM_CRIT_PARAM));
			// PRISM_MAX_ITERS
			setMaxIters(settings.getInteger(PrismSettings.PRISM_MAX_ITERS));
			// PRISM_GRID_RESOLUTION
			setGridResolution(settings.getInteger(PrismSettings.PRISM_GRID_RESOLUTION));
			// PRISM_PRECOMPUTATION
			setPrecomp(settings.getBoolean(PrismSettings.PRISM_PRECOMPUTATION));
			// PRISM_PROB0
			setProb0(settings.getBoolean(PrismSettings.PRISM_PROB0));
			// PRISM_PROB1
			setProb1(settings.getBoolean(PrismSettings.PRISM_PROB1));
			// PRISM_USE_PRE
			setPreRel(settings.getBoolean(PrismSettings.PRISM_PRE_REL));
			// PRISM_FAIRNESS
			if (settings.getBoolean(PrismSettings.PRISM_FAIRNESS)) {
				throw new PrismNotSupportedException("The explicit engine does not support model checking MDPs under fairness");
			}

			// PRISM_EXPORT_ADV
			s = settings.getString(PrismSettings.PRISM_EXPORT_ADV);
			if (!(s.equals("None")))
				setExportAdv(true);
			// PRISM_EXPORT_ADV_FILENAME
			setExportAdvFilename(settings.getString(PrismSettings.PRISM_EXPORT_ADV_FILENAME));
		}
	}

	// Settings methods

	/**
	 * Inherit settings (and the log) from another ProbModelChecker object.
	 * For model checker objects that inherit a PrismSettings object, this is superfluous
	 * since this has been done already.
	 */
	public void inheritSettings(ProbModelChecker other)
	{
		super.inheritSettings(other);
		setLinEqMethod(other.getLinEqMethod());
		setMDPSolnMethod(other.getMDPSolnMethod());
		setTermCrit(other.getTermCrit());
		setTermCritParam(other.getTermCritParam());
		setMaxIters(other.getMaxIters());
		setGridResolution(other.getGridResolution());
		setPrecomp(other.getPrecomp());
		setProb0(other.getProb0());
		setProb1(other.getProb1());
		setValIterDir(other.getValIterDir());
		setSolnMethod(other.getSolnMethod());
		setErrorOnNonConverge(other.geterrorOnNonConverge());
	}

	/**
	 * Print summary of current settings.
	 */
	public void printSettings()
	{
		super.printSettings();
		mainLog.print("linEqMethod = " + linEqMethod + " ");
		mainLog.print("mdpSolnMethod = " + mdpSolnMethod + " ");
		mainLog.print("termCrit = " + termCrit + " ");
		mainLog.print("termCritParam = " + termCritParam + " ");
		mainLog.print("maxIters = " + maxIters + " ");
		mainLog.print("gridResolution = " + gridResolution + " ");
		mainLog.print("precomp = " + precomp + " ");
		mainLog.print("prob0 = " + prob0 + " ");
		mainLog.print("prob1 = " + prob1 + " ");
		mainLog.print("valIterDir = " + valIterDir + " ");
		mainLog.print("solnMethod = " + solnMethod + " ");
		mainLog.print("errorOnNonConverge = " + errorOnNonConverge + " ");
	}

	// Set methods for flags/settings

	/**
	 * Set verbosity level, i.e. amount of output produced.
	 */
	public void setVerbosity(int verbosity)
	{
		this.verbosity = verbosity;
	}

	/**
	 * Set flag for suppressing log output during precomputations (prob0, prob1, ...)
	 * @param value silent?
	 * @return the previous value of this flag
	 */
	public boolean setSilentPrecomputations(boolean value)
	{
		boolean old = silentPrecomputations;
		silentPrecomputations = value;
		return old;
	}

	/**
	 * Set method used to solve linear equation systems.
	 */
	public void setLinEqMethod(LinEqMethod linEqMethod)
	{
		this.linEqMethod = linEqMethod;
	}

	/**
	 * Set method used to solve MDPs.
	 */
	public void setMDPSolnMethod(MDPSolnMethod mdpSolnMethod)
	{
		this.mdpSolnMethod = mdpSolnMethod;
	}

	/**
	 * Set termination criteria type for numerical iterative methods.
	 */
	public void setTermCrit(TermCrit termCrit)
	{
		this.termCrit = termCrit;
	}

	/**
	 * Set termination criteria parameter (epsilon) for numerical iterative methods.
	 */
	public void setTermCritParam(double termCritParam)
	{
		this.termCritParam = termCritParam;
	}

	/**
	 * Set maximum number of iterations for numerical iterative methods.
	 */
	public void setMaxIters(int maxIters)
	{
		this.maxIters = maxIters;
	}

	/**
	 * Set resolution for POMDP fixed grid approximation algorithm.
	 */
	public void setGridResolution(int gridResolution)
	{
		this.gridResolution = gridResolution;
	}

	/**
	 * Set whether or not to use precomputation (Prob0, Prob1, etc.).
	 */
	public void setPrecomp(boolean precomp)
	{
		this.precomp = precomp;
	}

	/**
	 * Set whether or not to use Prob0 precomputation
	 */
	public void setProb0(boolean prob0)
	{
		this.prob0 = prob0;
	}

	/**
	 * Set whether or not to use Prob1 precomputation
	 */
	public void setProb1(boolean prob1)
	{
		this.prob1 = prob1;
	}

	/**
	 * Set whether or not to use pre-computed predecessor relation
	 */
	public void setPreRel(boolean preRel)
	{
		this.preRel = preRel;
	}

	/**
	 * Set direction of convergence for value iteration (lfp/gfp).
	 */
	public void setValIterDir(ValIterDir valIterDir)
	{
		this.valIterDir = valIterDir;
	}

	/**
	 * Set method used for numerical solution.
	 */
	public void setSolnMethod(SolnMethod solnMethod)
	{
		this.solnMethod = solnMethod;
	}

	/**
	 * Set whether non-convergence of an iterative method an error
	 */
	public void setErrorOnNonConverge(boolean errorOnNonConverge)
	{
		this.errorOnNonConverge = errorOnNonConverge;
	}

	public void setExportAdv(boolean exportAdv)
	{
		this.exportAdv = exportAdv;
	}

	public void setExportAdvFilename(String exportAdvFilename)
	{
		this.exportAdvFilename = exportAdvFilename;
	}

	// Get methods for flags/settings

	public int getVerbosity()
	{
		return verbosity;
	}

	public LinEqMethod getLinEqMethod()
	{
		return linEqMethod;
	}

	public MDPSolnMethod getMDPSolnMethod()
	{
		return mdpSolnMethod;
	}

	public TermCrit getTermCrit()
	{
		return termCrit;
	}

	public double getTermCritParam()
	{
		return termCritParam;
	}

	public int getMaxIters()
	{
		return maxIters;
	}

	public int getGridResolution()
	{
		return gridResolution;
	}

	public boolean getPrecomp()
	{
		return precomp;
	}

	public boolean getProb0()
	{
		return prob0;
	}

	public boolean getProb1()
	{
		return prob1;
	}

	public boolean getPreRel()
	{
		return preRel;
	}

	public ValIterDir getValIterDir()
	{
		return valIterDir;
	}

	public SolnMethod getSolnMethod()
	{
		return solnMethod;
	}

	/**
	 * Is non-convergence of an iterative method an error?
	 */
	public boolean geterrorOnNonConverge()
	{
		return errorOnNonConverge;
	}

	// Model checking functions

	@Override
	public StateValues checkExpression(Model<?> model, Expression expr, BitSet statesOfInterest) throws PrismException
	{
		StateValues res;
		// <<>> or [[]] operator
		if (expr instanceof ExpressionStrategy) {
			res = checkExpressionStrategy(model, (ExpressionStrategy) expr, statesOfInterest);
		}
		// P operator
		else if (expr instanceof ExpressionProb) {
			res = checkExpressionProb(model, (ExpressionProb) expr, statesOfInterest);
		}
		// R operator
		else if (expr instanceof ExpressionReward) {
			res = checkExpressionReward(model, (ExpressionReward) expr, statesOfInterest);
		}
		// S operator
		else if (expr instanceof ExpressionSS) {
			res = checkExpressionSteadyState(model, (ExpressionSS) expr);
		}
		// Functions (for multi-objective)
		else if (expr instanceof ExpressionFunc) {
			res = checkExpressionFunc(model, (ExpressionFunc) expr, statesOfInterest);
		}
		// Otherwise, use the superclass
		else {
			res = super.checkExpression(model, expr, statesOfInterest);
		}

		return res;
	}

	/**
	 * Model check a <<>> or [[]] operator expression and return the values for the statesOfInterest.
	 * * @param statesOfInterest the states of interest, see checkExpression()
	 */
	protected StateValues checkExpressionStrategy(Model<?> model, ExpressionStrategy expr, BitSet statesOfInterest) throws PrismException
	{
		// Only support <<>> right now, not [[]]
		if (!expr.isThereExists())
			throw new PrismNotSupportedException("The " + expr.getOperatorString() + " operator is not yet supported");
		
		// Only support <<>> for MDPs/SMGs right now
		if (!(this instanceof MDPModelChecker || this instanceof SMGModelChecker || this instanceof CSGModelChecker))
			throw new PrismNotSupportedException("The " + expr.getOperatorString() + " operator is only supported for MDPs and SMGs currently");
		
		// Will we be quantifying universally or existentially over strategies/adversaries?
		boolean forAll = !expr.isThereExists();
		
		// Multiple coalitions only supported for CSGs
		if (expr.getNumCoalitions() > 1 && model.getModelType() != ModelType.CSG) {
			throw new PrismNotSupportedException("The " + expr.getOperatorString() + " operator can only contain one coalition");
		}
		// Extract coalition info
		Coalition coalition = expr.getCoalition();
		
		// For non-games (i.e., models with a single player), deal with the coalition operator here and then remove it
		if (coalition != null && !model.getModelType().multiplePlayers()) {
			if (coalition.isEmpty()) {
				// An empty coalition negates the quantification ("*" has no effect)
				forAll = !forAll;
			}
			coalition = null;
		}
		
		// For now, just support a single expression (which may encode a Boolean combination of objectives)
		List<Expression> exprs = expr.getOperands();
		if (exprs.size() > 1) {
			throw new PrismException("Cannot currently check strategy operators wth lists of expressions");
		}
		
		Expression exprSub = exprs.get(0);
		// Pass onto relevant method:
		// P operator
		if (exprSub instanceof ExpressionProb) {
			return checkExpressionProb(model, (ExpressionProb) exprSub, forAll, coalition, statesOfInterest);
		}
		// R operator
		else if (exprSub instanceof ExpressionReward) {
			if (((ExpressionReward) exprSub).getDiscount() != null) {
				useDiscounting = true;
				discountFactor = ((Expression) ((ExpressionReward) exprSub).getDiscount()).evaluateDouble();
			}
			return checkExpressionReward(model, (ExpressionReward) exprSub, forAll, coalition, statesOfInterest);
		}
		// Equilibria
		else if (exprSub instanceof ExpressionMultiNash) {
			return checkExpressionMultiNash(model, (ExpressionMultiNash) exprSub, expr.getCoalitions());
		}
		// Anything else is treated as multi-objective 
		else {
			return checkExpressionMultiObjective(model, expr, forAll, coalition);
		}
	}
	
	protected StateValues checkExpressionMultiNash(Model model, ExpressionMultiNash expr, List<Coalition> coalitions) throws PrismException {
		ModelCheckerResult res = new ModelCheckerResult();
		List<ExpressionQuant> formulae = expr.getOperands();
		List<CSGRewards> rewards = new ArrayList<CSGRewards>();
		BitSet[] remain = new BitSet[coalitions.size()];
		BitSet[] targets = new BitSet[coalitions.size()];
		BitSet bounded  = new BitSet();
		BitSet unbounded = new BitSet();
		int[] bounds = new int[coalitions.size()];
		Expression expr1;
		IntegerBound bound;
		Arrays.fill(remain, null);
		Arrays.fill(targets, null);
		Arrays.fill(bounds, -1);
		int e, p, r;
		boolean type = true;
		boolean rew = false;
		boolean min = expr.getRelOp().isMin();
		
		/*
		System.out.println("-- RelOp");
		System.out.println("isMax " + expr.getRelOp().isMax());
		System.out.println("isMin " + expr.getRelOp().isMin());
		System.out.println("isLowerBound " + expr.getRelOp().isLowerBound());
		System.out.println("isUpperBound " + expr.getRelOp().isUpperBound());
		System.out.println("isStrict " + expr.getRelOp().isStrict());
		*/
		
		OpRelOpBound opInfo = expr.getRelopBoundInfo(constantValues);		
		MinMax minMax = opInfo.getMinMax(model.getModelType());
		
		/*
		System.out.println("-- minMax");
		System.out.println("isMax " + minMax.isMax());
		System.out.println("isMin " + minMax.isMin());
		System.out.println("isMin1 " + minMax.isMin1());
		System.out.println("isMin2 " + minMax.isMin2());
		*/
		
		if (coalitions.size() != formulae.size())
			throw new PrismException("The number of coalitions and objectives must be equal");
		
		for (e = 0; e < formulae.size() -1 ; e++) {
			type = type && formulae.get(e).getClass() == formulae.get(e+1).getClass();
		}
		
		if (!type)
			throw new PrismException("Mixing P and R operators is not yet supported");
		
		List<ExpressionTemporal> exprs = new ArrayList<ExpressionTemporal>();
		
		for (p = 0; p < formulae.size() ; p++) {
			expr1 = formulae.get(p);
			if (expr1 instanceof ExpressionMultiNashProb) {
				expr1 = ((ExpressionMultiNashProb) (expr1)).getExpression();
				expr1 = Expression.convertSimplePathFormulaToCanonicalForm(expr1);
				if (expr1 instanceof ExpressionTemporal) {
		 			ExpressionTemporal exprTemp = (ExpressionTemporal) expr1;
		 			exprs.add(p, exprTemp);
					switch (exprTemp.getOperator()) {
						case ExpressionTemporal.P_X:
							bounded.set(p);
							bounds[p] = 1;
							break;
						case ExpressionTemporal.P_U:
							if (exprTemp.hasBounds()) {
								bounded.set(p);
								bound = IntegerBound.fromExpressionTemporal((ExpressionTemporal) expr1, constantValues, true);
								if (bound.hasUpperBound()) 
									bounds[p] = bound.getHighestInteger();
								else 
									throw new PrismException("Only upper bounds are allowed");
							} else {
								unbounded.set(p);
							}
							if (!((ExpressionTemporal) expr1).getOperand1().equals(ExpressionLiteral.True()))
								remain[p] = checkExpression(model, ((ExpressionTemporal) expr1).getOperand1(), null).getBitSet();
							break;
						default:
							throw new PrismNotSupportedException("The reward operator " + exprTemp.getOperatorSymbol() + " is not yet supported for equilibria-based properties");
					}
				}
				targets[p] = checkExpression(model, ((ExpressionTemporal) expr1).getOperand2(), null).getBitSet();
			}
			else if (expr1 instanceof ExpressionMultiNashReward) {			
				r = ExpressionReward.getRewardStructIndexByIndexObject(((ExpressionMultiNashReward) expr1).getRewardStructIndex(), rewardGen, constantValues);
				expr1 = ((ExpressionMultiNashReward) (expr1)).getExpression();
				rewards.add(p, (CSGRewards) constructRewards(model, r));
				rew = true;
				ExpressionTemporal exprTemp = (ExpressionTemporal) expr1;
	 			exprs.add(p, exprTemp);
				switch (exprTemp.getOperator()) {
					case ExpressionTemporal.P_F:
						targets[p] = checkExpression(model, exprTemp.getOperand2(), null).getBitSet();
						unbounded.set(p);
						break;
					case ExpressionTemporal.R_I:
						bounded.set(p);
						bounds[p] = exprTemp.getUpperBound().evaluateInt(constantValues);
						//cumul = false;
						break;
					case ExpressionTemporal.R_C:
						//insta = false;
						if (exprTemp.hasBounds()) {
							bounded.set(p);
							bound = IntegerBound.fromExpressionTemporal((ExpressionTemporal) expr1, constantValues, true);
							if (bound.hasUpperBound()) 
								bounds[p] = bound.getHighestInteger();
							else 
								throw new PrismException("Only upper bounds are allowed");
						} else {
							throw new PrismNotSupportedException("Total rewards " + exprTemp.getOperatorSymbol() + " is not yet supported for equilibria-based properties");
						}
						break;
					default:
						throw new PrismNotSupportedException("The reward operator " + exprTemp.getOperatorSymbol() + " is not yet supported for equilibria-based properties");
				}
			}		
		}			
		if (!rew)
			rewards = null;
		if (coalitions.size() == 1) {
			throw new PrismNotSupportedException("Equilibria-based properties require at least two coalitions");	
		}
		else if (coalitions.size() == 2) {
			if (unbounded.cardinality() == formulae.size()) {
				if (rew) {
					res = ((CSGModelChecker) this).computeRewReachEquilibria((CSG) model, coalitions, rewards, targets, min);
				}
				else {
					res = ((CSGModelChecker) this).computeProbReachEquilibria((CSG) model, coalitions, targets, remain, min);
				}
			}
			else if (bounded.cardinality() == formulae.size()) {
				if (rew) {
					res = ((CSGModelChecker) this).computeRewBoundedEquilibria((CSG) model, coalitions, rewards, exprs, bounds, min);
				}
				else {
					res = ((CSGModelChecker) this).computeProbBoundedEquilibria((CSG) model, coalitions, exprs, targets, remain, bounds, min);			
				}
			}
			else {
				res = ((CSGModelChecker) this).computeMixedEquilibria((CSG) model, coalitions, rewards, exprs, bounded, targets, remain, bounds, min);
			}
		}
		else if (coalitions.size() > 2) {
			throw new PrismNotSupportedException("Equilibria-based properties with more than two coalitions are not yet supported");	
			/*
			if (rew) {
				res = ((CSGModelChecker) this).computeMultiRewReachEquilibria((CSG) model, coalitions, rewards, targets, min);
			}
			else {
				res = ((CSGModelChecker) this).computeMultiProbReachEquilibria((CSG) model, coalitions, targets, remain, min);
			}
			*/
		}

		result.setStrategy(res.strat);
		StateValues sv = StateValues.createFromDoubleArray(res.soln, model);
		
		// Print out probabilities
		if (getVerbosity() > 5) {
			mainLog.print("\nProbabilities (non-zero only) for all states:\n");
			sv.print(mainLog);
		}
		
		// For =? properties, just return values; otherwise compare against bound
		if (!opInfo.isNumeric()) {
			sv.applyPredicate(v -> opInfo.apply((double) v, sv.getAccuracy()));
		}
		return sv;
	}
	
	/**
	 * Model check a P operator expression and return the values for the statesOfInterest.
 	 * @param statesOfInterest the states of interest, see checkExpression()
	 */
	protected StateValues checkExpressionProb(Model<?> model, ExpressionProb expr, BitSet statesOfInterest) throws PrismException
	{
		// Use the default semantics for a standalone P operator
		// (i.e. quantification over all strategies, and no game-coalition info)
		return checkExpressionProb(model, expr, true, null, statesOfInterest);
	}
	
	/**
	 * Model check a P operator expression and return the values for the states of interest.
	 * @param model The model
	 * @param expr The P operator expression
	 * @param forAll Are we checking "for all strategies" (true) or "there exists a strategy" (false)? [irrelevant for numerical (=?) queries] 
	 * @param coalition If relevant, info about which set of players this P operator refers to (null if irrelevant)
	 * @param statesOfInterest the states of interest, see checkExpression()
	 */
	protected StateValues checkExpressionProb(Model<?> model, ExpressionProb expr, boolean forAll, Coalition coalition, BitSet statesOfInterest) throws PrismException
	{
		// For now, need separate handling of S and C operator for SMGs
		if (expr.getExpression() instanceof ExpressionReward) {
			Expression e = ((ExpressionReward) expr.getExpression()).getExpression();
			if (e.getType() instanceof TypePathDouble) {
				ExpressionTemporal eTemp = (ExpressionTemporal) e;
				if (model.getModelType() == ModelType.SMG) {
					switch (eTemp.getOperator()) {
					case ExpressionTemporal.R_S: // average rewards
						return ((SMGModelChecker) this).checkExpressionMultiObjective(model,
								BooleanUtils.convertToCNFLists(expr), coalition);
					case ExpressionTemporal.R_C: // total or ratio rewards
						if (!eTemp.hasBounds()) {
							return ((SMGModelChecker) this).checkExpressionMultiObjective(model,
									BooleanUtils.convertToCNFLists(expr), coalition);
						}
					}
				}
			}
		}
		
		// Get info from P operator
		OpRelOpBound opInfo = expr.getRelopBoundInfo(constantValues);
		MinMax minMax = opInfo.getMinMax(model.getModelType(), forAll, coalition);

		// Compute probabilities
		StateValues probs = checkProbPathFormula(model, expr.getExpression(), minMax, statesOfInterest);

		// Print out probabilities
		if (getVerbosity() > 5) {
			mainLog.print("\nProbabilities (non-zero only) for all states:\n");
			probs.print(mainLog);
		}

		// For =? properties, just return values; otherwise compare against bound
		if (!opInfo.isNumeric()) {
			probs.applyPredicate(v -> opInfo.apply((double) v, probs.getAccuracy()));
		}
		return probs;
	}

	/**
	 * Compute probabilities for the contents of a P operator.
	 * @param statesOfInterest the states of interest, see checkExpression()
	 */
	protected StateValues checkProbPathFormula(Model<?> model, Expression expr, MinMax minMax, BitSet statesOfInterest) throws PrismException
	{
		// If the path formula is of the form R(path)~r, deal with it
		if (expr instanceof ExpressionReward && "path".equals(((ExpressionReward) expr).getModifier())) {
			return checkProbBoundedRewardFormula(model, (ExpressionReward) expr, minMax, statesOfInterest);
		}
		
		// Test whether this is a simple path formula (i.e. PCTL)
		// and whether we want to use the corresponding algorithms
		boolean useSimplePathAlgo = expr.isSimplePathFormula();

		if (useSimplePathAlgo &&
		    settings.getBoolean(PrismSettings.PRISM_PATH_VIA_AUTOMATA) &&
		    LTLModelChecker.isSupportedLTLFormula(model.getModelType(), expr)) {
			// If PRISM_PATH_VIA_AUTOMATA is true, we want to use the LTL engine
			// whenever possible
			useSimplePathAlgo = false;
		}

		if (useSimplePathAlgo) {
			return checkProbPathFormulaSimple(model, expr, minMax, statesOfInterest);
		} else {
			// Some model checkers will behave differently for cosafe vs full LTL
			if (Expression.isCoSafeLTLSyntactic(expr, true)) {
				return checkProbPathFormulaCosafeLTL(model, expr, false, minMax, statesOfInterest);
			} else {
				return checkProbPathFormulaLTL(model, expr, false, minMax, statesOfInterest);
			}
		}
	}

	/**
	 * Compute probabilities for a simple, non-LTL path operator.
	 */
	protected StateValues checkProbPathFormulaSimple(Model<?> model, Expression expr, MinMax minMax, BitSet statesOfInterest) throws PrismException
	{
		boolean negated = false;
		StateValues probs = null;
		
		expr = Expression.convertSimplePathFormulaToCanonicalForm(expr);

		// Negation
		if (expr instanceof ExpressionUnaryOp &&
		    ((ExpressionUnaryOp)expr).getOperator() == ExpressionUnaryOp.NOT) {
			negated = true;
			minMax = minMax.negate();
			expr = ((ExpressionUnaryOp)expr).getOperand();
		}

		if (expr instanceof ExpressionTemporal) {
 			ExpressionTemporal exprTemp = (ExpressionTemporal) expr;
			// Next
			if (exprTemp.getOperator() == ExpressionTemporal.P_X) {
				probs = checkProbNext(model, exprTemp, minMax, statesOfInterest);
			}
			// Until
			else if (exprTemp.getOperator() == ExpressionTemporal.P_U) {
				if (exprTemp.hasBounds()) {
					probs = checkProbBoundedUntil(model, exprTemp, minMax, statesOfInterest);
				} else {
					probs = checkProbUntil(model, exprTemp, minMax, statesOfInterest);
				}
			}
		}

		if (probs == null)
			throw new PrismException("Unrecognised path operator in P operator");

		if (negated) {
			// Subtract from 1 for negation
			probs.applyFunction(TypeDouble.getInstance(), v -> 1.0 - (double) v);
		}

		return probs;
	}

	/**
	 * Compute probabilities for a next operator.
	 */
	@SuppressWarnings("unchecked")
	protected StateValues checkProbNext(Model<?> model, ExpressionTemporal expr, MinMax minMax, BitSet statesOfInterest) throws PrismException
	{
		// Model check the operand for all states
		BitSet target = checkExpression(model, expr.getOperand2(), null).getBitSet();

		// Compute/return the probabilities
		ModelCheckerResult res = null;
		switch (model.getModelType()) {
		case CTMC:
			res = ((CTMCModelChecker) this).computeNextProbs((CTMC<Double>) model, target);
			break;
		case CSG:
			res = ((CSGModelChecker) this).computeNextProbs((CSG) model, target, minMax.isMin1(), minMax.isMin2(), minMax.getCoalition());
			break;
		case DTMC:
			res = ((DTMCModelChecker) this).computeNextProbs((DTMC<Double>) model, target);
			break;
		case MDP:
			res = ((MDPModelChecker) this).computeNextProbs((MDP<Double>) model, target, minMax.isMin());
			break;
		case STPG:
			res = ((STPGModelChecker) this).computeNextProbs((STPG<Double>) model, target, minMax.isMin1(), minMax.isMin2());
			break;
		case SMG:
			res = ((SMGModelChecker) this).computeNextProbs((SMG) model, target, minMax.isMin1(), minMax.isMin2(), minMax.getCoalition());
			break;
		default:
			throw new PrismNotSupportedException("Cannot model check " + expr + " for " + model.getModelType() + "s");
		}
		result.setStrategy(res.strat);
		return StateValues.createFromDoubleArrayResult(res, model);
	}

	/**
	 * Compute probabilities for a bounded until operator.
	 */
	@SuppressWarnings("unchecked")
	protected StateValues checkProbBoundedUntil(Model<?> model, ExpressionTemporal expr, MinMax minMax, BitSet statesOfInterest) throws PrismException
	{
		// This method just handles discrete time
		// Continuous-time model checkers will override this method

		// Get info from bounded until
		Integer lowerBound;
		IntegerBound bounds;
		int i;

		// get and check bounds information
		bounds = IntegerBound.fromExpressionTemporal(expr, constantValues, true);

		// Model check operands for all states
		BitSet remain = checkExpression(model, expr.getOperand1(), null).getBitSet();
		BitSet target = checkExpression(model, expr.getOperand2(), null).getBitSet();

		if (bounds.hasLowerBound()) {
			lowerBound = bounds.getLowestInteger();
		} else {
			lowerBound = 0;
		}

		Integer windowSize = null;  // unbounded

		if (bounds.hasUpperBound()) {
			windowSize = bounds.getHighestInteger() - lowerBound;
		}

		// compute probabilities for Until<=windowSize
		StateValues sv = null;

		if (windowSize == null) {
			// unbounded
			ModelCheckerResult res = null;
			switch (model.getModelType()) {
			case DTMC:
				res = ((DTMCModelChecker) this).computeUntilProbs((DTMC<Double>) model, remain, target);
				break;
			case MDP:
				res = ((MDPModelChecker) this).computeUntilProbs((MDP<Double>) model, remain, target, minMax.isMin());
				break;
			case STPG:
<<<<<<< HEAD
				res = ((STPGModelChecker) this).computeUntilProbs((STPG) model, remain, target, minMax.isMin1(), minMax.isMin2(), minMax.getBound());
				break;
			case SMG:
				res = ((SMGModelChecker) this).computeUntilProbs((SMG) model, remain, target, minMax.isMin1(), minMax.isMin2(), minMax.getCoalition());
				break;
			case CSG:
				res = ((CSGModelChecker) this).computeUntilProbs((CSG) model, remain, target, minMax.isMin1(), minMax.isMin2(), minMax.getCoalition());
=======
				res = ((STPGModelChecker) this).computeUntilProbs((STPG<Double>) model, remain, target, minMax.isMin1(), minMax.isMin2());
>>>>>>> 6eefe82c
				break;
			default:
				throw new PrismException("Cannot model check " + expr + " for " + model.getModelType() + "s");
			}
			result.setStrategy(res.strat);
			sv = StateValues.createFromDoubleArrayResult(res, model);
		} else if (windowSize == 0) {
			// A trivial case: windowSize=0 (prob is 1 in target states, 0 otherwise)
			sv = StateValues.createFromBitSetAsDoubles(target, model);
		} else {
			// Otherwise: numerical solution
			ModelCheckerResult res = null;
			switch (model.getModelType()) {
			case DTMC:
				res = ((DTMCModelChecker) this).computeBoundedUntilProbs((DTMC<Double>) model, remain, target, windowSize);
				break;
			case MDP:
				res = ((MDPModelChecker) this).computeBoundedUntilProbs((MDP<Double>) model, remain, target, windowSize, minMax.isMin());
				break;
			case STPG:
				res = ((STPGModelChecker) this).computeBoundedUntilProbs((STPG<Double>) model, remain, target, windowSize, minMax.isMin1(), minMax.isMin2());
				break;
			case SMG:
				res = ((SMGModelChecker) this).computeBoundedUntilProbs((SMG) model, remain, target, windowSize, minMax.isMin1(), minMax.isMin2(), minMax.getCoalition());
				break;
			case CSG:
				res = ((CSGModelChecker) this).computeBoundedUntilProbs((CSG) model, remain, target, windowSize, minMax.isMin1(), minMax.isMin2(), minMax.getCoalition());
				break;
			default:
				throw new PrismNotSupportedException("Cannot model check " + expr + " for " + model.getModelType() + "s");
			}
			result.setStrategy(res.strat);
			sv = StateValues.createFromDoubleArrayResult(res, model);
		}

		// perform lowerBound restricted next-step computations to
		// deal with lower bound.
		if (lowerBound > 0) {
			double[] probs = sv.getDoubleArray();
			for (i = 0; i < lowerBound; i++) {
				switch (model.getModelType()) {
				case DTMC:
					probs = ((DTMCModelChecker) this).computeRestrictedNext((DTMC<Double>) model, remain, probs);
					break;
				case MDP:
					probs = ((MDPModelChecker) this).computeRestrictedNext((MDP<Double>) model, remain, probs, minMax.isMin());
					break;
				case STPG:
					// TODO (JK): Figure out if we can handle lower bounds for STPG in the same way
					throw new PrismNotSupportedException("Lower bounds not yet supported for STPGModelChecker");
				case SMG:
					throw new PrismException("Lower bounds not yet supported for SMGsr");
				default:
					throw new PrismNotSupportedException("Cannot model check " + expr + " for " + model.getModelType() + "s");
				}
			}

			sv = StateValues.createFromDoubleArray(probs, model);
			sv.setAccuracy(AccuracyFactory.boundedNumericalIterations());
		}

		return sv;
	}

	/**
	 * Compute probabilities for an (unbounded) until operator.
	 */
	@SuppressWarnings("unchecked")
	protected StateValues checkProbUntil(Model<?> model, ExpressionTemporal expr, MinMax minMax, BitSet statesOfInterest) throws PrismException
	{
		// Model check operands for all states
		BitSet remain = checkExpression(model, expr.getOperand1(), null).getBitSet();
		BitSet target = checkExpression(model, expr.getOperand2(), null).getBitSet();

		// Compute/return the probabilities
		ModelCheckerResult res = null;
		switch (model.getModelType()) {
		case CTMC:
			res = ((CTMCModelChecker) this).computeUntilProbs((CTMC<Double>) model, remain, target);
			break;
		case DTMC:
			res = ((DTMCModelChecker) this).computeUntilProbs((DTMC<Double>) model, remain, target);
			break;
		case MDP:
			res = ((MDPModelChecker) this).computeUntilProbs((MDP<Double>) model, remain, target, minMax.isMin());
			break;
		case POMDP:
			res = ((POMDPModelChecker) this).computeReachProbs((POMDP<Double>) model, remain, target, minMax.isMin(), statesOfInterest);
			break;
		case STPG:
<<<<<<< HEAD
			res = ((STPGModelChecker) this).computeUntilProbs((STPG) model, remain, target, minMax.isMin1(), minMax.isMin2(), minMax.getBound());
			break;
		case SMG:
			res = ((SMGModelChecker) this).computeUntilProbs((SMG) model, remain, target, minMax.isMin1(), minMax.isMin2(), minMax.getCoalition());
			break;
		case CSG:
			res = ((CSGModelChecker) this).computeUntilProbs((CSG) model, remain, target, minMax.isMin1(), minMax.isMin2(), minMax.getCoalition());
=======
			res = ((STPGModelChecker) this).computeUntilProbs((STPG<Double>) model, remain, target, minMax.isMin1(), minMax.isMin2());
>>>>>>> 6eefe82c
			break;
		default:
			throw new PrismNotSupportedException("Cannot model check " + expr + " for " + model.getModelType() + "s");
		}
		result.setStrategy(res.strat);
		return StateValues.createFromDoubleArrayResult(res, model);
	}

	/**
	 * Compute probabilities for an LTL path formula
	 */
	protected StateValues checkProbPathFormulaLTL(Model<?> model, Expression expr, boolean qual, MinMax minMax, BitSet statesOfInterest) throws PrismException
	{
		// To be overridden by subclasses
		throw new PrismNotSupportedException("Computation not implemented yet");
	}

	/**
	 * Compute probabilities for a co-safe LTL path formula
	 */
	protected StateValues checkProbPathFormulaCosafeLTL(Model model, Expression expr, boolean qual, MinMax minMax, BitSet statesOfInterest) throws PrismException
	{
		// Just treat as an arbitrary LTL formula by default
		return checkProbPathFormulaLTL(model, expr, qual, minMax, statesOfInterest);
	}

	/**
	 * Compute probabilities for an LTL path formula
	 */
	protected StateValues checkProbBoundedRewardFormula(Model model, ExpressionReward expr, MinMax minMax, BitSet statesOfInterest) throws PrismException
	{
		// No support for this by default
		throw new PrismNotSupportedException("Reward-bounded path formulas not yet supported");
	}
	
	/**
	 * Model check an R operator expression and return the values for all states.
	 */
	protected StateValues checkExpressionReward(Model<?> model, ExpressionReward expr, BitSet statesOfInterest) throws PrismException
	{
		// Use the default semantics for a standalone R operator
		// (i.e. quantification over all strategies, and no game-coalition info)
		return checkExpressionReward(model, expr, true, null, statesOfInterest);
	}
	
	/**
	 * Model check an R operator expression and return the values for all states.
	 */
	protected StateValues checkExpressionReward(Model<?> model, ExpressionReward expr, boolean forAll, Coalition coalition, BitSet statesOfInterest) throws PrismException
	{

		// For now, need separate handling of S and C operator for SMGs
		Expression e = expr.getExpression();
		if (e.getType() instanceof TypePathDouble) {
			ExpressionTemporal eTemp = (ExpressionTemporal) e;
			if (model.getModelType() == ModelType.SMG) {
				switch (eTemp.getOperator()) {
				case ExpressionTemporal.R_S: // average rewards
					return ((SMGModelChecker) this).checkExpressionMultiObjective(model,
							BooleanUtils.convertToCNFLists(expr), coalition);
				case ExpressionTemporal.R_C: // total or ratio rewards
					if (!eTemp.hasBounds()) {
						return ((SMGModelChecker) this).checkExpressionMultiObjective(model,
								BooleanUtils.convertToCNFLists(expr), coalition);
					}
				}
			}
		}

		// Check if ratio reward
		if (expr.getRewardStructIndexDiv() != null) {
			throw new PrismException("Ratio rewards not supported with the selected engine and module type.");
		}
		OpRelOpBound opInfo = expr.getRelopBoundInfo(constantValues);
		MinMax minMax = opInfo.getMinMax(model.getModelType(), forAll, coalition);

		// Build rewards
		int r = expr.getRewardStructIndexByIndexObject(rewardGen, constantValues);
		mainLog.println("Building reward structure...");
		Rewards<?> rewards = constructRewards(model, r);

		// Compute rewards
		StateValues rews = checkRewardFormula(model, rewards, expr.getExpression(), minMax, statesOfInterest);

		// Print out rewards
		if (getVerbosity() > 5) {
			mainLog.print("\nRewards (non-zero only) for all states:\n");
			rews.print(mainLog);
		}

		// For =? properties, just return values; otherwise compare against bound
		if (!opInfo.isNumeric()) {
			rews.applyPredicate(v -> opInfo.apply((double) v, rews.getAccuracy()));
		}
		return rews;
	}

	/**
	 * Construct rewards for the reward structure with index r of the reward generator and a model.
	 * Ensures non-negative rewards.
	 * <br>
	 * Note: Relies on the stored RewardGenerator for constructing the reward structure.
	 */
	protected <Value> Rewards<Value> constructRewards(Model<Value> model, int r) throws PrismException
	{
		return constructRewards(model, r, model.getModelType() == ModelType.CSG);
	}

	/**
	 * Construct rewards for the reward structure with index r of the reward generator and a model.
	 * <br>
	 * If {@code allowNegativeRewards} is true, the rewards may be positive and negative, i.e., weights.
	 * <br>
	 * Note: Relies on the stored RewardGenerator for constructing the reward structure.
	 */
	@SuppressWarnings("unchecked")
	protected <Value> Rewards<Value> constructRewards(Model<Value> model, int r, boolean allowNegativeRewards) throws PrismException
	{
		ConstructRewards constructRewards = new ConstructRewards(this);
		if (allowNegativeRewards)
			constructRewards.allowNegativeRewards();
		return constructRewards.buildRewardStructure(model, (RewardGenerator<Value>) rewardGen, r);
	}

	/**
	 * Compute rewards for the contents of an R operator.
	 */
	protected StateValues checkRewardFormula(Model<?> model, Rewards<?> modelRewards, Expression expr, MinMax minMax, BitSet statesOfInterest) throws PrismException
	{
		StateValues rewards = null;

		if (expr.getType() instanceof TypePathDouble) {
			ExpressionTemporal exprTemp = (ExpressionTemporal) expr;
			switch (exprTemp.getOperator()) {
			case ExpressionTemporal.R_F0:
			case ExpressionTemporal.R_Fc:
				rewards = checkRewardReach(model, modelRewards, exprTemp, minMax, statesOfInterest);
				break;
			case ExpressionTemporal.R_I:
				rewards = checkRewardInstantaneous(model, modelRewards, exprTemp, minMax, statesOfInterest);
				break;
			case ExpressionTemporal.R_C:
				if (exprTemp.hasBounds()) {
					rewards = checkRewardCumulative(model, modelRewards, exprTemp, minMax);
				} else {
					rewards = checkRewardTotal(model, modelRewards, exprTemp, minMax);
				}
				break;
			case ExpressionTemporal.R_S:
				rewards = checkRewardSteady(model, modelRewards);
				break;
			default:
				throw new PrismNotSupportedException("Explicit engine does not yet handle the " + exprTemp.getOperatorSymbol() + " reward operator");
			}
		} else if (expr.getType() instanceof TypePathBool || expr.getType() instanceof TypeBool) {
			rewards = checkRewardPathFormula(model, modelRewards, expr, minMax, statesOfInterest);
		}

		if (rewards == null)
			throw new PrismException("Unrecognised operator in R operator");

		return rewards;
	}

	/**
	 * Compute rewards for an instantaneous reward operator.
	 */
	@SuppressWarnings("unchecked")
	protected StateValues checkRewardInstantaneous(Model<?> model, Rewards<?> modelRewards, ExpressionTemporal expr, MinMax minMax, BitSet statesOfInterest) throws PrismException
	{
		// Compute/return the rewards
		ModelCheckerResult res = null;
		int k = -1;
		double t = -1;
		if (model.getModelType().continuousTime()) {
			t = expr.getUpperBound().evaluateDouble(constantValues);
		} else {
			k = expr.getUpperBound().evaluateInt(constantValues);
		}
		switch (model.getModelType()) {
<<<<<<< HEAD
		case DTMC:
			res = ((DTMCModelChecker) this).computeInstantaneousRewards((DTMC) model, (MCRewards) modelRewards, k, statesOfInterest);
			break;
		case CTMC:
			res = ((CTMCModelChecker) this).computeInstantaneousRewards((CTMC) model, (MCRewards) modelRewards, t);
			break;
		case MDP:
			res = ((MDPModelChecker) this).computeInstantaneousRewards((MDP) model, (MDPRewards) modelRewards, k, minMax.isMin());
=======
		case DTMC: {
			int k = expr.getUpperBound().evaluateInt(constantValues);
			res = ((DTMCModelChecker) this).computeInstantaneousRewards((DTMC<Double>) model, (MCRewards<Double>) modelRewards, k, statesOfInterest);
			break;
		}
		case CTMC: {
			double t = expr.getUpperBound().evaluateDouble(constantValues);
			res = ((CTMCModelChecker) this).computeInstantaneousRewards((CTMC<Double>) model, (MCRewards<Double>) modelRewards, t);
			break;
		}
		case MDP: {
			int k = expr.getUpperBound().evaluateInt(constantValues);
			res = ((MDPModelChecker) this).computeInstantaneousRewards((MDP<Double>) model, (MDPRewards<Double>) modelRewards, k, minMax.isMin());
>>>>>>> 6eefe82c
			break;
		case STPG:
			res = ((STPGModelChecker) this).computeInstantaneousRewards((STPG) model, (STPGRewards) modelRewards, k, minMax.isMin1(), minMax.isMin2());
			break;
		case SMG:
			res = ((SMGModelChecker) this).computeInstantaneousRewards((SMG) model, (SMGRewards) modelRewards, k, minMax.isMin1(), minMax.isMin2(), minMax.getCoalition());
			break;
		case CSG:
			res = ((CSGModelChecker) this).computeInstantaneousRewards((CSG) model, (CSGRewards) modelRewards, minMax.coalition, k, minMax.isMin1(), minMax.isMin2());
			break;
		default:
			throw new PrismNotSupportedException("Explicit engine does not yet handle the " + expr.getOperatorSymbol() + " reward operator for " + model.getModelType()
					+ "s");
		}
		result.setStrategy(res.strat);
		return StateValues.createFromDoubleArrayResult(res, model);
	}

	/**
	 * Compute rewards for a cumulative reward operator.
	 */
	@SuppressWarnings("unchecked")
	protected StateValues checkRewardCumulative(Model<?> model, Rewards<?> modelRewards, ExpressionTemporal expr, MinMax minMax) throws PrismException
	{
		int timeInt = -1;
		double timeDouble = -1;

		// Check that there is an upper time bound
		if (expr.getUpperBound() == null) {
			throw new PrismNotSupportedException("This is not a cumulative reward operator");
		}

		// Get time bound
		if (model.getModelType().continuousTime()) {
			timeDouble = expr.getUpperBound().evaluateDouble(constantValues);
			if (timeDouble < 0) {
				throw new PrismException("Invalid time bound " + timeDouble + " in cumulative reward formula");
			}
		} else {
			timeInt = expr.getUpperBound().evaluateInt(constantValues);
			if (timeInt < 0) {
				throw new PrismException("Invalid time bound " + timeInt + " in cumulative reward formula");
			}
		}

		// Compute/return the rewards
		// A trivial case: "C<=0" (prob is 1 in target states, 0 otherwise)
		if (timeInt == 0 || timeDouble == 0) {
			StateValues res = StateValues.createFromSingleValue(TypeDouble.getInstance(), 0.0, model);
			res.setAccuracy(AccuracyFactory.doublesFromQualitative());
			return res;
		}
		// Otherwise: numerical solution
		ModelCheckerResult res = null;
		switch (model.getModelType()) {
		case DTMC:
			res = ((DTMCModelChecker) this).computeCumulativeRewards((DTMC<Double>) model, (MCRewards<Double>) modelRewards, timeInt);
			break;
		case CTMC:
			res = ((CTMCModelChecker) this).computeCumulativeRewards((CTMC<Double>) model, (MCRewards<Double>) modelRewards, timeDouble);
			break;
		case MDP:
			res = ((MDPModelChecker) this).computeCumulativeRewards((MDP<Double>) model, (MDPRewards<Double>) modelRewards, timeInt, minMax.isMin());
			break;
		case STPG:
			res = ((STPGModelChecker) this).computeCumulativeRewards((STPG) model, (STPGRewards) modelRewards, timeInt, minMax.isMin1(), minMax.isMin2());
			break;
		case SMG:
			res = ((SMGModelChecker) this).computeCumulativeRewards((SMG) model, (SMGRewards) modelRewards, timeInt, minMax.isMin1(), minMax.isMin2(), minMax.getCoalition());
			break;
		case CSG:
			res = ((CSGModelChecker) this).computeCumulativeRewards((CSG) model, (CSGRewards) modelRewards, minMax.getCoalition(), timeInt, minMax.isMin1(), minMax.isMin2(), false);
			break;
		default:
			throw new PrismNotSupportedException("Explicit engine does not yet handle the " + expr.getOperatorSymbol() + " reward operator for " + model.getModelType()
					+ "s");
		}
		result.setStrategy(res.strat);
		return StateValues.createFromDoubleArrayResult(res, model);
	}

	/**
	 * Compute expected rewards for a total reward operator.
	 */
	@SuppressWarnings("unchecked")
	protected StateValues checkRewardTotal(Model<?> model, Rewards<?> modelRewards, ExpressionTemporal expr, MinMax minMax) throws PrismException
	{
		// Check that there is no upper time bound
		if (expr.getUpperBound() != null) {
			throw new PrismException("This is not a total reward operator");
		}

		// Compute/return the rewards
		ModelCheckerResult res = null;
		switch (model.getModelType()) {
		case DTMC:
			res = ((DTMCModelChecker) this).computeTotalRewards((DTMC<Double>) model, (MCRewards<Double>) modelRewards);
			break;
		case CTMC:
			res = ((CTMCModelChecker) this).computeTotalRewards((CTMC<Double>) model, (MCRewards<Double>) modelRewards);
			break;
		case MDP:
			res = ((MDPModelChecker) this).computeTotalRewards((MDP<Double>) model, (MDPRewards<Double>) modelRewards, minMax.isMin());
			break;
		case CSG:
			res = ((CSGModelChecker) this).computeTotalRewards((CSG) model, (CSGRewards) modelRewards, minMax.isMin1(), minMax.isMin2(), minMax.getCoalition());
			break;
		default:
			throw new PrismNotSupportedException("Explicit engine does not yet handle the " + expr.getOperatorSymbol() + " reward operator for " + model.getModelType()
					+ "s");
		}
		//result.setStrategy(res.strat);
		return StateValues.createFromDoubleArrayResult(res, model);
	}

	/**
	 * Compute expected rewards for a steady-state reward operator.
	 */
	@SuppressWarnings("unchecked")
	protected StateValues checkRewardSteady(Model<?> model, Rewards<?> modelRewards) throws PrismException
	{
		// Compute/return the rewards
		ModelCheckerResult res = null;
		switch (model.getModelType()) {
		case DTMC:
			res = ((DTMCModelChecker) this).computeSteadyStateRewards((DTMC<Double>) model, (MCRewards<Double>) modelRewards);
			break;
		case CTMC:
			res = ((CTMCModelChecker) this).computeSteadyStateRewards((CTMC<Double>) model, (MCRewards<Double>) modelRewards);
			break;
		default:
			throw new PrismNotSupportedException("Explicit engine does not yet handle the steady-state reward operator for " + model.getModelType() + "s");
		}
		result.setStrategy(res.strat);
		return StateValues.createFromDoubleArrayResult(res, model);
	}

	/**
	 * Compute rewards for a path formula in a reward operator.
	 */
	protected StateValues checkRewardPathFormula(Model<?> model, Rewards<?> modelRewards, Expression expr, MinMax minMax, BitSet statesOfInterest) throws PrismException
	{
		if (Expression.isReach(expr)) {
			return checkRewardReach(model, modelRewards, (ExpressionTemporal) expr, minMax, statesOfInterest);
		}
		else if (Expression.isCoSafeLTLSyntactic(expr, true)) {
			return checkRewardCoSafeLTL(model, modelRewards, expr, minMax, statesOfInterest);
		}
		throw new PrismException("R operator contains a path formula that is not syntactically co-safe: " + expr);
	}
	
	/**
	 * Compute rewards for a reachability reward operator.
	 */
	@SuppressWarnings("unchecked")
	protected StateValues checkRewardReach(Model<?> model, Rewards<?> modelRewards, ExpressionTemporal expr, MinMax minMax, BitSet statesOfInterest) throws PrismException
	{
		// Non-game models don't yet support other variants of R[F]
		if (expr.getOperator() != ExpressionTemporal.P_F) {
			if (!(model.getModelType() == ModelType.STPG || model.getModelType() == ModelType.SMG || model.getModelType() == ModelType.CSG)) {
				throw new PrismException("The " + expr.getOperatorSymbol() + " reward operator only works for game models");
			}
		}
		
		// No time bounds allowed
		if (expr.hasBounds()) {
			throw new PrismNotSupportedException("R operator cannot contain a bounded F operator: " + expr);
		}
		
		// Model check the operand for all states
		BitSet target = checkExpression(model, expr.getOperand2(), null).getBitSet();

		// Compute/return the rewards
		ModelCheckerResult res = null;
		switch (model.getModelType()) {
		case DTMC:
			res = ((DTMCModelChecker) this).computeReachRewards((DTMC<Double>) model, (MCRewards<Double>) modelRewards, target);
			break;
		case CTMC:
			res = ((CTMCModelChecker) this).computeReachRewards((CTMC<Double>) model, (MCRewards<Double>) modelRewards, target);
			break;
		case MDP:
			res = ((MDPModelChecker) this).computeReachRewards((MDP<Double>) model, (MDPRewards<Double>) modelRewards, target, minMax.isMin());
			break;
		case POMDP:
			res = ((POMDPModelChecker) this).computeReachRewards((POMDP<Double>) model, (MDPRewards<Double>) modelRewards, target, minMax.isMin(), statesOfInterest);
			break;
		case STPG:
			res = ((STPGModelChecker) this).computeReachRewards((STPG<Double>) model, (STPGRewards<Double>) modelRewards, target, minMax.isMin1(), minMax.isMin2());
			break;
		case SMG:
			switch (expr.getOperator()) {
			case ExpressionTemporal.P_F:
				res = ((SMGModelChecker) this).computeReachRewards((SMG) model, (SMGRewards) modelRewards, target, STPGModelChecker.R_INFINITY, minMax.isMin1(), minMax.isMin2(), minMax.getCoalition());
				break;
			case ExpressionTemporal.R_Fc:
				res = ((SMGModelChecker) this).computeReachRewards((SMG) model, (SMGRewards) modelRewards, target, STPGModelChecker.R_CUMULATIVE, minMax.isMin1(), minMax.isMin2(), minMax.getCoalition());
				break;
			case ExpressionTemporal.R_F0:
				res = ((SMGModelChecker) this).computeReachRewards((SMG) model, (SMGRewards) modelRewards, target, STPGModelChecker.R_ZERO, minMax.isMin1(), minMax.isMin2(), minMax.getCoalition());
				break;
			}
			break;
		case CSG:
			switch (expr.getOperator()) {
			case ExpressionTemporal.P_F:
				res = ((CSGModelChecker) this).computeReachRewards((CSG) model, (CSGRewards) modelRewards, target, CSGModelChecker.R_INFINITY, minMax.isMin1(), minMax.isMin2(), minMax.getCoalition());
				break;
			case ExpressionTemporal.R_Fc:
				res = ((CSGModelChecker) this).computeReachRewards((CSG) model, (CSGRewards) modelRewards, target, CSGModelChecker.R_CUMULATIVE, minMax.isMin1(), minMax.isMin2(), minMax.getCoalition());
				break;
			}
			break;
		default:
			throw new PrismNotSupportedException("Explicit engine does not yet handle the " + expr.getOperatorSymbol() + " reward operator for " + model.getModelType()
					+ "s");
		}
		result.setStrategy(res.strat);
		return StateValues.createFromDoubleArrayResult(res, model);
	}

	/**
	 * Compute rewards for a co-safe LTL reward operator.
	 */
	protected StateValues checkRewardCoSafeLTL(Model<?> model, Rewards<?> modelRewards, Expression expr, MinMax minMax, BitSet statesOfInterest) throws PrismException
	{
		// To be overridden by subclasses
		throw new PrismException("Computation not implemented yet");
	}

	/**
	 * Model check an S operator expression and return the values for all states.
	 */
	protected StateValues checkExpressionSteadyState(Model<?> model, ExpressionSS expr) throws PrismException
	{
		// Get info from S operator
		OpRelOpBound opInfo = expr.getRelopBoundInfo(constantValues);
		MinMax minMax = opInfo.getMinMax(model.getModelType(), true, null);

		// Compute probabilities
		StateValues probs = checkSteadyStateFormula(model, expr.getExpression(), minMax);

		// Print out probabilities
		if (getVerbosity() > 5) {
			mainLog.print("\nProbabilities (non-zero only) for all states:\n");
			probs.print(mainLog);
		}

		// For =? properties, just return values; otherwise compare against bound
		if (!opInfo.isNumeric()) {
			probs.applyPredicate(v -> opInfo.apply((double) v, probs.getAccuracy()));
		}
		return probs;
	}

	/**
	 * Compute steady-state probabilities for an S operator.
	 */
	@SuppressWarnings("unchecked")
	protected StateValues checkSteadyStateFormula(Model<?> model, Expression expr, MinMax minMax) throws PrismException
	{
		// Model check operand for all states
		BitSet b = checkExpression(model, expr, null).getBitSet();

		// Compute/return the probabilities
		switch (model.getModelType()) {
		case DTMC:
			return ((DTMCModelChecker) this).computeSteadyStateFormula((DTMC<Double>) model, b);
		case CTMC:
			return ((CTMCModelChecker) this).computeSteadyStateFormula((CTMC<Double>) model, b);
		default:
			throw new PrismNotSupportedException("Explicit engine does not yet handle the S operator for " + model.getModelType() + "s");
		}
	}

	protected StateValues checkExpressionMultiObjective(Model model, ExpressionStrategy expr, boolean forAll, Coalition coalition) throws PrismException
	{
		// Copy expression because we will modify it
		expr = (ExpressionStrategy) expr.deepCopy();
		
		// Strip any outer parentheses in operand
		Expression exprSub = expr.getOperand(0);
		while (Expression.isParenth(exprSub)) {
			exprSub = ((ExpressionUnaryOp) exprSub).getOperand();
		}

		// Boolean
		if (exprSub.getType() instanceof TypeBool) {
			// We will solve an existential query, so negate if universal
			if (forAll) {
				exprSub = Expression.Not(exprSub);
			}
			// Convert to CNF
			List<List<Expression>> cnf = BooleanUtils.convertToCNFLists(exprSub);
			// Check all "propositions" of CNF are valid
			for (List<Expression> disjunction : cnf) {
				for (Expression prop : disjunction) {
					if (Expression.isNot(prop)) {
						prop = ((ExpressionUnaryOp) prop).getOperand();
					}
					if (!(prop instanceof ExpressionQuant)) {
						throw new PrismException("Expression " + prop.getClass() + " is not allowed in a multi-objective query");
					}
				}
			}
			// Push negation inside objectives
			for (List<Expression> disjunction : cnf) {
				for (int j = 0; j < disjunction.size(); j++) {
					Expression prop = disjunction.get(j);
					if (Expression.isNot(prop)) {
						ExpressionQuant exprQuant = (ExpressionQuant) ((ExpressionUnaryOp) prop).getOperand();
						exprQuant.setRelOp(exprQuant.getRelOp().negate());
						disjunction.set(j, exprQuant);
					}
				}
			}
			// Print reduced query
			mainLog.println("\nReducing multi-objective query to CNF: " + BooleanUtils.convertCNFListsToExpression(cnf));

			// TODO: handle negation for 'forall'
			return checkExpressionMultiObjective(model, cnf, coalition);
		}
		else if (exprSub.getType() instanceof TypeDouble) {
			throw new PrismException("Multi-objective model checking not supported for: " + exprSub);
		} else {
			throw new PrismException("Multi-objective model checking not supported for: " + exprSub);
		}
	}
	
	public StateValues checkExpressionMultiObjective(Model model, List<List<Expression>> cnf, Coalition coalition) throws PrismException
	{
		throw new PrismException("Not implemented");
	}
	
	/**
	 * Model check a multi-objective expression and return the values for all states.
	 */
	protected StateValues checkExpressionMulti(Model model, Expression expr, boolean forAll, Coalition coalition) throws PrismException
	{
		// Assume "there exists" for now
		if (forAll)
			throw new PrismException("Nor support for forall in multi-objective queries yet");
		
		// For now, assume this is a function
		if (!(expr instanceof ExpressionFunc))
			throw new PrismException("Unsupported format for multi-objective query");
		
		switch (((ExpressionFunc) expr).getNameCode()) {
		case ExpressionFunc.MULTI:
			throw new PrismException("Properties with \"multi\" no longer supported.");
		default:
			throw new PrismException("Unsupported format for multi-objective query");
		}
	}
	
	/**
	 * Model check a function.
	 */
	protected StateValues checkExpressionFunc(Model model, ExpressionFunc expr, BitSet statesOfInterest) throws PrismException
	{
		switch (expr.getNameCode()) {
		case ExpressionFunc.MULTI:
			throw new PrismNotSupportedException("Properties with \"multi\" not supported.");
		default:
			return super.checkExpressionFunc(model, expr, statesOfInterest);
		}
	}

	/**
	 * Finds states of the model which only have self-loops
	 * 
	 * @param model
	 *            model
	 * @return the bitset indicating which states are terminal
	 */
	protected BitSet findTerminalStates(Model model)
	{
		int n = model.getStatesList().size();
		BitSet ret = new BitSet(n), bs = new BitSet(n);
		for (int i = 0; i < n; i++) {
			bs.clear();
			bs.set(i);
			if (model.allSuccessorsInSet(i, bs))
				ret.set(i);
		}
		return ret;
	}

	// Utility methods for probability distributions

	/**
	 * Generate a probability distribution, stored as a StateValues object, from a file.
	 * If {@code distFile} is null, so is the return value.
	 */
	public StateValues readDistributionFromFile(File distFile, Model<?> model) throws PrismException
	{
		StateValues dist = null;

		if (distFile != null) {
			mainLog.println("\nImporting probability distribution from file \"" + distFile + "\"...");
			dist = StateValues.createFromFile(TypeDouble.getInstance(), distFile, model);
		}

		return dist;
	}

	/**
	 * Build a probability distribution, stored as a StateValues object,
	 * from the initial states info of the current model: either probability 1 for
	 * the (single) initial state or equiprobable over multiple initial states.
	 */
	public StateValues buildInitialDistribution(Model<?> model) throws PrismException
	{
		int numInitStates = model.getNumInitialStates();
		if (numInitStates == 1) {
			int sInit = model.getFirstInitialState();
			return StateValues.create(TypeDouble.getInstance(), s -> s == sInit ? 1.0 : 0.0, model);
		} else {
			double pInit = 1.0 / numInitStates;
			return StateValues.create(TypeDouble.getInstance(), s -> model.isInitialState(s) ? pInit : 0.0, model);
		}
	}


	/**
	 * Export (non-zero) state rewards for one reward structure of a model.
	 * @param model The model
	 * @param r Index of reward structure to export (0-indexed)
	 * @param exportType The format in which to export
	 * @param out Where to export
	 */
	public <Value> void exportStateRewardsToFile(Model<Value> model, int r, int exportType, PrismLog out) throws PrismException
	{
		exportStateRewardsToFile(model, r, exportType, out, false, DEFAULT_EXPORT_MODEL_PRECISION);
	}

	/**
	 * Export (non-zero) state rewards for one reward structure of a model.
	 * @param model The model
	 * @param r Index of reward structure to export (0-indexed)
	 * @param exportType The format in which to export
	 * @param out Where to export
	 * @param precision number of significant digits >= 1
	 * @param noexportheaders disables export headers for srew files
	 */
	public <Value> void exportStateRewardsToFile(Model<Value> model, int r, int exportType, PrismLog out, boolean noexportheaders, int precision) throws PrismException
	{
		if (exportType != Prism.EXPORT_PLAIN) {
			throw new PrismNotSupportedException("Exporting state rewards in the requested format is currently not supported by the explicit engine");
		}

		Rewards<Value> modelRewards = constructRewards(model, r);
		switch (model.getModelType()) {
		case DTMC:
		case CTMC:
			exportMCStateRewardsToFile(model, (MCRewards<Value>) modelRewards, r, exportType, out, noexportheaders, precision);
			break;
		case MDP:
		case STPG:
			exportMDPStateRewardsToFile(model, (MDPRewards<Value>) modelRewards, r, exportType, out, noexportheaders, precision);
			break;
		default:
			throw new PrismNotSupportedException("Explicit engine does not yet export state rewards for " + model.getModelType() + "s");
		}
	}

	/**
	 * Export (non-zero) state rewards from an MCRewards object.
	 * @param model The model
	 * @param mcRewards The rewards
	 * @param exportType The format in which to export
	 * @param out Where to export
	 * @param precision number of significant digits >= 1
	 */
	protected <Value> void exportMCStateRewardsToFile(Model<Value> model, MCRewards<Value> mcRewards, int r, int exportType, PrismLog out, boolean noexportheaders, int precision) throws PrismException
	{
		int numStates = model.getNumStates();
		int nonZeroRews = 0;
		Evaluator<Value> eval = mcRewards.getEvaluator();
		for (int s = 0; s < numStates; s++) {
			Value d = mcRewards.getStateReward(s);
			if (!eval.isZero(d)) {
				nonZeroRews++;
			}
		}
		printStateRewardsHeader(r, out, noexportheaders);
		out.println(numStates + " " + nonZeroRews);
		for (int s = 0; s < numStates; s++) {
			Value d = mcRewards.getStateReward(s);
			if (!eval.isZero(d)) {
				out.println(s + " " + eval.toStringExport(d, precision));
			}
		}
	}
	
	/**
	 * Export (non-zero) state rewards from an MDPRewards object.
	 * @param model The model
	 * @param mdpRewards The rewards
	 * @param exportType The format in which to export
	 * @param out Where to export
	 * @param precision number of significant digits >= 1
	 */
	public <Value> void exportMDPStateRewardsToFile(Model<Value> model, MDPRewards<Value> mdpRewards, int r, int exportType, PrismLog out, boolean noexportheaders, int precision) throws PrismException
	{
		int numStates = model.getNumStates();
		int nonZeroRews = 0;
		Evaluator<Value> eval = mdpRewards.getEvaluator();
		for (int s = 0; s < numStates; s++) {
			Value d = mdpRewards.getStateReward(s);
			if (!eval.isZero(d)) {
				nonZeroRews++;
			}
		}
		printStateRewardsHeader(r, out, noexportheaders);
		out.println(numStates + " " + nonZeroRews);
		for (int s = 0; s < numStates; s++) {
			Value d = mdpRewards.getStateReward(s);
			if (!eval.isZero(d)) {
				out.println(s + " " + eval.toStringExport(d, precision));
			}
		}
	}
	
	/**
	 * Print header to srew file, when not disabled.
	 * Header format with optional reward struct name:
	 * <pre>
	 *   # Reward structure &lt;double-quoted-name&gt;
	 *   # State rewards
	 * </pre>
	 * where &lt;double-quoted-name&gt; ("<name>") is omitted if the reward structure is not named.
	 *
	 * @param r index of the reward structure
	 * @param out print target
	 * @param noexportheaders disable export of the header
	 */
	protected void printStateRewardsHeader(int r, PrismLog out, boolean noexportheaders)
	{
		if (noexportheaders) {
			return;
		}
		String rewardStructName = rewardGen.getRewardStructName(r);
		out.print("# Reward structure");
		if (!"".equals(rewardStructName)) {
			out.print(" \"" + rewardStructName + "\"");
		}
		out.println("\n# State rewards");
	}
}<|MERGE_RESOLUTION|>--- conflicted
+++ resolved
@@ -615,10 +615,10 @@
 		}
 	}
 	
-	protected StateValues checkExpressionMultiNash(Model model, ExpressionMultiNash expr, List<Coalition> coalitions) throws PrismException {
+	protected StateValues checkExpressionMultiNash(Model<?> model, ExpressionMultiNash expr, List<Coalition> coalitions) throws PrismException {
 		ModelCheckerResult res = new ModelCheckerResult();
 		List<ExpressionQuant> formulae = expr.getOperands();
-		List<CSGRewards> rewards = new ArrayList<CSGRewards>();
+		List<CSGRewards<Double>> rewards = new ArrayList<>();
 		BitSet[] remain = new BitSet[coalitions.size()];
 		BitSet[] targets = new BitSet[coalitions.size()];
 		BitSet bounded  = new BitSet();
@@ -702,7 +702,7 @@
 			else if (expr1 instanceof ExpressionMultiNashReward) {			
 				r = ExpressionReward.getRewardStructIndexByIndexObject(((ExpressionMultiNashReward) expr1).getRewardStructIndex(), rewardGen, constantValues);
 				expr1 = ((ExpressionMultiNashReward) (expr1)).getExpression();
-				rewards.add(p, (CSGRewards) constructRewards(model, r));
+				rewards.add(p, (CSGRewards<Double>) constructRewards(model, r));
 				rew = true;
 				ExpressionTemporal exprTemp = (ExpressionTemporal) expr1;
 	 			exprs.add(p, exprTemp);
@@ -742,32 +742,32 @@
 		else if (coalitions.size() == 2) {
 			if (unbounded.cardinality() == formulae.size()) {
 				if (rew) {
-					res = ((CSGModelChecker) this).computeRewReachEquilibria((CSG) model, coalitions, rewards, targets, min);
+					res = ((CSGModelChecker) this).computeRewReachEquilibria((CSG<Double>) model, coalitions, rewards, targets, min);
 				}
 				else {
-					res = ((CSGModelChecker) this).computeProbReachEquilibria((CSG) model, coalitions, targets, remain, min);
+					res = ((CSGModelChecker) this).computeProbReachEquilibria((CSG<Double>) model, coalitions, targets, remain, min);
 				}
 			}
 			else if (bounded.cardinality() == formulae.size()) {
 				if (rew) {
-					res = ((CSGModelChecker) this).computeRewBoundedEquilibria((CSG) model, coalitions, rewards, exprs, bounds, min);
+					res = ((CSGModelChecker) this).computeRewBoundedEquilibria((CSG<Double>) model, coalitions, rewards, exprs, bounds, min);
 				}
 				else {
-					res = ((CSGModelChecker) this).computeProbBoundedEquilibria((CSG) model, coalitions, exprs, targets, remain, bounds, min);			
+					res = ((CSGModelChecker) this).computeProbBoundedEquilibria((CSG<Double>) model, coalitions, exprs, targets, remain, bounds, min);			
 				}
 			}
 			else {
-				res = ((CSGModelChecker) this).computeMixedEquilibria((CSG) model, coalitions, rewards, exprs, bounded, targets, remain, bounds, min);
+				res = ((CSGModelChecker) this).computeMixedEquilibria((CSG<Double>) model, coalitions, rewards, exprs, bounded, targets, remain, bounds, min);
 			}
 		}
 		else if (coalitions.size() > 2) {
 			throw new PrismNotSupportedException("Equilibria-based properties with more than two coalitions are not yet supported");	
 			/*
 			if (rew) {
-				res = ((CSGModelChecker) this).computeMultiRewReachEquilibria((CSG) model, coalitions, rewards, targets, min);
+				res = ((CSGModelChecker) this).computeMultiRewReachEquilibria((CSG<Double>) model, coalitions, rewards, targets, min);
 			}
 			else {
-				res = ((CSGModelChecker) this).computeMultiProbReachEquilibria((CSG) model, coalitions, targets, remain, min);
+				res = ((CSGModelChecker) this).computeMultiProbReachEquilibria((CSG<Double>) model, coalitions, targets, remain, min);
 			}
 			*/
 		}
@@ -945,7 +945,7 @@
 			res = ((CTMCModelChecker) this).computeNextProbs((CTMC<Double>) model, target);
 			break;
 		case CSG:
-			res = ((CSGModelChecker) this).computeNextProbs((CSG) model, target, minMax.isMin1(), minMax.isMin2(), minMax.getCoalition());
+			res = ((CSGModelChecker) this).computeNextProbs((CSG<Double>) model, target, minMax.isMin1(), minMax.isMin2(), minMax.getCoalition());
 			break;
 		case DTMC:
 			res = ((DTMCModelChecker) this).computeNextProbs((DTMC<Double>) model, target);
@@ -957,7 +957,7 @@
 			res = ((STPGModelChecker) this).computeNextProbs((STPG<Double>) model, target, minMax.isMin1(), minMax.isMin2());
 			break;
 		case SMG:
-			res = ((SMGModelChecker) this).computeNextProbs((SMG) model, target, minMax.isMin1(), minMax.isMin2(), minMax.getCoalition());
+			res = ((SMGModelChecker) this).computeNextProbs((SMG<Double>) model, target, minMax.isMin1(), minMax.isMin2(), minMax.getCoalition());
 			break;
 		default:
 			throw new PrismNotSupportedException("Cannot model check " + expr + " for " + model.getModelType() + "s");
@@ -1013,17 +1013,13 @@
 				res = ((MDPModelChecker) this).computeUntilProbs((MDP<Double>) model, remain, target, minMax.isMin());
 				break;
 			case STPG:
-<<<<<<< HEAD
-				res = ((STPGModelChecker) this).computeUntilProbs((STPG) model, remain, target, minMax.isMin1(), minMax.isMin2(), minMax.getBound());
+				res = ((STPGModelChecker) this).computeUntilProbs((STPG<Double>) model, remain, target, minMax.isMin1(), minMax.isMin2(), minMax.getBound());
 				break;
 			case SMG:
-				res = ((SMGModelChecker) this).computeUntilProbs((SMG) model, remain, target, minMax.isMin1(), minMax.isMin2(), minMax.getCoalition());
+				res = ((SMGModelChecker) this).computeUntilProbs((SMG<Double>) model, remain, target, minMax.isMin1(), minMax.isMin2(), minMax.getCoalition());
 				break;
 			case CSG:
-				res = ((CSGModelChecker) this).computeUntilProbs((CSG) model, remain, target, minMax.isMin1(), minMax.isMin2(), minMax.getCoalition());
-=======
-				res = ((STPGModelChecker) this).computeUntilProbs((STPG<Double>) model, remain, target, minMax.isMin1(), minMax.isMin2());
->>>>>>> 6eefe82c
+				res = ((CSGModelChecker) this).computeUntilProbs((CSG<Double>) model, remain, target, minMax.isMin1(), minMax.isMin2(), minMax.getCoalition());
 				break;
 			default:
 				throw new PrismException("Cannot model check " + expr + " for " + model.getModelType() + "s");
@@ -1047,10 +1043,10 @@
 				res = ((STPGModelChecker) this).computeBoundedUntilProbs((STPG<Double>) model, remain, target, windowSize, minMax.isMin1(), minMax.isMin2());
 				break;
 			case SMG:
-				res = ((SMGModelChecker) this).computeBoundedUntilProbs((SMG) model, remain, target, windowSize, minMax.isMin1(), minMax.isMin2(), minMax.getCoalition());
+				res = ((SMGModelChecker) this).computeBoundedUntilProbs((SMG<Double>) model, remain, target, windowSize, minMax.isMin1(), minMax.isMin2(), minMax.getCoalition());
 				break;
 			case CSG:
-				res = ((CSGModelChecker) this).computeBoundedUntilProbs((CSG) model, remain, target, windowSize, minMax.isMin1(), minMax.isMin2(), minMax.getCoalition());
+				res = ((CSGModelChecker) this).computeBoundedUntilProbs((CSG<Double>) model, remain, target, windowSize, minMax.isMin1(), minMax.isMin2(), minMax.getCoalition());
 				break;
 			default:
 				throw new PrismNotSupportedException("Cannot model check " + expr + " for " + model.getModelType() + "s");
@@ -1075,7 +1071,7 @@
 					// TODO (JK): Figure out if we can handle lower bounds for STPG in the same way
 					throw new PrismNotSupportedException("Lower bounds not yet supported for STPGModelChecker");
 				case SMG:
-					throw new PrismException("Lower bounds not yet supported for SMGsr");
+					throw new PrismException("Lower bounds not yet supported for SMGs");
 				default:
 					throw new PrismNotSupportedException("Cannot model check " + expr + " for " + model.getModelType() + "s");
 				}
@@ -1114,17 +1110,13 @@
 			res = ((POMDPModelChecker) this).computeReachProbs((POMDP<Double>) model, remain, target, minMax.isMin(), statesOfInterest);
 			break;
 		case STPG:
-<<<<<<< HEAD
-			res = ((STPGModelChecker) this).computeUntilProbs((STPG) model, remain, target, minMax.isMin1(), minMax.isMin2(), minMax.getBound());
+			res = ((STPGModelChecker) this).computeUntilProbs((STPG<Double>) model, remain, target, minMax.isMin1(), minMax.isMin2(), minMax.getBound());
 			break;
 		case SMG:
-			res = ((SMGModelChecker) this).computeUntilProbs((SMG) model, remain, target, minMax.isMin1(), minMax.isMin2(), minMax.getCoalition());
+			res = ((SMGModelChecker) this).computeUntilProbs((SMG<Double>) model, remain, target, minMax.isMin1(), minMax.isMin2(), minMax.getCoalition());
 			break;
 		case CSG:
-			res = ((CSGModelChecker) this).computeUntilProbs((CSG) model, remain, target, minMax.isMin1(), minMax.isMin2(), minMax.getCoalition());
-=======
-			res = ((STPGModelChecker) this).computeUntilProbs((STPG<Double>) model, remain, target, minMax.isMin1(), minMax.isMin2());
->>>>>>> 6eefe82c
+			res = ((CSGModelChecker) this).computeUntilProbs((CSG<Double>) model, remain, target, minMax.isMin1(), minMax.isMin2(), minMax.getCoalition());
 			break;
 		default:
 			throw new PrismNotSupportedException("Cannot model check " + expr + " for " + model.getModelType() + "s");
@@ -1145,7 +1137,7 @@
 	/**
 	 * Compute probabilities for a co-safe LTL path formula
 	 */
-	protected StateValues checkProbPathFormulaCosafeLTL(Model model, Expression expr, boolean qual, MinMax minMax, BitSet statesOfInterest) throws PrismException
+	protected StateValues checkProbPathFormulaCosafeLTL(Model<?> model, Expression expr, boolean qual, MinMax minMax, BitSet statesOfInterest) throws PrismException
 	{
 		// Just treat as an arbitrary LTL formula by default
 		return checkProbPathFormulaLTL(model, expr, qual, minMax, statesOfInterest);
@@ -1305,39 +1297,23 @@
 			k = expr.getUpperBound().evaluateInt(constantValues);
 		}
 		switch (model.getModelType()) {
-<<<<<<< HEAD
 		case DTMC:
-			res = ((DTMCModelChecker) this).computeInstantaneousRewards((DTMC) model, (MCRewards) modelRewards, k, statesOfInterest);
+			res = ((DTMCModelChecker) this).computeInstantaneousRewards((DTMC<Double>) model, (MCRewards<Double>) modelRewards, k, statesOfInterest);
 			break;
 		case CTMC:
-			res = ((CTMCModelChecker) this).computeInstantaneousRewards((CTMC) model, (MCRewards) modelRewards, t);
+			res = ((CTMCModelChecker) this).computeInstantaneousRewards((CTMC<Double>) model, (MCRewards<Double>) modelRewards, t);
 			break;
 		case MDP:
-			res = ((MDPModelChecker) this).computeInstantaneousRewards((MDP) model, (MDPRewards) modelRewards, k, minMax.isMin());
-=======
-		case DTMC: {
-			int k = expr.getUpperBound().evaluateInt(constantValues);
-			res = ((DTMCModelChecker) this).computeInstantaneousRewards((DTMC<Double>) model, (MCRewards<Double>) modelRewards, k, statesOfInterest);
-			break;
-		}
-		case CTMC: {
-			double t = expr.getUpperBound().evaluateDouble(constantValues);
-			res = ((CTMCModelChecker) this).computeInstantaneousRewards((CTMC<Double>) model, (MCRewards<Double>) modelRewards, t);
-			break;
-		}
-		case MDP: {
-			int k = expr.getUpperBound().evaluateInt(constantValues);
 			res = ((MDPModelChecker) this).computeInstantaneousRewards((MDP<Double>) model, (MDPRewards<Double>) modelRewards, k, minMax.isMin());
->>>>>>> 6eefe82c
 			break;
 		case STPG:
-			res = ((STPGModelChecker) this).computeInstantaneousRewards((STPG) model, (STPGRewards) modelRewards, k, minMax.isMin1(), minMax.isMin2());
+			res = ((STPGModelChecker) this).computeInstantaneousRewards((STPG<Double>) model, (STPGRewards<Double>) modelRewards, k, minMax.isMin1(), minMax.isMin2());
 			break;
 		case SMG:
-			res = ((SMGModelChecker) this).computeInstantaneousRewards((SMG) model, (SMGRewards) modelRewards, k, minMax.isMin1(), minMax.isMin2(), minMax.getCoalition());
+			res = ((SMGModelChecker) this).computeInstantaneousRewards((SMG<Double>) model, (SMGRewards<Double>) modelRewards, k, minMax.isMin1(), minMax.isMin2(), minMax.getCoalition());
 			break;
 		case CSG:
-			res = ((CSGModelChecker) this).computeInstantaneousRewards((CSG) model, (CSGRewards) modelRewards, minMax.coalition, k, minMax.isMin1(), minMax.isMin2());
+			res = ((CSGModelChecker) this).computeInstantaneousRewards((CSG<Double>) model, (CSGRewards<Double>) modelRewards, minMax.coalition, k, minMax.isMin1(), minMax.isMin2());
 			break;
 		default:
 			throw new PrismNotSupportedException("Explicit engine does not yet handle the " + expr.getOperatorSymbol() + " reward operator for " + model.getModelType()
@@ -1394,13 +1370,13 @@
 			res = ((MDPModelChecker) this).computeCumulativeRewards((MDP<Double>) model, (MDPRewards<Double>) modelRewards, timeInt, minMax.isMin());
 			break;
 		case STPG:
-			res = ((STPGModelChecker) this).computeCumulativeRewards((STPG) model, (STPGRewards) modelRewards, timeInt, minMax.isMin1(), minMax.isMin2());
+			res = ((STPGModelChecker) this).computeCumulativeRewards((STPG<Double>) model, (STPGRewards<Double>) modelRewards, timeInt, minMax.isMin1(), minMax.isMin2());
 			break;
 		case SMG:
-			res = ((SMGModelChecker) this).computeCumulativeRewards((SMG) model, (SMGRewards) modelRewards, timeInt, minMax.isMin1(), minMax.isMin2(), minMax.getCoalition());
+			res = ((SMGModelChecker) this).computeCumulativeRewards((SMG<Double>) model, (SMGRewards<Double>) modelRewards, timeInt, minMax.isMin1(), minMax.isMin2(), minMax.getCoalition());
 			break;
 		case CSG:
-			res = ((CSGModelChecker) this).computeCumulativeRewards((CSG) model, (CSGRewards) modelRewards, minMax.getCoalition(), timeInt, minMax.isMin1(), minMax.isMin2(), false);
+			res = ((CSGModelChecker) this).computeCumulativeRewards((CSG<Double>) model, (CSGRewards<Double>) modelRewards, minMax.getCoalition(), timeInt, minMax.isMin1(), minMax.isMin2(), false);
 			break;
 		default:
 			throw new PrismNotSupportedException("Explicit engine does not yet handle the " + expr.getOperatorSymbol() + " reward operator for " + model.getModelType()
@@ -1434,7 +1410,7 @@
 			res = ((MDPModelChecker) this).computeTotalRewards((MDP<Double>) model, (MDPRewards<Double>) modelRewards, minMax.isMin());
 			break;
 		case CSG:
-			res = ((CSGModelChecker) this).computeTotalRewards((CSG) model, (CSGRewards) modelRewards, minMax.isMin1(), minMax.isMin2(), minMax.getCoalition());
+			res = ((CSGModelChecker) this).computeTotalRewards((CSG<Double>) model, (CSGRewards<Double>) modelRewards, minMax.isMin1(), minMax.isMin2(), minMax.getCoalition());
 			break;
 		default:
 			throw new PrismNotSupportedException("Explicit engine does not yet handle the " + expr.getOperatorSymbol() + " reward operator for " + model.getModelType()
@@ -1522,23 +1498,23 @@
 		case SMG:
 			switch (expr.getOperator()) {
 			case ExpressionTemporal.P_F:
-				res = ((SMGModelChecker) this).computeReachRewards((SMG) model, (SMGRewards) modelRewards, target, STPGModelChecker.R_INFINITY, minMax.isMin1(), minMax.isMin2(), minMax.getCoalition());
+				res = ((SMGModelChecker) this).computeReachRewards((SMG<Double>) model, (SMGRewards<Double>) modelRewards, target, STPGModelChecker.R_INFINITY, minMax.isMin1(), minMax.isMin2(), minMax.getCoalition());
 				break;
 			case ExpressionTemporal.R_Fc:
-				res = ((SMGModelChecker) this).computeReachRewards((SMG) model, (SMGRewards) modelRewards, target, STPGModelChecker.R_CUMULATIVE, minMax.isMin1(), minMax.isMin2(), minMax.getCoalition());
+				res = ((SMGModelChecker) this).computeReachRewards((SMG<Double>) model, (SMGRewards<Double>) modelRewards, target, STPGModelChecker.R_CUMULATIVE, minMax.isMin1(), minMax.isMin2(), minMax.getCoalition());
 				break;
 			case ExpressionTemporal.R_F0:
-				res = ((SMGModelChecker) this).computeReachRewards((SMG) model, (SMGRewards) modelRewards, target, STPGModelChecker.R_ZERO, minMax.isMin1(), minMax.isMin2(), minMax.getCoalition());
+				res = ((SMGModelChecker) this).computeReachRewards((SMG<Double>) model, (SMGRewards<Double>) modelRewards, target, STPGModelChecker.R_ZERO, minMax.isMin1(), minMax.isMin2(), minMax.getCoalition());
 				break;
 			}
 			break;
 		case CSG:
 			switch (expr.getOperator()) {
 			case ExpressionTemporal.P_F:
-				res = ((CSGModelChecker) this).computeReachRewards((CSG) model, (CSGRewards) modelRewards, target, CSGModelChecker.R_INFINITY, minMax.isMin1(), minMax.isMin2(), minMax.getCoalition());
+				res = ((CSGModelChecker) this).computeReachRewards((CSG<Double>) model, (CSGRewards<Double>) modelRewards, target, CSGModelChecker.R_INFINITY, minMax.isMin1(), minMax.isMin2(), minMax.getCoalition());
 				break;
 			case ExpressionTemporal.R_Fc:
-				res = ((CSGModelChecker) this).computeReachRewards((CSG) model, (CSGRewards) modelRewards, target, CSGModelChecker.R_CUMULATIVE, minMax.isMin1(), minMax.isMin2(), minMax.getCoalition());
+				res = ((CSGModelChecker) this).computeReachRewards((CSG<Double>) model, (CSGRewards<Double>) modelRewards, target, CSGModelChecker.R_CUMULATIVE, minMax.isMin1(), minMax.isMin2(), minMax.getCoalition());
 				break;
 			}
 			break;
@@ -1604,7 +1580,7 @@
 		}
 	}
 
-	protected StateValues checkExpressionMultiObjective(Model model, ExpressionStrategy expr, boolean forAll, Coalition coalition) throws PrismException
+	protected StateValues checkExpressionMultiObjective(Model<?> model, ExpressionStrategy expr, boolean forAll, Coalition coalition) throws PrismException
 	{
 		// Copy expression because we will modify it
 		expr = (ExpressionStrategy) expr.deepCopy();
@@ -1658,7 +1634,7 @@
 		}
 	}
 	
-	public StateValues checkExpressionMultiObjective(Model model, List<List<Expression>> cnf, Coalition coalition) throws PrismException
+	public StateValues checkExpressionMultiObjective(Model<?> model, List<List<Expression>> cnf, Coalition coalition) throws PrismException
 	{
 		throw new PrismException("Not implemented");
 	}
@@ -1666,7 +1642,7 @@
 	/**
 	 * Model check a multi-objective expression and return the values for all states.
 	 */
-	protected StateValues checkExpressionMulti(Model model, Expression expr, boolean forAll, Coalition coalition) throws PrismException
+	protected StateValues checkExpressionMulti(Model<?> model, Expression expr, boolean forAll, Coalition coalition) throws PrismException
 	{
 		// Assume "there exists" for now
 		if (forAll)
@@ -1687,7 +1663,7 @@
 	/**
 	 * Model check a function.
 	 */
-	protected StateValues checkExpressionFunc(Model model, ExpressionFunc expr, BitSet statesOfInterest) throws PrismException
+	protected StateValues checkExpressionFunc(Model<?> model, ExpressionFunc expr, BitSet statesOfInterest) throws PrismException
 	{
 		switch (expr.getNameCode()) {
 		case ExpressionFunc.MULTI:
@@ -1704,7 +1680,7 @@
 	 *            model
 	 * @return the bitset indicating which states are terminal
 	 */
-	protected BitSet findTerminalStates(Model model)
+	protected BitSet findTerminalStates(Model<?> model)
 	{
 		int n = model.getStatesList().size();
 		BitSet ret = new BitSet(n), bs = new BitSet(n);
