--- conflicted
+++ resolved
@@ -704,11 +704,7 @@
 		while (!done && iters < maxIters) {
 			iters++;
 			// Matrix-vector multiply and min/max ops
-<<<<<<< HEAD
 			maxDiff = stpg.mvMultGSMinMax(soln, min1, min2, unknown, false, termCrit == TermCrit.ABSOLUTE, strat);
-=======
-			maxDiff = stpg.mvMultGSMinMax(soln, min1, min2, unknown, false, termCrit == TermCrit.ABSOLUTE, null);
->>>>>>> 6875708f
 			// Check termination
 			done = maxDiff < termCritParam;
 		}
@@ -1166,15 +1162,6 @@
 				if (r > maximumReward)
 					maximumReward = r;
 				allNonzero = allNonzero && rewards.getTransitionReward(i, j) > 0;
-
-				for (int k = 0; k < stpg.getNumNestedChoices(i, j); k++) {
-					r = rewards.getNestedTransitionReward(i, j, k);
-					if (r > 0.0 && r < minimumReward)
-						minimumReward = r;
-					if (r > maximumReward)
-						maximumReward = r;
-					allNonzero = allNonzero && r > 0;
-				}
 			}
 		}
 
