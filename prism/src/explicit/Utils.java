--- conflicted
+++ resolved
@@ -145,8 +145,6 @@
 	}
 
 	/**
-<<<<<<< HEAD
-=======
 	 * Clone a Pareto array (deep copy).
 	 * @param array The array to be cloned
 	 * @return The new array
@@ -169,7 +167,6 @@
 
 
 	/**
->>>>>>> a180f89f
 	 * Clone an integer array.
 	 * @param array The array to be cloned
 	 * @return The new array
