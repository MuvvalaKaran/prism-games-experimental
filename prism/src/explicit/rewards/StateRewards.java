//==============================================================================
//	
//	Copyright (c) 2002-
//	Authors:
//	* Dave Parker <david.parker@comlab.ox.ac.uk> (University of Oxford)
//	
//------------------------------------------------------------------------------
//	
//	This file is part of PRISM.
//	
//	PRISM is free software; you can redistribute it and/or modify
//	it under the terms of the GNU General Public License as published by
//	the Free Software Foundation; either version 2 of the License, or
//	(at your option) any later version.
//	
//	PRISM is distributed in the hope that it will be useful,
//	but WITHOUT ANY WARRANTY; without even the implied warranty of
//	MERCHANTABILITY or FITNESS FOR A PARTICULAR PURPOSE.  See the
//	GNU General Public License for more details.
//	
//	You should have received a copy of the GNU General Public License
//	along with PRISM; if not, write to the Free Software Foundation,
//	Inc., 59 Temple Place, Suite 330, Boston, MA  02111-1307  USA
//	
//==============================================================================

package explicit.rewards;

import explicit.Model;
import explicit.Product;

/**
 * Explicit-state storage of just state rewards.
 */
<<<<<<< HEAD
public abstract class StateRewards implements MCRewards, MDPRewards, STPGRewards, SMGRewards
=======
public abstract class StateRewards<Value> extends RewardsExplicit<Value> implements MCRewards<Value>, MDPRewards<Value>, STPGRewards<Value>
>>>>>>> 6eefe82c
{
	/**
	 * Get the state reward for state {@code s}.
	 */
	public abstract Value getStateReward(int s);
	
	@Override
	public Value getTransitionReward(int s, int i)
	{
		return getEvaluator().zero();
	}
	
	@Override
	public Value getNestedTransitionReward(int s, int i, int j)
	{
		return getEvaluator().zero();
	}
	
	@Override
	public MDPRewards<Value> buildMDPRewards()
	{
		return deepCopy();
	}
	
	@Override
	public abstract StateRewards<Value> liftFromModel(Product<? extends Model<Value>> product);
	
	/**
	 * Perform a deep copy.
	 */
	public abstract StateRewards<Value> deepCopy();

	@Override
	public boolean hasTransitionRewards()
	{
		// only state rewards
		return false;
	}
}<|MERGE_RESOLUTION|>--- conflicted
+++ resolved
@@ -32,11 +32,7 @@
 /**
  * Explicit-state storage of just state rewards.
  */
-<<<<<<< HEAD
-public abstract class StateRewards implements MCRewards, MDPRewards, STPGRewards, SMGRewards
-=======
-public abstract class StateRewards<Value> extends RewardsExplicit<Value> implements MCRewards<Value>, MDPRewards<Value>, STPGRewards<Value>
->>>>>>> 6eefe82c
+public abstract class StateRewards<Value> extends RewardsExplicit<Value> implements MCRewards<Value>, MDPRewards<Value>, STPGRewards<Value>, SMGRewards<Value>
 {
 	/**
 	 * Get the state reward for state {@code s}.
