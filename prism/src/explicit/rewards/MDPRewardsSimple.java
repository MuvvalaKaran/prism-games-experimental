--- conflicted
+++ resolved
@@ -45,8 +45,8 @@
 	/** Transition rewards */
 	protected List<List<Value>> transRewards;
 
-	/** The number returned when the real reward is unset or 0.0*/
-	protected double zeroReplacement = 0.0;
+	/** The number returned when the real reward is unset or 0.0 */
+	protected Value zeroReplacement;
 
 	/**
 	 * Constructor: all zero rewards.
@@ -66,6 +66,7 @@
 	 */
 	public MDPRewardsSimple(MDPRewardsSimple<Value> rews)
 	{
+		setEvaluator(rews.getEvaluator());
 		numStates = rews.numStates;
 		if (rews.stateRewards == null) {
 			stateRewards = null;
@@ -93,7 +94,7 @@
 				}
 			}
 		}
-		zeroReplacement = rews.zeroReplacement;
+		setZeroReplacement(rews.getZeroReplacement());
 	}
 
 	// Mutators
@@ -171,27 +172,26 @@
 	}
 
 	/**
-	 * If set, the method {@link #getNestedTransitionReward(int, int, int)}
-	 * will return {@code number} whenever it would normally return {@code 0.0}.
-	 * This may be useful when zero rewards are undesirable and are replaced by
-	 * some small epsilon>0.
-	 * @param number The number to be returned instead of 0.0 (can be 0.0 itself);
-	 */
-	public void setZeroReplacement(double number)
+	 * Set the number that will be returned as "zero" for rewards. 
+	 * Useful when zero rewards are undesirable and are replaced by some small epsilon>0.
+	 */
+	public void setZeroReplacement(Value number)
 	{
 		this.zeroReplacement = number;
 	}
 
 	/**
-	 * The number the method {@link #getNestedTransitionReward(int, int, int)}
-	 * will return as "zero" 
-	 * This may be useful when zero rewards are undesirable and are replaced by
-	 * some small epsilon>0.
-	 * @param number The number to be returned instead of 0.0 (can be 0.0 itself);
-	 */
-	public double getZeroReplacement()
-	{
-		return this.zeroReplacement;
+	 * The number that will be returned as "zero" for rewards. 
+	 * Useful when zero rewards are undesirable and are replaced by some small epsilon>0.
+	 */
+	public Value getZeroReplacement()
+	{
+		// Create lazily (because evaluator may not exist initially)
+		if (zeroReplacement == null) {
+			// Defaults to zero
+			zeroReplacement = getEvaluator().zero();
+		}
+		return zeroReplacement;
 	}
 
 	// Accessors
@@ -200,13 +200,8 @@
 	public Value getStateReward(int s)
 	{
 		if (stateRewards == null)
-<<<<<<< HEAD
-			return this.zeroReplacement;
-		return (stateRewards.get(s) != 0.0) ? stateRewards.get(s) : this.zeroReplacement;
-=======
-			return getEvaluator().zero();
-		return stateRewards.get(s);
->>>>>>> 6eefe82c
+			return getZeroReplacement();
+		return (!getEvaluator().isZero(stateRewards.get(s))) ? stateRewards.get(s) : getZeroReplacement();
 	}
 
 	@Override
@@ -214,17 +209,10 @@
 	{
 		List<Value> list;
 		if (transRewards == null || (list = transRewards.get(s)) == null)
-<<<<<<< HEAD
-			return this.zeroReplacement;
+			return getZeroReplacement();
 		if (list.size() <= i)
-			return this.zeroReplacement;
-		return (list.get(i) != 0) ? list.get(i) : this.zeroReplacement;
-=======
-			return getEvaluator().zero();
-		if (list.size() <= i)
-			return getEvaluator().zero();
-		return list.get(i);
->>>>>>> 6eefe82c
+			return getZeroReplacement();
+		return (!getEvaluator().isZero(list.get(i))) ? list.get(i) : getZeroReplacement();
 	}
 
 	// Converters
