--- conflicted
+++ resolved
@@ -37,21 +37,8 @@
 public interface STPGRewards<Value> extends MDPRewards<Value>
 {
 	/**
-<<<<<<< HEAD
-	 * Get the transition reward for the {@code i,j}th nested choice from state {@code s}.
-	 */
-	public default Value getNestedTransitionReward(int s, int i, int j)
-	{
-		// Default implementation returns zero
-		return getEvaluator().zero();
-	}
-
-	/**
-	 * Build an MDPRewards object containing all the same rewards except for the nested ones.
-=======
 	 * Build a (new) MDPRewards object containing the same rewards.
 	 * Currently, this interface is the same as MDPRewards, so this is not needed.
->>>>>>> 193ca940
 	 */
 	public abstract MDPRewards<Value> buildMDPRewards();
 
