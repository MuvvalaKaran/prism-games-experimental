--- conflicted
+++ resolved
@@ -70,13 +70,8 @@
 		List<List<Value>> list1;
 		List<Value> list2;
 		// Nothing to do for zero reward
-<<<<<<< HEAD
-		//if (r == 0.0)
+		//if (getEvaluator().isZero(r))
 		//	return;
-=======
-		if (getEvaluator().isZero(r))
-			return;
->>>>>>> 6eefe82c
 		// If no rewards array created yet, create it
 		if (nestedTransRewards == null) {
 			nestedTransRewards = new ArrayList<List<List<Value>>>(numStates);
@@ -118,9 +113,9 @@
 	/**
 	 * Add {@code r} to the reward for the {@code i},{@code j}th nested transition of state {@code s}.
 	 */
-	public void addToNestedTransitionReward(int s, int i, int j, double r)
+	public void addToNestedTransitionReward(int s, int i, int j, Value r)
 	{
-		setNestedTransitionReward(s, i, j, getNestedTransitionReward(s, i, j) + r);
+		setNestedTransitionReward(s, i, j, getEvaluator().add(getNestedTransitionReward(s, i, j), r));
 	}
 
 	/**
@@ -142,21 +137,12 @@
 		List<List<Value>> list1;
 		List<Value> list2;
 		if (nestedTransRewards == null || (list1 = nestedTransRewards.get(s)) == null)
-<<<<<<< HEAD
-			return this.zeroReplacement;
+			return this.getZeroReplacement();
 		if (list1.size() <= i || (list2 = list1.get(i)) == null)
-			return this.zeroReplacement;
+			return this.getZeroReplacement();
 		if (list2.size() <= j)
-			return this.zeroReplacement;
-		return (list2.get(j) != 0.0) ? list2.get(j) : zeroReplacement;
-=======
-			return getEvaluator().zero();
-		if (list1.size() <= i || (list2 = list1.get(i)) == null)
-			return getEvaluator().zero();
-		if (list2.size() <= j)
-			return getEvaluator().zero();
-		return list2.get(j);
->>>>>>> 6eefe82c
+			return this.getZeroReplacement();
+		return (!getEvaluator().isZero(list2.get(i))) ? list2.get(i) : getZeroReplacement();
 	}
 
 	// Converters
