//==============================================================================
//	
//	Copyright (c) 2002-
//	Authors:
//	* Dave Parker <david.parker@comlab.ox.ac.uk> (University of Oxford)
//	
//------------------------------------------------------------------------------
//	
//	This file is part of PRISM.
//	
//	PRISM is free software; you can redistribute it and/or modify
//	it under the terms of the GNU General Public License as published by
//	the Free Software Foundation; either version 2 of the License, or
//	(at your option) any later version.
//	
//	PRISM is distributed in the hope that it will be useful,
//	but WITHOUT ANY WARRANTY; without even the implied warranty of
//	MERCHANTABILITY or FITNESS FOR A PARTICULAR PURPOSE.  See the
//	GNU General Public License for more details.
//	
//	You should have received a copy of the GNU General Public License
//	along with PRISM; if not, write to the Free Software Foundation,
//	Inc., 59 Temple Place, Suite 330, Boston, MA  02111-1307  USA
//	
//==============================================================================

package explicit;

import java.util.BitSet;
import java.util.HashMap;
import java.util.Iterator;
import java.util.List;
import java.util.Map;
import java.util.Map.Entry;
import java.util.Set;

<<<<<<< HEAD
import parser.State;
import prism.PrismException;
import prism.PrismUtils;
=======
import prism.Evaluator;
>>>>>>> 6eefe82c
import simulator.RandomNumberGenerator;

/**
 * Explicit representation of a probability distribution.
 * Basically, a mapping from (integer-valued) indices to (non-zero) probabilities.
 * This is a generic class where probabilities are of type {@code Value}.
 */
public class Distribution<Value> implements Iterable<Entry<Integer, Value>>
{
	/** Mapping from indices to probability values */
	private HashMap<Integer, Value> map;
	
	/** Evaluator for manipulating probability values in the distribution (of type {@code Value}) */
	@SuppressWarnings("unchecked")
	protected Evaluator<Value> eval = (Evaluator<Value>) Evaluator.createForDoubles();;

	/**
	 * Create an empty distribution.
	 * (assumes an Evaluator of type Double, unless set afterwards)
	 */
	public Distribution()
	{
		clear();
	}

	/**
	 * Create an empty distribution.
	 * (with an Evaluator to match the type parameter Value)
	 */
	public Distribution(Evaluator<Value> eval)
	{
		this();
		setEvaluator(eval);
	}

	/**
	 * Copy constructor.
	 * (the Evaluator is also copied)
	 */
	public Distribution(Distribution<Value> distr)
	{
		this(distr.iterator(), distr.getEvaluator());
	}

	/**
	 * Construct a distribution from an iterator over transitions.
	 * (assumes an Evaluator of type Double, unless set afterwards)
	 */
	public Distribution(Iterator<Entry<Integer, Value>> transitions)
	{
		this();
		while (transitions.hasNext()) {
			final Entry<Integer, Value> trans = transitions.next();
			add(trans.getKey(), trans.getValue());
		}
	}

	/**
	 * Construct a distribution from an iterator over transitions.
	 * (with an Evaluator to match the type parameter Value)
	 */
	public Distribution(Iterator<Entry<Integer, Value>> transitions, Evaluator<Value> eval)
	{
		this(transitions);
		setEvaluator(eval);
	}

	/**
	 * Construct a distribution from an existing one and an index permutation,
	 * i.e. in which index i becomes index permut[i].
	 * Note: have to build the new distributions from scratch anyway to do this,
	 * so may as well provide this functionality as a constructor.
	 * (the Evaluator is also copied)
	 */
	public Distribution(Distribution<Value> distr, int permut[])
	{
		this();
		Iterator<Entry<Integer, Value>> i = distr.iterator();
		while (i.hasNext()) {
			Map.Entry<Integer, Value> e = i.next();
			add(permut[e.getKey()], e.getValue());
		}
		setEvaluator(distr.getEvaluator());
	}

	/**
	 * Clear all entries of the distribution.
	 */
	public void clear()
	{
		map = new HashMap<Integer, Value>();
	}

	/**
	 * Add 'prob' to the probability for index 'j'.
	 * Return boolean indicating whether or not there was already
	 * non-zero probability for this index (i.e. false denotes new transition).
	 */
	public boolean add(int j, Value prob)
	{
		Value d = map.get(j);
		if (d == null) {
			map.put(j, prob);
			return false;
		} else {
			set(j, eval.add(d, prob));
			return true;
		}
	}

	/**
	 * Set the probability for index 'j' to 'prob'.
	 */
	public void set(int j, Value prob)
	{
		if (eval.isZero(prob)) {
			map.remove(j);
		} else {
			map.put(j, prob);
		}
	}

	/**
	 * Get the probability for index j. 
	 */
	public Value get(int j)
	{
		Value d = map.get(j);
		return d == null ? eval.zero() : d;
	}

	/**
	 * Returns true if index j is in the support of the distribution. 
	 */
	public boolean contains(int j)
	{
		return map.get(j) != null;
	}

	/**
	 * Returns true if all indices in the support of the distribution are in the set. 
	 */
	public boolean isSubsetOf(BitSet set)
	{
		Iterator<Entry<Integer, Value>> i = iterator();
		while (i.hasNext()) {
			Map.Entry<Integer, Value> e = i.next();
			if (!set.get((Integer) e.getKey()))
				return false;
		}
		return true;
	}

	/**
	 * Returns true if at least one index in the support of the distribution is in the set. 
	 */
	public boolean containsOneOf(BitSet set)
	{
		Iterator<Entry<Integer, Value>> i = iterator();
		while (i.hasNext()) {
			Map.Entry<Integer, Value> e = i.next();
			if (set.get((Integer) e.getKey()))
				return true;
		}
		return false;
	}

	/**
	 * Get the support of the distribution.
	 */
	public Set<Integer> getSupport()
	{
		return map.keySet();
	}

	/**
	 * Get an iterator over the entries of the map defining the distribution.
	 */
	public Iterator<Entry<Integer, Value>> iterator()
	{
		return map.entrySet().iterator();
	}

	/**
	 * Returns true if the distribution is empty.
	 */
	public boolean isEmpty()
	{
		return map.isEmpty();
	}

	/**
	 * Get the size of the support of the distribution.
	 */
	public int size()
	{
		return map.size();
	}

	/**
	 * Sample an index at random from the distribution.
	 * Returns -1 if the distribution is empty.
	 */
	public int sample()
	{
		return getValueByProbabilitySum(Math.random());
	}
	
	/**
	 * Sample an index at random from the distribution, using the specified RandomNumberGenerator.
	 * Returns -1 if the distribution is empty.
	 */
	public int sample(RandomNumberGenerator rng)
	{
		return getValueByProbabilitySum(rng.randomUnifDouble());
	}
	
	/**
	 * Get the first index for which the sum of probabilities of that and all prior indices exceeds x.
	 * Returns -1 if the distribution is empty.
	 * @param x Probability sum
	 */
	private int getValueByProbabilitySum(double x)
	{
		if (isEmpty()) {
			return -1;
		}
		Iterator<Entry<Integer, Value>> i = iterator();
		Map.Entry<Integer, Value> e = null;
		Value tot = eval.zero();
		while (x >= eval.toDouble(tot) && i.hasNext()) {
			e = i.next();
			tot = eval.add(tot, e.getValue());
		}
		return e.getKey();
	}
	
	/**
	 * Get the mean of the distribution.
	 */
	/*public double mean()
	{
		double d = 0.0;
		Iterator<Entry<Integer, Double>> i = iterator();
		while (i.hasNext()) {
			Map.Entry<Integer, Double> e = i.next();
			d += e.getValue() * e.getKey();
		}
		return d;
	}*/
	
	/**
	 * Get the variance of the distribution.
	 */
	/*public double variance()
	{
		double mean = mean();
		double meanSq = 0.0;
		Iterator<Entry<Integer, Double>> i = iterator();
		while (i.hasNext()) {
			Map.Entry<Integer, Double> e = i.next();
			meanSq += e.getValue() * e.getKey() * e.getKey();
		}
		return Math.abs(meanSq - mean * mean);
	}*/
	
	/**
	 * Get the standard deviation of the distribution.
	 */
	/*public double standardDeviation()
	{
		return Math.sqrt(variance());
	}*/
	
	/**
	 * Get the relative standard deviation of the distribution,
	 * i.e., as a percentage of the mean.
	 */
	/*public double standardDeviationRelative()
	{
		return 100.0 * standardDeviation() / mean();
	}*/
	
	/**
	 * Get the sum of the probabilities in the distribution.
	 */
	public Value sum()
	{
		Value d = eval.zero();
		Iterator<Entry<Integer, Value>> i = iterator();
		while (i.hasNext()) {
			Map.Entry<Integer, Value> e = i.next();
			d = eval.add(d, e.getValue());
		}
		return d;
	}

	/**
	 * Get the sum of all the probabilities in the distribution except for index j.
	 */
	public Value sumAllBut(int j)
	{
		Value d = eval.zero();
		Iterator<Entry<Integer, Value>> i = iterator();
		while (i.hasNext()) {
			Map.Entry<Integer, Value> e = i.next();
			if (e.getKey() != j) {
				d = eval.add(d, e.getValue());
			}
		}
		return d;
	}

	/**
	 * Create a new distribution, based on a mapping from the indices
	 * used in this distribution to a different set of indices.
	 */
	public Distribution<Value> map(int map[])
	{
		Distribution<Value> distrNew = new Distribution<Value>(getEvaluator());
		Iterator<Entry<Integer, Value>> i = iterator();
		while (i.hasNext()) {
			Map.Entry<Integer, Value> e = i.next();
			distrNew.add(map[e.getKey()], e.getValue());
		}
		return distrNew;
	}

	/**
<<<<<<< HEAD
	 * Return the set of successors for the distribution
	 * @return the set of successor states for the distribution
	 */
	public Set<Integer> keySet()
	{
		return map.keySet();
	}

=======
	 * Set the {@link Evaluator} object for manipulating values in this distribution.
	 */
	public void setEvaluator(Evaluator<Value> eval)
	{
		this.eval = eval;
	}
	
	/**
	 * Get an Evaluator for the probability values stored in this distribution.
	 * This is need, for example, to compute probability sums, check for equality to 0/1, etc.
	 * By default, this is initialised to an evaluator for the (usual) case when Value is Double.
	 */
	public Evaluator<Value> getEvaluator()
	{
		return eval;
	}
	
>>>>>>> 6eefe82c
	@Override
	public boolean equals(Object o)
	{
		Value d1, d2;
		@SuppressWarnings("unchecked")
		Distribution<Value> d = (Distribution<Value>) o;
		if (d.size() != size())
			return false;
		Iterator<Entry<Integer, Value>> i = iterator();
		while (i.hasNext()) {
			Map.Entry<Integer, Value> e = i.next();
			d1 = e.getValue();
			d2 = d.map.get(e.getKey());
			if (d2 == null || !eval.equals(d1, d2)) {
				return false;
			}
		}
		return true;
	}

	@Override
	public int hashCode()
	{
		// Simple hash code
		return map.size();
	}

	@Override
	public String toString()
	{
		return map.toString();
	}
	
	public String toStringCSV()
	{
		String s = "Value";
		Iterator<Entry<Integer, Value>> i = iterator();
		while (i.hasNext()) {
			Map.Entry<Integer, Value> e = i.next();
			s += ", " + e.getKey();
		}
		s += "\nProbability";
		i = iterator();
		while (i.hasNext()) {
			Map.Entry<Integer, Value> e = i.next();
			s += ", " + e.getValue();
		}
		s += "\n";
		return s;
	}

	public Integer sampleFromDistribution() throws PrismException
	{
	    double r = Math.random();
	    Iterator<Entry<Integer, Double>> d = this.iterator();
	    while(d.hasNext()) {
		Entry<Integer,Double> kv = d.next();
		r -= kv.getValue();
		if(r <= 0.0001) // TODO: only sample to within a certain accuracy
		    return kv.getKey();
	    }
	    throw new PrismException("Distribution invalid.");
	}

	/**
	 * Product distribution constructor
	 **/
	public Distribution(List<Distribution> distrs, List<State> statesList, State t, double prob, int i, int n)
	{
	    this();
	    productDistribution(distrs, statesList, t, prob, i, n, this);
	}
	private void productDistribution(List<Distribution> distrs, List<State> statesList, State t, double prob, int i, int n, Distribution d)
    {
	if(i==n) { // no more components to be looked at
	    for(State r : statesList) { // find the compound state in the list
		//System.out.printf("LOOKING AT: %s =?= %s\n", r, t);
		if(r.compareTo(t)==0) {
		    int t_index = statesList.indexOf(t);
		    //System.out.printf("ADDED: %s\n", t);
		    d.add(t_index, prob); // add the state with given probability
		    break;
		}
	    }
	    //System.out.printf("-----\n");
	} else { // more components to be looked at
	    if(i < distrs.size()) { // still more distributions specified
		if(distrs.get(i) == null) {
		    State t_copy = new State(t); // shallow copy of the state
		    productDistribution(distrs, statesList, t_copy, prob, i+1, n, d);
		} else {
		    Iterator<Entry<Integer, Double>> iter_i = distrs.get(i).iterator();
		    while(iter_i.hasNext()) { // go through all successors of the distribution
			Map.Entry<Integer, Double> e = iter_i.next();
			State t_copy = new State(t); // shallow copy of the state
			t_copy.varValues[i] = e.getKey();
			productDistribution(distrs, statesList, t_copy, prob*e.getValue(), i+1, n, d);
		    }
		}
	    } else { // no more distributions specified - stay in rest of components
		State t_copy = new State(t); // shallow copy of the state
		productDistribution(distrs, statesList, t_copy, prob, n, n, d);
	    }
	}
    }
}<|MERGE_RESOLUTION|>--- conflicted
+++ resolved
@@ -34,13 +34,9 @@
 import java.util.Map.Entry;
 import java.util.Set;
 
-<<<<<<< HEAD
 import parser.State;
+import prism.Evaluator;
 import prism.PrismException;
-import prism.PrismUtils;
-=======
-import prism.Evaluator;
->>>>>>> 6eefe82c
 import simulator.RandomNumberGenerator;
 
 /**
@@ -370,7 +366,6 @@
 	}
 
 	/**
-<<<<<<< HEAD
 	 * Return the set of successors for the distribution
 	 * @return the set of successor states for the distribution
 	 */
@@ -379,7 +374,7 @@
 		return map.keySet();
 	}
 
-=======
+	/**
 	 * Set the {@link Evaluator} object for manipulating values in this distribution.
 	 */
 	public void setEvaluator(Evaluator<Value> eval)
@@ -397,7 +392,6 @@
 		return eval;
 	}
 	
->>>>>>> 6eefe82c
 	@Override
 	public boolean equals(Object o)
 	{
@@ -451,56 +445,57 @@
 
 	public Integer sampleFromDistribution() throws PrismException
 	{
-	    double r = Math.random();
-	    Iterator<Entry<Integer, Double>> d = this.iterator();
-	    while(d.hasNext()) {
-		Entry<Integer,Double> kv = d.next();
-		r -= kv.getValue();
-		if(r <= 0.0001) // TODO: only sample to within a certain accuracy
-		    return kv.getKey();
-	    }
-	    throw new PrismException("Distribution invalid.");
+		double r = Math.random();
+		Iterator<Entry<Integer, Value>> d = this.iterator();
+		while (d.hasNext()) {
+			Entry<Integer, Value> kv = d.next();
+			r -= getEvaluator().toDouble(kv.getValue());
+			if (r <= 0.0001) // TODO: only sample to within a certain accuracy
+				return kv.getKey();
+		}
+		throw new PrismException("Distribution invalid.");
 	}
 
 	/**
 	 * Product distribution constructor
 	 **/
-	public Distribution(List<Distribution> distrs, List<State> statesList, State t, double prob, int i, int n)
-	{
-	    this();
-	    productDistribution(distrs, statesList, t, prob, i, n, this);
-	}
-	private void productDistribution(List<Distribution> distrs, List<State> statesList, State t, double prob, int i, int n, Distribution d)
-    {
-	if(i==n) { // no more components to be looked at
-	    for(State r : statesList) { // find the compound state in the list
-		//System.out.printf("LOOKING AT: %s =?= %s\n", r, t);
-		if(r.compareTo(t)==0) {
-		    int t_index = statesList.indexOf(t);
-		    //System.out.printf("ADDED: %s\n", t);
-		    d.add(t_index, prob); // add the state with given probability
-		    break;
-		}
-	    }
-	    //System.out.printf("-----\n");
-	} else { // more components to be looked at
-	    if(i < distrs.size()) { // still more distributions specified
-		if(distrs.get(i) == null) {
-		    State t_copy = new State(t); // shallow copy of the state
-		    productDistribution(distrs, statesList, t_copy, prob, i+1, n, d);
-		} else {
-		    Iterator<Entry<Integer, Double>> iter_i = distrs.get(i).iterator();
-		    while(iter_i.hasNext()) { // go through all successors of the distribution
-			Map.Entry<Integer, Double> e = iter_i.next();
-			State t_copy = new State(t); // shallow copy of the state
-			t_copy.varValues[i] = e.getKey();
-			productDistribution(distrs, statesList, t_copy, prob*e.getValue(), i+1, n, d);
-		    }
-		}
-	    } else { // no more distributions specified - stay in rest of components
-		State t_copy = new State(t); // shallow copy of the state
-		productDistribution(distrs, statesList, t_copy, prob, n, n, d);
-	    }
-	}
-    }
+	public Distribution(List<Distribution<Value>> distrs, List<State> statesList, State t, Value prob, int i, int n)
+	{
+		this();
+		productDistribution(distrs, statesList, t, prob, i, n, this);
+	}
+
+	private void productDistribution(List<Distribution<Value>> distrs, List<State> statesList, State t, Value prob, int i, int n, Distribution<Value> d)
+	{
+		if (i == n) { // no more components to be looked at
+			for (State r : statesList) { // find the compound state in the list
+				//System.out.printf("LOOKING AT: %s =?= %s\n", r, t);
+				if (r.compareTo(t) == 0) {
+					int t_index = statesList.indexOf(t);
+					//System.out.printf("ADDED: %s\n", t);
+					d.add(t_index, prob); // add the state with given probability
+					break;
+				}
+			}
+			//System.out.printf("-----\n");
+		} else { // more components to be looked at
+			if (i < distrs.size()) { // still more distributions specified
+				if (distrs.get(i) == null) {
+					State t_copy = new State(t); // shallow copy of the state
+					productDistribution(distrs, statesList, t_copy, prob, i + 1, n, d);
+				} else {
+					Iterator<Entry<Integer, Value>> iter_i = distrs.get(i).iterator();
+					while (iter_i.hasNext()) { // go through all successors of the distribution
+						Map.Entry<Integer, Value> e = iter_i.next();
+						State t_copy = new State(t); // shallow copy of the state
+						t_copy.varValues[i] = e.getKey();
+						productDistribution(distrs, statesList, t_copy, getEvaluator().multiply(prob, e.getValue()), i + 1, n, d);
+					}
+				}
+			} else { // no more distributions specified - stay in rest of components
+				State t_copy = new State(t); // shallow copy of the state
+				productDistribution(distrs, statesList, t_copy, prob, n, n, d);
+			}
+		}
+	}
 }