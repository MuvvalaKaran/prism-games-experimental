//==============================================================================
//	
//	Copyright (c) 2002-
//	Authors:
//	* Dave Parker <david.parker@comlab.ox.ac.uk> (University of Oxford)
//	
//------------------------------------------------------------------------------
//	
//	This file is part of PRISM.
//	
//	PRISM is free software; you can redistribute it and/or modify
//	it under the terms of the GNU General Public License as published by
//	the Free Software Foundation; either version 2 of the License, or
//	(at your option) any later version.
//	
//	PRISM is distributed in the hope that it will be useful,
//	but WITHOUT ANY WARRANTY; without even the implied warranty of
//	MERCHANTABILITY or FITNESS FOR A PARTICULAR PURPOSE.  See the
//	GNU General Public License for more details.
//	
//	You should have received a copy of the GNU General Public License
//	along with PRISM; if not, write to the Free Software Foundation,
//	Inc., 59 Temple Place, Suite 330, Boston, MA  02111-1307  USA
//	
//==============================================================================

package explicit;

import java.util.BitSet;
import java.util.HashMap;
import java.util.Iterator;
import java.util.List;
import java.util.Map;
import java.util.Map.Entry;
import java.util.Set;

import prism.PrismException;
import parser.State;
import prism.PrismUtils;
/**
 * Explicit representation of a probability distribution.
 * Basically, a mapping from (integer-valued) indices to (non-zero, double-valued) probabilities. 
 */
public class Distribution implements Iterable<Entry<Integer, Double>>
{
	private HashMap<Integer, Double> map;

	/**
	 * Create an empty distribution.
	 */
	public Distribution()
	{
		clear();
	}

	/**
	 * Copy constructor.
	 */
	public Distribution(Distribution distr)
	{
		this(distr.iterator());
	}

	/**
	 * Construct a distribution from an iterator over transitions.
	 */
	public Distribution(Iterator<Entry<Integer, Double>> transitions)
	{
		this();
		while (transitions.hasNext()) {
			final Entry<Integer, Double> trans = transitions.next();
			add(trans.getKey(), trans.getValue());
		}
	}

	/**
	 * Construct a distribution from an existing one and an index permutation,
	 * i.e. in which index i becomes index permut[i].
	 * Note: have to build the new distributions from scratch anyway to do this,
	 * so may as well provide this functionality as a constructor.
	 */
	public Distribution(Distribution distr, int permut[])
	{
		this();
		Iterator<Entry<Integer, Double>> i = distr.iterator();
		while (i.hasNext()) {
			Map.Entry<Integer, Double> e = i.next();
			add(permut[e.getKey()], e.getValue());
		}
	}

	/**
	 * Clear all entries of the distribution.
	 */
	public void clear()
	{
		map = new HashMap<Integer, Double>();
	}

	/**
	 * Add 'prob' to the probability for index 'j'.
	 * Return boolean indicating whether or not there was already
	 * non-zero probability for this index (i.e. false denotes new transition).
	 */
	public boolean add(int j, double prob)
	{
		Double d = (Double) map.get(j);
		if (d == null) {
			map.put(j, prob);
			return false;
		} else {
			set(j, d + prob);
			return true;
		}
	}

	/**
	 * Set the probability for index 'j' to 'prob'.
	 */
	public void set(int j, double prob)
	{
		if (prob == 0.0)
			map.remove(j);
		else
			map.put(j, prob);
	}

	/**
	 * Get the probability for index j. 
	 */
	public double get(int j)
	{
		Double d;
		d = (Double) map.get(j);
		return d == null ? 0.0 : d.doubleValue();
	}

	/**
	 * Returns true if index j is in the support of the distribution. 
	 */
	public boolean contains(int j)
	{
		return map.get(j) != null;
	}

	/**
	 * Returns true if all indices in the support of the distribution are in the set. 
	 */
	public boolean isSubsetOf(BitSet set)
	{
		Iterator<Entry<Integer, Double>> i = iterator();
		while (i.hasNext()) {
			Map.Entry<Integer, Double> e = i.next();
			if (!set.get((Integer) e.getKey()))
				return false;
		}
		return true;
	}

	/**
	 * Returns true if at least one index in the support of the distribution is in the set. 
	 */
	public boolean containsOneOf(BitSet set)
	{
		Iterator<Entry<Integer, Double>> i = iterator();
		while (i.hasNext()) {
			Map.Entry<Integer, Double> e = i.next();
			if (set.get((Integer) e.getKey()))
				return true;
		}
		return false;
	}

	/**
	 * Get the support of the distribution.
	 */
	public Set<Integer> getSupport()
	{
		return map.keySet();
	}

	/**
	 * Get an iterator over the entries of the map defining the distribution.
	 */
	public Iterator<Entry<Integer, Double>> iterator()
	{
		return map.entrySet().iterator();
	}

	/**
	 * Returns true if the distribution is empty.
	 */
	public boolean isEmpty()
	{
		return map.isEmpty();
	}

	/**
	 * Get the size of the support of the distribution.
	 */
	public int size()
	{
		return map.size();
	}

	/**
	 * Get the mean of the distribution.
	 */
	public double mean()
	{
		double d = 0.0;
		Iterator<Entry<Integer, Double>> i = iterator();
		while (i.hasNext()) {
			Map.Entry<Integer, Double> e = i.next();
			d += e.getValue() * e.getKey();
		}
		return d;
	}
	
	/**
	 * Get the variance of the distribution.
	 */
	public double variance()
	{
		double mean = mean();
		double meanSq = 0.0;
		Iterator<Entry<Integer, Double>> i = iterator();
		while (i.hasNext()) {
			Map.Entry<Integer, Double> e = i.next();
			meanSq += e.getValue() * e.getKey() * e.getKey();
		}
		return Math.abs(meanSq - mean * mean);
	}
	
	/**
	 * Get the standard deviation of the distribution.
	 */
	public double standardDeviation()
	{
		return Math.sqrt(variance());
	}
	
	/**
	 * Get the relative standard deviation of the distribution,
	 * i.e., as a percentage of the mean.
	 */
	public double standardDeviationRelative()
	{
		return 100.0 * standardDeviation() / mean();
	}
	
	/**
	 * Get the sum of the probabilities in the distribution.
	 */
	public double sum()
	{
		double mean = 0.0;
		Iterator<Entry<Integer, Double>> i = iterator();
		while (i.hasNext()) {
			Map.Entry<Integer, Double> e = i.next();
			mean += e.getValue();
		}
		return mean;
	}

	/**
	 * Get the sum of all the probabilities in the distribution except for index j.
	 */
	public double sumAllBut(int j)
	{
		double d = 0.0;
		Iterator<Entry<Integer, Double>> i = iterator();
		while (i.hasNext()) {
			Map.Entry<Integer, Double> e = i.next();
			if (e.getKey() != j)
				d += e.getValue();
		}
		return d;
	}

	/**
	 * Create a new distribution, based on a mapping from the indices
	 * used in this distribution to a different set of indices.
	 */
	public Distribution map(int map[])
	{
		Distribution distrNew = new Distribution();
		Iterator<Entry<Integer, Double>> i = iterator();
		while (i.hasNext()) {
			Map.Entry<Integer, Double> e = i.next();
			distrNew.add(map[e.getKey()], e.getValue());
		}
		return distrNew;
	}

	/**
	 * Return the set of successors for the distribution
	 * @return the set of successor states for the distribution
	 */
	public Set<Integer> keySet()
	{
		return map.keySet();
	}

	@Override
	public boolean equals(Object o)
	{
		Double d1, d2;
		Distribution d = (Distribution) o;
		if (d.size() != size())
			return false;
		Iterator<Entry<Integer, Double>> i = iterator();
		while (i.hasNext()) {
			Map.Entry<Integer, Double> e = i.next();
			d1 = e.getValue();
			d2 = d.map.get(e.getKey());
			if (d2 == null || !PrismUtils.doublesAreClose(d1, d2, 1e-12, false))
				return false;
		}
		return true;
	}

	@Override
	public int hashCode()
	{
		// Simple hash code
		return map.size();
	}

	@Override
	public String toString()
	{
		return map.toString();
	}
<<<<<<< HEAD

	public Integer sampleFromDistribution() throws PrismException
	{
	    double r = Math.random();
	    Iterator<Entry<Integer, Double>> d = this.iterator();
	    while(d.hasNext()) {
		Entry<Integer,Double> kv = d.next();
		r -= kv.getValue();
		if(r <= 0.0001) // TODO: only sample to within a certain accuracy
		    return kv.getKey();
	    }
	    throw new PrismException("Distribution invalid.");
	}

	/**
	 * Product distribution constructor
	 **/
	public Distribution(List<Distribution> distrs, List<State> statesList, State t, double prob, int i, int n)
	{
	    this();
	    productDistribution(distrs, statesList, t, prob, i, n, this);
	}
	private void productDistribution(List<Distribution> distrs, List<State> statesList, State t, double prob, int i, int n, Distribution d)
    {
	if(i==n) { // no more components to be looked at
	    for(State r : statesList) { // find the compound state in the list
		//System.out.printf("LOOKING AT: %s =?= %s\n", r, t);
		if(r.compareTo(t)==0) {
		    int t_index = statesList.indexOf(t);
		    //System.out.printf("ADDED: %s\n", t);
		    d.add(t_index, prob); // add the state with given probability
		    break;
		}
	    }
	    //System.out.printf("-----\n");
	} else { // more components to be looked at
	    if(i < distrs.size()) { // still more distributions specified
		if(distrs.get(i) == null) {
		    State t_copy = new State(t); // shallow copy of the state
		    productDistribution(distrs, statesList, t_copy, prob, i+1, n, d);
		} else {
		    Iterator<Entry<Integer, Double>> iter_i = distrs.get(i).iterator();
		    while(iter_i.hasNext()) { // go through all successors of the distribution
			Map.Entry<Integer, Double> e = iter_i.next();
			State t_copy = new State(t); // shallow copy of the state
			t_copy.varValues[i] = e.getKey();
			productDistribution(distrs, statesList, t_copy, prob*e.getValue(), i+1, n, d);
		    }
		}
	    } else { // no more distributions specified - stay in rest of components
		State t_copy = new State(t); // shallow copy of the state
		productDistribution(distrs, statesList, t_copy, prob, n, n, d);
	    }
	}
    }



=======
	
	public String toStringCSV()
	{
		String s = "Value";
		Iterator<Entry<Integer, Double>> i = iterator();
		while (i.hasNext()) {
			Map.Entry<Integer, Double> e = i.next();
			s += ", " + e.getKey();
		}
		s += "\nProbability";
		i = iterator();
		while (i.hasNext()) {
			Map.Entry<Integer, Double> e = i.next();
			s += ", " + e.getValue();
		}
		s += "\n";
		return s;
	}
>>>>>>> 270042f6
}<|MERGE_RESOLUTION|>--- conflicted
+++ resolved
@@ -332,7 +332,24 @@
 	{
 		return map.toString();
 	}
-<<<<<<< HEAD
+	
+	public String toStringCSV()
+	{
+		String s = "Value";
+		Iterator<Entry<Integer, Double>> i = iterator();
+		while (i.hasNext()) {
+			Map.Entry<Integer, Double> e = i.next();
+			s += ", " + e.getKey();
+		}
+		s += "\nProbability";
+		i = iterator();
+		while (i.hasNext()) {
+			Map.Entry<Integer, Double> e = i.next();
+			s += ", " + e.getValue();
+		}
+		s += "\n";
+		return s;
+	}
 
 	public Integer sampleFromDistribution() throws PrismException
 	{
@@ -388,27 +405,4 @@
 	    }
 	}
     }
-
-
-
-=======
-	
-	public String toStringCSV()
-	{
-		String s = "Value";
-		Iterator<Entry<Integer, Double>> i = iterator();
-		while (i.hasNext()) {
-			Map.Entry<Integer, Double> e = i.next();
-			s += ", " + e.getKey();
-		}
-		s += "\nProbability";
-		i = iterator();
-		while (i.hasNext()) {
-			Map.Entry<Integer, Double> e = i.next();
-			s += ", " + e.getValue();
-		}
-		s += "\n";
-		return s;
-	}
->>>>>>> 270042f6
 }