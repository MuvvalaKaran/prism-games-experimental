--- conflicted
+++ resolved
@@ -29,27 +29,20 @@
 
 import java.io.File;
 import java.io.FileNotFoundException;
-<<<<<<< HEAD
-import java.util.BitSet;
-=======
 import java.util.ArrayList;
 import java.util.BitSet;
 import java.util.HashMap;
->>>>>>> a180f89f
 import java.util.LinkedList;
 import java.util.List;
 
 import parser.State;
 import parser.Values;
 import parser.VarList;
-<<<<<<< HEAD
-=======
 import parser.ast.ModulesFile;
 import parser.ast.SystemBrackets;
 import parser.ast.SystemDefn;
 import parser.ast.SystemFullParallel;
 import parser.ast.SystemReference;
->>>>>>> a180f89f
 import prism.ModelGenerator;
 import prism.ModelType;
 import prism.Prism;
@@ -60,10 +53,7 @@
 import prism.PrismPrintStreamLog;
 import prism.ProgressDisplay;
 import prism.UndefinedConstants;
-<<<<<<< HEAD
-=======
 import simulator.ModulesFileModelGenerator;
->>>>>>> a180f89f
 
 /**
  * Class to perform explicit-state reachability and model construction.
@@ -84,16 +74,11 @@
 	/** Should actions be attached to distributions (and used to distinguish them)? */
 	protected boolean distinguishActions = true;
 	/** Should labels be processed and attached to the model? */
-<<<<<<< HEAD
-	protected boolean attachLabels = true; 
-
-=======
 	protected boolean attachLabels = true;
 
 	/** Automatically check compatibility? */
 	protected boolean checkCompatibility = false;
 
->>>>>>> a180f89f
 	// Details of built model:
 
 	/** Reachable states */
@@ -147,8 +132,6 @@
 	}
 
 	/**
-<<<<<<< HEAD
-=======
 	 * Automatically check compatibility?
 	 */
 	public void setCheckCompatibility(boolean checkCompatibility)
@@ -157,17 +140,12 @@
 	}
 
 	/**
->>>>>>> a180f89f
 	 * Build the set of reachable states for a model and return it.
 	 * @param modelGen The ModelGenerator interface providing the model 
 	 */
 	public List<State> computeReachableStates(ModelGenerator modelGen) throws PrismException
 	{
-<<<<<<< HEAD
-		constructModel(modelGen, true);
-=======
 		constructModel(modelGen, true, null);
->>>>>>> a180f89f
 		return getStatesList();
 	}
 
@@ -177,11 +155,7 @@
 	 */
 	public Model constructModel(ModelGenerator modelGen) throws PrismException
 	{
-<<<<<<< HEAD
-		return constructModel(modelGen, false);
-=======
 		return constructModel(modelGen, false, null);
->>>>>>> a180f89f
 	}
 
 	/**
@@ -190,14 +164,9 @@
 	 * the set of reachable states can be obtained with {@link #getStatesList()}.
 	 * @param modelGen The ModelGenerator interface providing the model 
 	 * @param justReach If true, just build the reachable state set, not the model
-<<<<<<< HEAD
-	 */
-	public Model constructModel(ModelGenerator modelGen, boolean justReach) throws PrismException
-=======
 	 *
 	 */
 	public Model constructModel(ModelGenerator modelGen, boolean justReach, boolean[] cancel_computation) throws PrismException
->>>>>>> a180f89f
 	{
 		// Model info
 		ModelType modelType;
@@ -211,26 +180,16 @@
 		CTMCSimple ctmc = null;
 		MDPSimple mdp = null;
 		CTMDPSimple ctmdp = null;
-<<<<<<< HEAD
-		ModelExplicit model = null;
-		Distribution distr = null;
-		// Misc
-		int i, j, nc, nt, src, dest;
-=======
 		STPGExplicit stpg = null;
 		SMG smg = null;
 		ModelExplicit model = null;
 		Distribution distr = null;
 		// Misc
 		int i, j, nc, nt, src, dest, player;
->>>>>>> a180f89f
 		long timer;
 
 		// Get model info
 		modelType = modelGen.getModelType();
-<<<<<<< HEAD
-		
-=======
 
 		// For PRISM SMGs with a system definition, we build compositionally
 		if (modelGen instanceof ModulesFileModelGenerator && modelType == ModelType.SMG
@@ -239,12 +198,10 @@
 			return constructSMGModelCompositionally(((ModulesFileModelGenerator) modelGen).getModulesFile(), justReach, cancel_computation);
 		}
 
->>>>>>> a180f89f
 		// Display a warning if there are unbounded vars
 		VarList varList = modelGen.createVarList();
 		if (modelGen.containsUnboundedVariables())
 			mainLog.printWarning("Model contains one or more unbounded variables: model construction may not terminate");
-<<<<<<< HEAD
 
 		// Starting reachability...
 		mainLog.print("\nComputing reachable states...");
@@ -253,16 +210,6 @@
 		progress.start();
 		timer = System.currentTimeMillis();
 
-=======
-
-		// Starting reachability...
-		mainLog.print("\nComputing reachable states...");
-		mainLog.flush();
-		ProgressDisplay progress = new ProgressDisplay(mainLog);
-		progress.start();
-		timer = System.currentTimeMillis();
-
->>>>>>> a180f89f
 		// Create model storage
 		if (!justReach) {
 			// Create a (simple, mutable) model of the appropriate type
@@ -284,9 +231,6 @@
 				ctmdp.setVarList(varList);
 				break;
 			case STPG:
-<<<<<<< HEAD
-			case SMG:
-=======
 				modelSimple = stpg = new STPGExplicit();
 				stpg.setVarList(varList);
 				break;
@@ -306,7 +250,6 @@
 				}
 				smg.setPlayerInfo(playerNames);
 				break;
->>>>>>> a180f89f
 			case PTA:
 			case LTS:
 				throw new PrismNotSupportedException("Model construction not supported for " + modelType + "s");
@@ -334,10 +277,6 @@
 			src++;
 			// Explore all choices/transitions from this state
 			modelGen.exploreState(state);
-<<<<<<< HEAD
-			// Look at each outgoing choice in turn
-			nc = modelGen.getNumChoices();
-=======
 			nc = modelGen.getNumChoices();
 			// For games, first determine which player owns the state
 			if (modelType.multiplePlayers()) {
@@ -360,7 +299,6 @@
 				}
 			}
 			// Look at each outgoing choice in turn
->>>>>>> a180f89f
 			for (i = 0; i < nc; i++) {
 				// For nondet models, collect transitions in a Distribution
 				if (!justReach && modelType.nondeterministic()) {
@@ -370,10 +308,7 @@
 				nt = modelGen.getNumTransitions(i);
 				for (j = 0; j < nt; j++) {
 					stateNew = modelGen.computeTransitionTarget(i, j);
-<<<<<<< HEAD
-=======
-
->>>>>>> a180f89f
+
 					// Is this a new state?
 					if (states.add(stateNew)) {
 						// If so, add to the explore list
@@ -396,17 +331,10 @@
 							break;
 						case MDP:
 						case CTMDP:
-<<<<<<< HEAD
-							distr.add(dest, modelGen.getTransitionProbability(i, j));
-							break;
-						case STPG:
-						case SMG:
-=======
 						case STPG:
 						case SMG:
 							distr.add(dest, modelGen.getTransitionProbability(i, j));
 							break;
->>>>>>> a180f89f
 						case PTA:
 						case LTS:
 							throw new PrismNotSupportedException("Model construction not supported for " + modelType + "s");
@@ -427,8 +355,6 @@
 						} else {
 							ctmdp.addChoice(src, distr);
 						}
-<<<<<<< HEAD
-=======
 					} else if (modelType == ModelType.STPG) {
 						if (distinguishActions) {
 							stpg.addActionLabelledChoice(src, distr, modelGen.getTransitionAction(i, 0));
@@ -441,7 +367,6 @@
 						} else {
 							smg.addChoice(src, distr);
 						}
->>>>>>> a180f89f
 					}
 				}
 			}
@@ -452,21 +377,12 @@
 		// Finish progress display
 		progress.update(src + 1);
 		progress.end(" states");
-<<<<<<< HEAD
 
 		// Reachability complete
 		mainLog.print("Reachable states exploration" + (justReach ? "" : " and model construction"));
 		mainLog.println(" done in " + ((System.currentTimeMillis() - timer) / 1000.0) + " secs.");
 		//mainLog.println(states);
 
-=======
-
-		// Reachability complete
-		mainLog.print("Reachable states exploration" + (justReach ? "" : " and model construction"));
-		mainLog.println(" done in " + ((System.currentTimeMillis() - timer) / 1000.0) + " secs.");
-		//mainLog.println(states);
-
->>>>>>> a180f89f
 		// Find/fix deadlocks (if required)
 		if (!justReach && findDeadlocks) {
 			modelSimple.findDeadlocks(fixDeadlocks);
@@ -474,7 +390,6 @@
 
 		boolean sort = true;
 		int permut[] = null;
-<<<<<<< HEAD
 
 		if (sort) {
 			// Sort states and convert set to list
@@ -487,6 +402,7 @@
 		}
 		states.clear();
 		states = null;
+		//mainLog.println(permut);
 		//mainLog.println(statesList);
 
 		// Construct new explicit-state model (with correct state ordering)
@@ -513,66 +429,17 @@
 				model = sort ? new CTMDPSimple(ctmdp, permut) : mdp;
 				break;
 			case STPG:
+				model = sort ? new STPGExplicit(stpg, permut) : stpg;
+				break;
 			case SMG:
+				model = sort ? new SMG(smg, permut) : smg;
+				break;
 			case PTA:
 			case LTS:
 				throw new PrismNotSupportedException("Model construction not supported for " + modelType + "s");
 			}
 			model.setStatesList(statesList);
 			model.setConstantValues(new Values(modelGen.getConstantValues()));
-			//mainLog.println("Model: " + model);
-=======
-
-		if (sort) {
-			// Sort states and convert set to list
-			mainLog.println("Sorting reachable states list...");
-			permut = states.buildSortingPermutation();
-			statesList = states.toPermutedArrayList(permut);
-			//mainLog.println(permut);
-		} else {
-			statesList = states.toArrayList();
->>>>>>> a180f89f
-		}
-		states.clear();
-		states = null;
-		//mainLog.println(permut);
-		//mainLog.println(statesList);
-
-		// Construct new explicit-state model (with correct state ordering)
-		if (!justReach) {
-			switch (modelType) {
-			case DTMC:
-				if (buildSparse) {
-					model = sort ? new DTMCSparse(dtmc, permut) : new DTMCSparse(dtmc);
-				} else {
-					model = sort ? new DTMCSimple(dtmc, permut) : (DTMCSimple) dtmc;
-				}
-				break;
-			case CTMC:
-				model = sort ? new CTMCSimple(ctmc, permut) : (CTMCSimple) ctmc;
-				break;
-			case MDP:
-				if (buildSparse) {
-					model = sort ? new MDPSparse(mdp, true, permut) : new MDPSparse(mdp);
-				} else {
-					model = sort ? new MDPSimple(mdp, permut) : mdp;
-				}
-				break;
-			case CTMDP:
-				model = sort ? new CTMDPSimple(ctmdp, permut) : mdp;
-				break;
-			case STPG:
-				model = sort ? new STPGExplicit(stpg, permut) : stpg;
-				break;
-			case SMG:
-				model = sort ? new SMG(smg, permut) : smg;
-				break;
-			case PTA:
-			case LTS:
-				throw new PrismNotSupportedException("Model construction not supported for " + modelType + "s");
-			}
-			model.setStatesList(statesList);
-			model.setConstantValues(new Values(modelGen.getConstantValues()));
 		}
 
 		// Discard permutation
@@ -581,23 +448,13 @@
 		if (!justReach && attachLabels)
 			attachLabels(modelGen, model);
 
-		// Discard permutation
-		permut = null;
-
-		if (!justReach && attachLabels)
-			attachLabels(modelGen, model);
-		
 		return model;
 	}
 
 	private void attachLabels(ModelGenerator modelGen, ModelExplicit model) throws PrismException
 	{
 		// Get state info
-<<<<<<< HEAD
-		List <State> statesList = model.getStatesList();
-=======
 		List<State> statesList = model.getStatesList();
->>>>>>> a180f89f
 		int numStates = statesList.size();
 		// Create storage for labels
 		int numLabels = modelGen.getNumLabels();
@@ -621,8 +478,6 @@
 		}
 	}
 
-<<<<<<< HEAD
-=======
 	/**
 	 * Construct an explicit-state model for an SMG with a system definition (done compositionally).
 	 * If {@code justReach} is true, no model is built and null is returned;
@@ -706,7 +561,6 @@
 		}
 	}
 
->>>>>>> a180f89f
 	/**
 	 * Test method.
 	 */
@@ -725,11 +579,7 @@
 			modulesFile.setUndefinedConstants(undefinedConstants.getMFConstantValues());
 			ConstructModel constructModel = new ConstructModel(prism);
 			simulator.ModulesFileModelGenerator modelGen = new simulator.ModulesFileModelGenerator(modulesFile, constructModel);
-<<<<<<< HEAD
-			Model model = constructModel.constructModel(modelGen);
-=======
 			Model model = constructModel.constructModel(modelGen, false, cancel_computation);
->>>>>>> a180f89f
 			model.exportToPrismExplicitTra(args[1]);
 		} catch (FileNotFoundException e) {
 			System.out.println("Error: " + e.getMessage());
