--- conflicted
+++ resolved
@@ -169,31 +169,19 @@
 		LinkedList<State> explore;
 		State state, stateNew;
 		// Explicit model storage
-<<<<<<< HEAD
-		ModelSimple modelSimple = null;
-		DTMCSimple dtmc = null;
-		CTMCSimple ctmc = null;
-		MDPSimple mdp = null;
-		POMDPSimple pomdp = null;
-		CTMDPSimple ctmdp = null;
-		STPGSimple stpg = null;
-		CSGSimple csg = null;
-		SMGSimple smg = null;
-		LTSSimple lts = null;
-		ModelExplicit model = null;
-		Distribution distr = null;
-		// Game info
-		List<String> playerNames = null;
-=======
 		ModelSimple<Value> modelSimple = null;
 		DTMCSimple<Value> dtmc = null;
 		CTMCSimple<Value> ctmc = null;
 		MDPSimple<Value> mdp = null;
 		POMDPSimple<Value> pomdp = null;
 		CTMDPSimple<Value> ctmdp = null;
+		STPGSimple<Value> stpg = null;
+		CSGSimple<Value> csg = null;
+		SMGSimple<Value> smg = null;
 		LTSSimple<Value> lts = null;
 		Distribution<Value> distr = null;
->>>>>>> 6eefe82c
+		// Game info
+		List<String> playerNames = null;
 		// Misc
 		int i, j, nc, nt, src, dest, player;
 		long timer;
@@ -245,7 +233,7 @@
 				modelSimple = ctmc = new CTMCSimple<>();
 				break;
 			case CSG:
-				modelSimple = csg = new CSGSimple();
+				modelSimple = csg = new CSGSimple<>();
 				csg.setActions(modelGen.getActions());
 				break;			
 			case MDP:
@@ -261,27 +249,22 @@
 				modelSimple = lts = new LTSSimple<>();
 				break;
 			case STPG:
-				modelSimple = stpg = new STPGSimple();
+				modelSimple = stpg = new STPGSimple<>();
 				break;
 			case SMG:
-				modelSimple = smg = new SMGSimple();
+				modelSimple = smg = new SMGSimple<>();
 				break;
 			case PTA:
 			case POPTA:
 				throw new PrismNotSupportedException("Model construction not supported for " + modelType + "s");
 			}
-<<<<<<< HEAD
 			// Attach player info, if needed
 			if (modelSimple instanceof PlayerInfoOwner) {
 				((PlayerInfoOwner) modelSimple).setPlayerNames(playerNames);
 			}
-			// Attach variable info
-	        ((ModelExplicit) modelSimple).setVarList(varList);
-=======
 			// Attach evaluator and variable info
 	        ((ModelExplicit<Value>) modelSimple).setEvaluator(modelGen.getEvaluator());
 	        ((ModelExplicit<Value>) modelSimple).setVarList(varList);
->>>>>>> 6eefe82c
 		}
 
 		// Initialise states storage
@@ -464,14 +447,9 @@
 		states = null;
 		//mainLog.println(permut);
 		//mainLog.println(statesList);
-<<<<<<< HEAD
-		
-		// Construct new explicit-state model (with correct state ordering)
-=======
 
 		// Construct new explicit-state model (with correct state ordering, if desired)
 		ModelExplicit<Value> model = null;
->>>>>>> 6eefe82c
 		if (!justReach) {
 			boolean isDbl = modelSimple.getEvaluator().one() instanceof Double; 
 			switch (modelType) {
@@ -498,22 +476,17 @@
 			case CTMDP:
 				model = sortStates ? new CTMDPSimple<>(ctmdp, permut) : ctmdp;
 				break;
-<<<<<<< HEAD
 			case CSG:
-				model = sortStates ? new CSGSimple(csg, permut) : csg;
-=======
+				model = sortStates ? new CSGSimple<>(csg, permut) : csg;
+				break;
+			case STPG:
+				model = sortStates ? new STPGSimple<>(stpg, permut) : stpg;
+				break;
+			case SMG:
+				model = sortStates ? new SMGSimple<>(smg, permut) : smg;
+				break;
 			case LTS:
 				model = sortStates ? new LTSSimple<>(lts, permut) : lts;
->>>>>>> 6eefe82c
-				break;
-			case STPG:
-				model = sortStates ? new STPGSimple(stpg, permut) : stpg;
-				break;
-			case SMG:
-				model = sortStates ? new SMGSimple(smg, permut) : smg;
-				break;
-			case LTS:
-				model = sortStates ? new LTSSimple(lts, permut) : lts;
 				break;
 			case PTA:
 			default:
@@ -602,13 +575,8 @@
 			modulesFile.setSomeUndefinedConstants(undefinedConstants.getMFConstantValues());
 			ConstructModel constructModel = new ConstructModel(prism);
 			constructModel.setSortStates(true);
-<<<<<<< HEAD
-			simulator.ModulesFileModelGenerator modelGen = new simulator.ModulesFileModelGenerator(modulesFile, constructModel);
-			Model model = constructModel.constructModel(modelGen, false);
-=======
 			simulator.ModulesFileModelGenerator<?> modelGen = simulator.ModulesFileModelGenerator.create(modulesFile, constructModel);
 			Model<?> model = constructModel.constructModel(modelGen);
->>>>>>> 6eefe82c
 			model.exportToPrismExplicitTra(args[1]);
 		} catch (FileNotFoundException e) {
 			System.out.println("Error: " + e.getMessage());
