--- conflicted
+++ resolved
@@ -176,21 +176,16 @@
 		MDPSimple<Value> mdp = null;
 		POMDPSimple<Value> pomdp = null;
 		CTMDPSimple<Value> ctmdp = null;
-<<<<<<< HEAD
 		STPGSimple<Value> stpg = null;
 		CSGSimple<Value> csg = null;
 		SMGSimple<Value> smg = null;
-		LTSSimple<Value> lts = null;
-		Distribution<Value> distr = null;
-		// Game info
-		List<String> playerNames = null;
-=======
 		IDTMCSimple<Value> idtmc = null;
 		IMDPSimple<Value> imdp = null;
 		LTSSimple<Value> lts = null;
 		Distribution<Value> distr = null;
 		Distribution<Interval<Value>> distrUnc = null;
->>>>>>> 51748287
+		// Game info
+		List<String> playerNames = null;
 		// Misc
 		int i, j, nc, nt, src, dest, player;
 		long timer;
@@ -409,7 +404,6 @@
 						} else {
 							ctmdp.addChoice(src, distr);
 						}
-<<<<<<< HEAD
 					} else if (modelType == ModelType.STPG) {
 						if (distinguishActions) {
 							stpg.addActionLabelledChoice(src, distr, modelGen.getTransitionAction(i, 0));
@@ -425,13 +419,12 @@
 							smg.addActionLabelledChoice(src, distr, modelGen.getTransitionAction(i, 0));
 						} else {
 							smg.addChoice(src, distr);
-=======
+						}
 					} else if (modelType == ModelType.IMDP) {
 						if (distinguishActions) {
 							ch = imdp.addActionLabelledChoice(src, distrUnc, modelGen.getChoiceAction(i));
 						} else {
 							ch = imdp.addChoice(src, distrUnc);
->>>>>>> 51748287
 						}
 					}
 				}
@@ -520,25 +513,20 @@
 			case CTMDP:
 				model = sortStates ? new CTMDPSimple<>(ctmdp, permut) : ctmdp;
 				break;
-<<<<<<< HEAD
 			case CSG:
 				model = sortStates ? new CSGSimple<>(csg, permut) : csg;
-=======
+				break;
+			case STPG:
+				model = sortStates ? new STPGSimple<>(stpg, permut) : stpg;
+				break;
+			case SMG:
+				model = sortStates ? new SMGSimple<>(smg, permut) : smg;
+				break;
 			case IDTMC:
 				model = (ModelExplicit<Value>) (sortStates ? new IDTMCSimple<>(idtmc, permut) : idtmc);
 				break;
 			case IMDP:
 				model = (ModelExplicit<Value>) (sortStates ? new IMDPSimple<>(imdp, permut) : imdp);
-				break;
-			case LTS:
-				model = sortStates ? new LTSSimple<>(lts, permut) : lts;
->>>>>>> 51748287
-				break;
-			case STPG:
-				model = sortStates ? new STPGSimple<>(stpg, permut) : stpg;
-				break;
-			case SMG:
-				model = sortStates ? new SMGSimple<>(smg, permut) : smg;
 				break;
 			case LTS:
 				model = sortStates ? new LTSSimple<>(lts, permut) : lts;
