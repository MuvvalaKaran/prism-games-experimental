//==============================================================================
//	
//	Copyright (c) 2019-
//	Authors:
//	* Dave Parker <david.parker@cs.bham.ac.uk> (University of Birmingham)
//	
//------------------------------------------------------------------------------
//	
//	This file is part of PRISM.
//	
//	PRISM is free software; you can redistribute it and/or modify
//	it under the terms of the GNU General Public License as published by
//	the Free Software Foundation; either version 2 of the License, or
//	(at your option) any later version.
//	
//	PRISM is distributed in the hope that it will be useful,
//	but WITHOUT ANY WARRANTY; without even the implied warranty of
//	MERCHANTABILITY or FITNESS FOR A PARTICULAR PURPOSE.  See the
//	GNU General Public License for more details.
//	
//	You should have received a copy of the GNU General Public License
//	along with PRISM; if not, write to the Free Software Foundation,
//	Inc., 59 Temple Place, Suite 330, Boston, MA  02111-1307  USA
//	
//==============================================================================

package explicit;

import java.util.ArrayList;
import java.util.Iterator;
import java.util.List;
import java.util.Map;

import parser.State;
import parser.VarList;
import parser.ast.DeclarationType;
import parser.type.Type;
import prism.ModelGenerator;
import prism.ModelInfo;
import prism.ModelType;
import prism.PrismException;
import prism.PrismNotSupportedException;

/**
 * Class that implements the ModelGenerator interface using an explicit model.
 * Allows e.g. simulation of a built model.
 */
public class ModelModelGenerator implements ModelGenerator
{
	// Explicit model + info
	private Model model;
	private ModelInfo modelInfo;
	
	/** Index of the state current being explored */
	private int sExplore = -1;
	
	// Temporary storage of transitions for a state
	
	private class Transitions
	{
		Object action;
		List<Integer> succs;
		List<Double> probs;
		
		public Transitions()
		{
			action = null;
			succs = new ArrayList<>();
			probs = new ArrayList<>();
		}
	}
	
	private List<Transitions> trans = new ArrayList<>();
	
	public ModelModelGenerator(Model model, ModelInfo modelInfo)
	{
		this.model = model;
		this.modelInfo = modelInfo; 
	}
	
	@Override
	public ModelType getModelType()
	{
		return model.getModelType();
	}

	@Override
	public List<String> getVarNames()
	{
		return modelInfo.getVarNames();
	}

	@Override
	public List<Type> getVarTypes()
	{
		return modelInfo.getVarTypes();
	}

	@Override
<<<<<<< HEAD
	public List<Object> getActions()
	{
		return modelInfo.getActions();
	}

	@Override
	public List<String> getPlayerNames()
	{
		return modelInfo.getPlayerNames();
	}

=======
	public DeclarationType getVarDeclarationType(int i) throws PrismException
	{
		return modelInfo.getVarDeclarationType(i);
	}

	@Override
	public int getVarModuleIndex(int i)
	{
		return modelInfo.getVarModuleIndex(i);
	}
	
	@Override
	public String getModuleName(int i)
	{
		return modelInfo.getModuleName(i);
	}
	
>>>>>>> a94f7bc7
	@Override
	public VarList createVarList() throws PrismException
	{
		return modelInfo.createVarList();
	}

	@Override
	public State getInitialState() throws PrismException
	{
		int sInitial = model.getFirstInitialState();
		return model.getStatesList().get(sInitial);
	}

	@Override
	public void exploreState(State exploreState) throws PrismException
	{
		// Look up index of state to explore
		sExplore = model.getStatesList().indexOf(exploreState);
		// Extract transitions and store 
		trans.clear();
		switch (model.getModelType()) {
		case CTMC:
			storeTransitions(null, ((CTMC) model).getTransitionsIterator(sExplore));
			break;
		case DTMC:
			storeTransitions(null, ((DTMC) model).getTransitionsIterator(sExplore));
			break;
		case MDP:
			int numChoices = ((MDP) model).getNumChoices(sExplore);
			for (int i = 0; i < numChoices; i++) {
				Object action = ((MDP) model).getAction(sExplore, i);
				storeTransitions(action, ((MDP) model).getTransitionsIterator(sExplore, i));
			}
			break;
		case CTMDP:
		case LTS:
		case PTA:
		case SMG:
		default:
			throw new PrismNotSupportedException("Model generation not supported for " + model.getModelType() + "s");
		}
	}

	/**
	 * Store the transitions extracted from an action and Model-provided iterator.
	 */
	private void storeTransitions(Object action, Iterator<Map.Entry<Integer, Double>> transitionsIterator)
	{
		Transitions t = new Transitions();
		t.action = action;
		while (transitionsIterator.hasNext()) {
			Map.Entry<Integer, Double> e = transitionsIterator.next();
			t.succs.add(e.getKey());
			t.probs.add(e.getValue());
		}
		trans.add(t);
	}
	
	@Override
	public int getPlayerOwningState() throws PrismException
	{
		throw new PrismException("Stochastic games not supported yet");
	}
	
	@Override
	public int getNumChoices() throws PrismException
	{
		return trans.size();
	}

	@Override
	public int getNumTransitions(int i) throws PrismException
	{
		return trans.get(i).succs.size();
	}

	@Override
	public Object getTransitionAction(int i, int offset) throws PrismException
	{
		return trans.get(i).action;
	}

	@Override
	public double getTransitionProbability(int i, int offset) throws PrismException
	{
		return trans.get(i).probs.get(offset);
	}

	@Override
	public State computeTransitionTarget(int i, int offset) throws PrismException
	{
		return model.getStatesList().get(trans.get(i).succs.get(offset));
	}
}<|MERGE_RESOLUTION|>--- conflicted
+++ resolved
@@ -96,8 +96,30 @@
 		return modelInfo.getVarTypes();
 	}
 
-	@Override
-<<<<<<< HEAD
+	public DeclarationType getVarDeclarationType(int i) throws PrismException
+	{
+		return modelInfo.getVarDeclarationType(i);
+	}
+
+	@Override
+	public int getVarModuleIndex(int i)
+	{
+		return modelInfo.getVarModuleIndex(i);
+	}
+	
+	@Override
+	public String getModuleName(int i)
+	{
+		return modelInfo.getModuleName(i);
+	}
+	
+	@Override
+	public VarList createVarList() throws PrismException
+	{
+		return modelInfo.createVarList();
+	}
+
+	@Override
 	public List<Object> getActions()
 	{
 		return modelInfo.getActions();
@@ -107,31 +129,6 @@
 	public List<String> getPlayerNames()
 	{
 		return modelInfo.getPlayerNames();
-	}
-
-=======
-	public DeclarationType getVarDeclarationType(int i) throws PrismException
-	{
-		return modelInfo.getVarDeclarationType(i);
-	}
-
-	@Override
-	public int getVarModuleIndex(int i)
-	{
-		return modelInfo.getVarModuleIndex(i);
-	}
-	
-	@Override
-	public String getModuleName(int i)
-	{
-		return modelInfo.getModuleName(i);
-	}
-	
->>>>>>> a94f7bc7
-	@Override
-	public VarList createVarList() throws PrismException
-	{
-		return modelInfo.createVarList();
 	}
 
 	@Override
