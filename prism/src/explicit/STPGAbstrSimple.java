--- conflicted
+++ resolved
@@ -38,23 +38,13 @@
 import java.util.List;
 import java.util.Map;
 import java.util.Map.Entry;
-import java.util.TreeMap;
-
-<<<<<<< HEAD
-import prism.ModelType;
-=======
+
 import common.IterableStateSet;
-
 import explicit.rewards.STPGRewards;
->>>>>>> 233e1235
 import prism.PrismException;
 import prism.PrismLog;
 import prism.PrismUtils;
 import strat.MDStrategy;
-
-import common.IterableStateSet;
-
-import explicit.rewards.STPGRewards;
 
 /**
  * Simple explicit-state representation of a stochastic two-player game (STPG),
@@ -374,40 +364,6 @@
 	}
 
 	@Override
-<<<<<<< HEAD
-	public void exportToPrismExplicitTra(PrismLog out)
-	{
-		int i, j, k;
-		TreeMap<Integer, Double> sorted;
-		// Output transitions to .tra file
-		out.print(numStates + " " + numDistrSets + " " + numDistrs + " " + numTransitions + "\n");
-		sorted = new TreeMap<Integer, Double>();
-		for (i = 0; i < numStates; i++) {
-			j = -1;
-			for (DistributionSet distrs : trans.get(i)) {
-				j++;
-				k = -1;
-				for (Distribution distr : distrs) {
-					k++;
-					// Extract transitions and sort by destination state index (to match PRISM-exported files)
-					for (Map.Entry<Integer, Double> e : distr) {
-						sorted.put(e.getKey(), e.getValue());
-					}
-					// Print out (sorted) transitions
-					for (Map.Entry<Integer, Double> e : distr) {
-						// Note use of PrismUtils.formatDouble to match PRISM-exported files
-						out.print(i + " " + j + " " + k + " " + e.getKey() + " "
-								+ PrismUtils.formatDouble(e.getValue()) + "\n");
-					}
-					sorted.clear();
-				}
-			}
-		}
-	}
-
-	@Override
-=======
->>>>>>> 233e1235
 	public void exportTransitionsToDotFile(int i, PrismLog out, Iterable<explicit.graphviz.Decorator> decorators)
 	{
 		int j, k;
@@ -676,8 +632,7 @@
 	}
 
 	@Override
-	public void mvMultMinMax(double vect[], boolean min1, boolean min2, double result[], BitSet subset,
-			boolean complement, int adv[])
+	public void mvMultMinMax(double vect[], boolean min1, boolean min2, double result[], BitSet subset, boolean complement, int adv[])
 	{
 		for (int s : new IterableStateSet(subset, numStates, complement)) {
 			result[s] = mvMultMinMaxSingle(s, vect, min1, min2);
@@ -763,8 +718,7 @@
 	}
 
 	@Override
-	public double mvMultGSMinMax(double vect[], boolean min1, boolean min2, BitSet subset, boolean complement,
-			boolean absolute)
+	public double mvMultGSMinMax(double vect[], boolean min1, boolean min2, BitSet subset, boolean complement, boolean absolute)
 	{
 		double d, diff, maxDiff = 0.0;
 		for (int s : new IterableStateSet(subset, numStates, complement)) {
@@ -820,8 +774,7 @@
 	}
 
 	@Override
-	public void mvMultRewMinMax(double vect[], STPGRewards rewards, boolean min1, boolean min2, double result[],
-			BitSet subset, boolean complement, int adv[])
+	public void mvMultRewMinMax(double vect[], STPGRewards rewards, boolean min1, boolean min2, double result[], BitSet subset, boolean complement, int adv[])
 	{
 		for (int s : new IterableStateSet(subset, numStates, complement)) {
 			result[s] = mvMultRewMinMaxSingle(s, vect, rewards, min1, min2, adv);
@@ -829,8 +782,7 @@
 	}
 
 	@Override
-	public double mvMultRewMinMaxSingle(int s, double vect[], STPGRewards rewards, boolean min1, boolean min2,
-			int adv[])
+	public double mvMultRewMinMaxSingle(int s, double vect[], STPGRewards rewards, boolean min1, boolean min2, int adv[])
 	{
 		int dsIter, dIter, k;
 		double d, prob, minmax1, minmax2;
@@ -871,8 +823,7 @@
 	}
 
 	@Override
-	public List<Integer> mvMultRewMinMaxSingleChoices(int s, double vect[], STPGRewards rewards, boolean min1,
-			boolean min2, double val)
+	public List<Integer> mvMultRewMinMaxSingleChoices(int s, double vect[], STPGRewards rewards, boolean min1, boolean min2, double val)
 	{
 		int dsIter, dIter, k;
 		double d, prob, minmax2;
