//==============================================================================
//	
//	Copyright (c) 2002-
//	Authors:
//	* Dave Parker <david.parker@comlab.ox.ac.uk> (University of Oxford)
//	
//------------------------------------------------------------------------------
//	
//	This file is part of PRISM.
//	
//	PRISM is free software; you can redistribute it and/or modify
//	it under the terms of the GNU General Public License as published by
//	the Free Software Foundation; either version 2 of the License, or
//	(at your option) any later version.
//	
//	PRISM is distributed in the hope that it will be useful,
//	but WITHOUT ANY WARRANTY; without even the implied warranty of
//	MERCHANTABILITY or FITNESS FOR A PARTICULAR PURPOSE.  See the
//	GNU General Public License for more details.
//	
//	You should have received a copy of the GNU General Public License
//	along with PRISM; if not, write to the Free Software Foundation,
//	Inc., 59 Temple Place, Suite 330, Boston, MA  02111-1307  USA
//	
//==============================================================================

package explicit;

import java.io.BufferedReader;
import java.io.File;
import java.io.FileReader;
import java.io.IOException;
import java.util.BitSet;
import java.util.List;
import java.util.function.Predicate;

import parser.State;
import parser.ast.ExpressionBinaryOp;
import parser.ast.ExpressionFunc;
import parser.ast.ExpressionUnaryOp;
import parser.ast.RelOp;
import parser.type.Type;
import parser.type.TypeBool;
import parser.type.TypeDouble;
import parser.type.TypeInt;
<<<<<<< HEAD
import parser.type.TypePareto;
=======
import prism.Accuracy;
import prism.AccuracyFactory;
>>>>>>> 74fdd44b
import prism.PrismException;
import prism.PrismLangException;
import prism.PrismLog;
import prism.PrismUtils;
import prism.ResultTesting;
import prism.StateVector;

/**
 * Class for explicit-state storage of a state-indexed vector of values (int, double, boolean).
 */
public class StateValues implements StateVector
{
	// Type (int, double, boolean, or Pareto)
	protected Type type;
	// Size
	protected int size;
	// Vector (only one used, depending on type)
	protected int[] valuesI;
	protected double[] valuesD;
	protected BitSet valuesB;
<<<<<<< HEAD
	protected Pareto[] valuesP;

=======
	
	// Accuracy info
	public Accuracy accuracy = null;
>>>>>>> 74fdd44b
	// Model info
	protected List<State> statesList;

	// CONSTRUCTORS, etc.

	/**
	 * Construct a new empty state values vector of unspecified type.
	 * (Mostly for internal use.)
	 */
	public StateValues()
	{
		type = null;
		size = 0;
		valuesI = null;
		valuesD = null;
		valuesB = null;
		valuesP = null;
	}

	/**
	 * Construct a new state values vector of the given type.
	 * All values are initially set to zero/false.
	 * Also set associated model (and this determines the vector size).
	 * @param type Value type
	 * @param model Associated model 
	 */
	public StateValues(Type type, Model model) throws PrismLangException
	{
		this(type, model.getNumStates());
		statesList = model.getStatesList();
	}

	/**
	 * Construct a new state values vector of the given type and size.
	 * All values are initially set to zero/false.
	 */
	public StateValues(Type type, int size) throws PrismLangException
	{
		this(type, size, type.defaultValue());
	}

	/**
	 * Construct a new state values vector of the given type, initialising all values to {@code init}.
	 * Also set associated model (and this determines the vector size).
	 * Throws an exception of {@code init} is of the wrong type.
	 * @param type Value type
	 * @param init Initial value for all states (as an appropriate Object)
	 * @param model Associated model 
	 */
	public StateValues(Type type, Object init, Model model) throws PrismLangException
	{
		this(type, model.getNumStates(), init);
		statesList = model.getStatesList();
	}

	/**
	 * Construct a new state values vector of the given type and size,
	 * initialising all values to {@code init}.
	 * Throws an exception of {@code init} is of the wrong type.
	 * @param type Value type
	 * @param size Vector size
	 * @param init Initial value for all states (as an appropriate Object)
	 */
	public StateValues(Type type, int size, Object init) throws PrismLangException
	{
		super();
		int i;
		this.type = type;
		this.size = size;
		// Create/initialise array of appropriate type
		if (type instanceof TypeInt) {
			valuesI = new int[size];
			Integer objI = ((TypeInt) type).castValueTo(init);
			int initI = objI.intValue();
			for (i = 0; i < size; i++)
				valuesI[i] = initI;
		} else if (type instanceof TypeDouble) {
			valuesD = new double[size];
			Double objD = ((TypeDouble) type).castValueTo(init).doubleValue();
			double initD = objD.doubleValue();
			for (i = 0; i < size; i++)
				valuesD[i] = initD;
		} else if (type instanceof TypeBool) {
			Boolean objB = ((TypeBool) type).castValueTo(init);
			boolean initB = objB.booleanValue();
			if (initB) {
				valuesB = new BitSet(size);
				valuesB.set(0, size);
			} else {
				valuesB = new BitSet();
			}
		} else if (type instanceof TypePareto) {
		    valuesP = new Pareto[size];
		    Pareto objP = ((TypePareto) type).castValueTo(init);
		    for (i = 0; i < size; i++)
			valuesP[i] = objP;
		} else {
			throw new PrismLangException("Cannot create a vector of type " + type);
		}
	}
	
	/**
	 * Create a new (Pareto-set-valued) state values vector from an existing array of Pareto sets
	 * The array is stored directly, not copied.
	 * Also set associated model (whose state space size should match vector size).
	 */
	public static StateValues createFromParetoArray(Pareto[] array, Model model)
	{
		StateValues sv = new StateValues();
		sv.type = TypePareto.getInstance();
		sv.size = array.length;
		sv.valuesP = array;
		sv.statesList = model.getStatesList();
		return sv;
	}


	/**
	 * Create a new (int-valued) state values vector from an existing array of ints.
	 * The array is stored directly, not copied.
	 * Also set associated model (whose state space size should match vector size).
	 */
	public static StateValues createFromIntegerArray(int[] array, Model model)
	{
		StateValues sv = new StateValues();
		sv.type = TypeInt.getInstance();
		sv.size = array.length;
		sv.valuesI = array;
		sv.statesList = model.getStatesList();
		return sv;
	}

	/**
	 * Create a new (double-valued) state values vector from an existing array of doubles,
	 * stored in a ModelCheckerResult object. The array is stored directly, not copied.
	 * Accuracy information is also copied from the ModelCheckerResult object.
	 * Also set associated model (whose state space size should match vector size).
	 */
	public static StateValues createFromDoubleArrayResult(ModelCheckerResult res, Model model)
	{
		StateValues sv = createFromDoubleArray(res.soln, model);
		sv.setAccuracy(res.accuracy);
		return sv;
	}
	
	/**
	 * Create a new (double-valued) state values vector from an existing array of doubles.
	 * The array is stored directly, not copied.
	 * Also set associated model (whose state space size should match vector size).
	 */
	public static StateValues createFromDoubleArray(double[] array, Model model)
	{
		StateValues sv = new StateValues();
		sv.type = TypeDouble.getInstance();
		sv.size = array.length;
		sv.valuesD = array;
		sv.statesList = model.getStatesList();
		return sv;
	}

	/**
	 * Create a new (Boolean-valued) state values vector from an existing BitSet.
	 * The BitSet is stored directly, not copied.
	 * Also set associated model (and this determines the vector size).
	 */
	public static StateValues createFromBitSet(BitSet bs, Model model)
	{
		StateValues sv = new StateValues();
		sv.type = TypeBool.getInstance();
		sv.size = model.getNumStates();
		sv.valuesB = bs;
		sv.statesList = model.getStatesList();
		return sv;
	}

	/**
	 * Create a new (double-valued) state values vector from a BitSet,
	 * where each entry is 1.0 if in the bitset, 0.0 otherwise.
	 * Also set associated model (and this determines the vector size).
	 * The bitset is not modified or stored.
	 * The accuracy for the result is also set automatically.
	 */
	public static StateValues createFromBitSetAsDoubles(BitSet bitset, Model model)
	{
		int size = model.getNumStates();
		double[] array = new double[size];
		for (int i = 0; i < size; i++) {
			array[i] = bitset.get(i) ? 1.0 : 0.0;
		}
		StateValues sv = createFromDoubleArray(array, model);
		sv.setAccuracy(AccuracyFactory.doublesFromQualitative());
		return sv;
	}

	/**
	 * Set the accuracy.
	 */
	public void setAccuracy(Accuracy accuracy)
	{
		this.accuracy = accuracy;
	}
	
	/**
	 * Generate BitSet for states in the given interval
	 * (interval specified as relational operator and bound)
	 */
	public BitSet getBitSetFromInterval(String relOpString, double bound) throws PrismException
	{
		return getBitSetFromInterval(RelOp.parseSymbol(relOpString), bound);
	}

	/**
	 * Generate BitSet for states in the given interval
	 * (interval specified as relational operator and bound)
	 */
	public BitSet getBitSetFromInterval(RelOp relOp, double bound) throws PrismException
	{
		BitSet sol = new BitSet();

		if (type instanceof TypeInt) {
			switch (relOp) {
			case GEQ:
				for (int i = 0; i < size; i++) {
					sol.set(i, valuesI[i] >= bound);
				}
				break;
			case GT:
				for (int i = 0; i < size; i++) {
					sol.set(i, valuesI[i] > bound);
				}
				break;
			case LEQ:
				for (int i = 0; i < size; i++) {
					sol.set(i, valuesI[i] <= bound);
				}
				break;
			case LT:
				for (int i = 0; i < size; i++) {
					sol.set(i, valuesI[i] < bound);
				}
				break;
			default:
				throw new PrismException("Unsupported operator " + relOp + " for getBitSetFromInterval()");
			}
		} else if (type instanceof TypeDouble) {
			switch (relOp) {
			case GEQ:
				for (int i = 0; i < size; i++) {
					sol.set(i, testDoublePredicateWithAccuracyCheck(x -> x >= bound, i, "compare to " + bound));
				}
				break;
			case GT:
				for (int i = 0; i < size; i++) {
					sol.set(i, testDoublePredicateWithAccuracyCheck(x -> x > bound, i, "compare to " + bound));
				}
				break;
			case LEQ:
				for (int i = 0; i < size; i++) {
					sol.set(i, testDoublePredicateWithAccuracyCheck(x -> x <= bound, i, "compare to " + bound));
				}
				break;
			case LT:
				for (int i = 0; i < size; i++) {
					sol.set(i, testDoublePredicateWithAccuracyCheck(x -> x < bound, i, "compare to " + bound));
				}
				break;
			default:
				throw new PrismException("Unsupported operator " + relOp + " for getBitSetFromInterval()");
			}
		} else {
			throw new PrismException("Can't getBitSetFromInterval for a vector of type " + type);
		}

		return sol;
	}

	/**
	 * Test a predicate (over double values) against the {@code i}th vector element,
	 * checking whether this can be done safely given the vector's accuracy (if known).
	 * Return the (boolean) result, or throw an exception if the values is not accurate enough.
	 * It is assumed that it suffices to check that the valuation of the predicate
	 * is the same at the lower and upper accuracy ranges of the value.
	 * @param pred Predicate to test
	 * @param i Index of element to check
	 * @param descr Description of operation for error message
	 */
	private boolean testDoublePredicateWithAccuracyCheck(Predicate<Double> pred, int i, String descr) throws PrismException
	{
		double value = valuesD[i];
		if (accuracy != null) {
			boolean resultLow = pred.test(accuracy.getResultLowerBound(value));
			boolean resultHigh = pred.test(accuracy.getResultUpperBound(value));
			if (resultLow != resultHigh) {
				if (descr == null) {
					descr = "test predicate";
				}
				throw new PrismException("Accuracy of result " + value  + " is not enough to " + descr);
			}
		}
		return pred.test(value);
	}
	
	/**
	 * Generate BitSet for states whose value is close to 'value'
	 * (if present, accuracy info used to determine closeness)
	 * The type of 'value' is assumed to match that of the vector.
	 */
	public BitSet getBitSetFromCloseValue(Object value) throws PrismException
	{
		Accuracy accuracy = ResultTesting.getTestingAccuracy(getAccuracy());
		return getBitSetFromCloseValue(value, accuracy);
	}

	/**
	 * Generate BitSet for states whose value is close to 'value'
	 * (within either absolute or relative error 'epsilon')
	 * The type of 'value' is assumed to match that of the vector.
	 */
	public BitSet getBitSetFromCloseValue(Object value, double epsilon, boolean abs) throws PrismException
	{
		Accuracy accuracy = new Accuracy(Accuracy.AccuracyLevel.BOUNDED, epsilon, abs);
		return getBitSetFromCloseValue(value, accuracy);
	}

	/**
	 * Generate BitSet for states whose value is close to 'value'
	 * (use the passed in level of accuracy to determine closeness)
	 * The type of 'value' is assumed to match that of the vector.
	 */
	public BitSet getBitSetFromCloseValue(Object value, Accuracy accuracy) throws PrismException
	{
		BitSet sol = new BitSet();

		if (type instanceof TypeInt) {
			int valueI = ((Integer) value).intValue();
			for (int i = 0; i < size; i++) {
				sol.set(i, PrismUtils.measureSupNormAbs(valuesI[i], valueI) <= accuracy.getAbsoluteErrorBound(valuesI[i]));
			}
		} else if (type instanceof TypeDouble) {
			double valueD = ((Double) value).doubleValue();
			for (int i = 0; i < size; i++) {
				sol.set(i, PrismUtils.measureSupNormAbs(valuesD[i], valueD) <= accuracy.getAbsoluteErrorBound(valuesD[i]));
			}
		} else {
			throw new PrismException("Can't getBitSetFromCloseValue for a vector of type " + type);
		}

		return sol;
	}

	/**
	 * Get the accuracy.
	 */
	public Accuracy getAccuracy()
	{
		return accuracy;
	}

	// METHODS TO MODIFY VECTOR

	public void setValue(int i, Object val) throws PrismLangException
	{
		if (type instanceof TypeBool) {
			setBooleanValue(i, ((TypeBool) type).castValueTo(val));
		} else if (type instanceof TypeInt) {
			setIntValue(i, ((TypeInt) type).castValueTo(val));
		} else if (type instanceof TypeDouble) {
			setDoubleValue(i, ((TypeDouble) type).castValueTo(val).doubleValue());
		}
	}

	public void setIntValue(int i, int val)
	{
		valuesI[i] = val;
	}

	public void setDoubleValue(int i, double val)
	{
		valuesD[i] = val;
	}

	public void setBooleanValue(int i, boolean val)
	{
		valuesB.set(i, val);
	}

	/**
	 * Modify the vector by applying If-Then-Else, i.e. {@code svIf} ? {@code svThen} : {@code this}.
	 */
	public void applyITE(StateValues svIf, StateValues svThen) throws PrismException
	{
		if (!(svIf.type instanceof TypeBool)) {
			throw new PrismException("Type error in ? operator");
		}
		if (type instanceof TypeInt) {
			if (svThen.type instanceof TypeInt) {
				for (int i = 0; i < size; i++) {
					valuesI[i] = svIf.valuesB.get(i) ? svThen.valuesI[i] : valuesI[i];
				}
			} else if (svThen.type instanceof TypeDouble) {
				valuesD = new double[size];
				type = TypeDouble.getInstance();
				for (int i = 0; i < size; i++) {
					valuesD[i] = svIf.valuesB.get(i) ? svThen.valuesD[i] : valuesD[i];
				}
				valuesI = null;
			} else {
				throw new PrismException("Type error in ? operator");
			}
		} else if (type instanceof TypeDouble) {
			if (svThen.type instanceof TypeInt) {
				for (int i = 0; i < size; i++) {
					valuesD[i] = svIf.valuesB.get(i) ? svThen.valuesI[i] : valuesD[i];
				}
			} else if (svThen.type instanceof TypeDouble) {
				for (int i = 0; i < size; i++) {
					valuesD[i] = svIf.valuesB.get(i) ? svThen.valuesD[i] : valuesD[i];
				}
			} else {
				throw new PrismException("Type error in ? operator");
			}
		} else if (type instanceof TypeBool) {
			if (svThen.type instanceof TypeBool) {
				for (int i = svIf.valuesB.nextSetBit(0); i >= 0; i = svIf.valuesB.nextSetBit(i + 1)) {
					valuesB.set(i, svThen.valuesB.get(i));
				}
			} else {
				throw new PrismException("Type error in ? operator");
			}
		} else {
			throw new PrismException("Type error in ? operator");
		}
	}

	/**
	 * Modify the vector by applying binary operator {@code op} with second operand {@code sv},
	 * where {@code op} refers to the codes in {@link ExpressionBinaryOp}.
	 */
	public void applyBinaryOp(int op, StateValues sv) throws PrismException
	{
		switch (op) {
		case ExpressionBinaryOp.IMPLIES:
			implies(sv);
			break;
		case ExpressionBinaryOp.IFF:
			iff(sv);
			break;
		case ExpressionBinaryOp.OR:
			or(sv);
			break;
		case ExpressionBinaryOp.AND:
			and(sv);
			break;
		case ExpressionBinaryOp.EQ:
			equals(sv);
			break;
		case ExpressionBinaryOp.NE:
			notEquals(sv);
			break;
		case ExpressionBinaryOp.GT:
			greaterThan(sv);
			break;
		case ExpressionBinaryOp.GE:
			greaterThanEquals(sv);
			break;
		case ExpressionBinaryOp.LT:
			lessThan(sv);
			break;
		case ExpressionBinaryOp.LE:
			lessThanEquals(sv);
			break;
		case ExpressionBinaryOp.PLUS:
			plus(sv);
			break;
		case ExpressionBinaryOp.MINUS:
			minus(sv);
			break;
		case ExpressionBinaryOp.TIMES:
			times(sv);
			break;
		case ExpressionBinaryOp.DIVIDE:
			divide(sv);
			break;
		default:
			throw new PrismException("Unknown binary operator");
		}
	}

	/**
	 * Modify the vector by applying 'implies' with operand {@code sv}.
	 */
	public void implies(StateValues sv) throws PrismException
	{
		if (!(type instanceof TypeBool) || !(sv.type instanceof TypeBool)) {
			throw new PrismException("Operator => can only be applied to Boolean vectors");
		}
		valuesB.flip(0, size);
		valuesB.or(sv.valuesB);
	}

	/**
	 * Modify the vector by applying 'iff' with operand {@code sv}.
	 */
	public void iff(StateValues sv) throws PrismException
	{
		if (!(type instanceof TypeBool) || !(sv.type instanceof TypeBool)) {
			throw new PrismException("Operator <=> can only be applied to Boolean vectors");
		}
		valuesB.xor(sv.valuesB);
		valuesB.flip(0, size);
	}

	/**
	 * Modify the vector by applying 'or' with operand {@code sv}.
	 */
	public void or(StateValues sv) throws PrismException
	{
		if (!(type instanceof TypeBool) || !(sv.type instanceof TypeBool)) {
			throw new PrismException("Operator | can only be applied to Boolean vectors");
		}
		valuesB.or(sv.valuesB);
	}

	/**
	 * Modify the vector by applying 'and' with operand {@code sv}.
	 */
	public void and(StateValues sv) throws PrismException
	{
		if (!(type instanceof TypeBool) || !(sv.type instanceof TypeBool)) {
			throw new PrismException("Operator & can only be applied to Boolean vectors");
		}
		valuesB.and(sv.valuesB);
	}

	/**
	 * Complement the (boolean) vector.
	 */
	public void complement() throws PrismException
	{
		if (!(type instanceof TypeBool)) {
			throw new PrismException("Can only complement Boolean vectors");
		}

		valuesB.flip(0, size);
	}
	
	/**
	 * Modify the vector by applying 'equals' with operand {@code sv}.
	 */
	public void equals(StateValues sv) throws PrismException
	{
		if (type instanceof TypeInt) {
			valuesB = new BitSet();
			if (sv.type instanceof TypeInt) {
				for (int i = 0; i < size; i++) {
					valuesB.set(i, valuesI[i] == sv.valuesI[i]);
				}
			} else if (sv.type instanceof TypeDouble) {
				for (int i = 0; i < size; i++) {
					valuesB.set(i, valuesI[i] == sv.valuesD[i]);
				}
			}
		} else if (type instanceof TypeDouble) {
			valuesB = new BitSet();
			if (sv.type instanceof TypeInt) {
				for (int i = 0; i < size; i++) {
					valuesB.set(i, valuesD[i] == sv.valuesI[i]);
				}
			} else if (sv.type instanceof TypeDouble) {
				for (int i = 0; i < size; i++) {
					valuesB.set(i, valuesD[i] == sv.valuesD[i]);
				}
			}
		} else if (type instanceof TypeBool) {
			if (sv.type instanceof TypeBool) {
				valuesB.xor(sv.valuesB);
				valuesB.flip(0, size);
			}
		}
		type = TypeBool.getInstance();
		valuesI = null;
		valuesD = null;
	}

	/**
	 * Modify the vector by applying 'not-equals' with operand {@code sv}.
	 */
	public void notEquals(StateValues sv) throws PrismException
	{
		if (type instanceof TypeInt) {
			valuesB = new BitSet();
			if (sv.type instanceof TypeInt) {
				for (int i = 0; i < size; i++) {
					valuesB.set(i, valuesI[i] != sv.valuesI[i]);
				}
			} else if (sv.type instanceof TypeDouble) {
				for (int i = 0; i < size; i++) {
					valuesB.set(i, valuesI[i] != sv.valuesD[i]);
				}
			}
		} else if (type instanceof TypeDouble) {
			valuesB = new BitSet();
			if (sv.type instanceof TypeInt) {
				for (int i = 0; i < size; i++) {
					valuesB.set(i, valuesD[i] != sv.valuesI[i]);
				}
			} else if (sv.type instanceof TypeDouble) {
				for (int i = 0; i < size; i++) {
					valuesB.set(i, valuesD[i] != sv.valuesD[i]);
				}
			}
		} else if (type instanceof TypeBool) {
			if (sv.type instanceof TypeBool) {
				valuesB.xor(sv.valuesB);
			}
		}
		type = TypeBool.getInstance();
		valuesI = null;
		valuesD = null;
	}

	/**
	 * Modify the vector by applying '>' with operand {@code sv}.
	 */
	public void greaterThan(StateValues sv) throws PrismException
	{
		if (type instanceof TypeInt) {
			valuesB = new BitSet();
			if (sv.type instanceof TypeInt) {
				for (int i = 0; i < size; i++) {
					valuesB.set(i, valuesI[i] > sv.valuesI[i]);
				}
			} else if (sv.type instanceof TypeDouble) {
				for (int i = 0; i < size; i++) {
					valuesB.set(i, valuesI[i] > sv.valuesD[i]);
				}
			} else {
				throw new PrismException("Operator > cannot be applied to Boolean vectors");
			}
		} else if (type instanceof TypeDouble) {
			valuesB = new BitSet();
			if (sv.type instanceof TypeInt) {
				for (int i = 0; i < size; i++) {
					valuesB.set(i, valuesD[i] > sv.valuesI[i]);
				}
			} else if (sv.type instanceof TypeDouble) {
				for (int i = 0; i < size; i++) {
					valuesB.set(i, valuesD[i] > sv.valuesD[i]);
				}
			} else {
				throw new PrismException("Operator > cannot be applied to Boolean vectors");
			}
		} else {
			throw new PrismException("Operator > cannot be applied to Boolean vectors");
		}
		type = TypeBool.getInstance();
		valuesI = null;
		valuesD = null;
	}

	/**
	 * Modify the vector by applying '>=' with operand {@code sv}.
	 */
	public void greaterThanEquals(StateValues sv) throws PrismException
	{
		if (type instanceof TypeInt) {
			valuesB = new BitSet();
			if (sv.type instanceof TypeInt) {
				for (int i = 0; i < size; i++) {
					valuesB.set(i, valuesI[i] >= sv.valuesI[i]);
				}
			} else if (sv.type instanceof TypeDouble) {
				for (int i = 0; i < size; i++) {
					valuesB.set(i, valuesI[i] >= sv.valuesD[i]);
				}
			} else {
				throw new PrismException("Operator >= cannot be applied to Boolean vectors");
			}
		} else if (type instanceof TypeDouble) {
			valuesB = new BitSet();
			if (sv.type instanceof TypeInt) {
				for (int i = 0; i < size; i++) {
					valuesB.set(i, valuesD[i] >= sv.valuesI[i]);
				}
			} else if (sv.type instanceof TypeDouble) {
				for (int i = 0; i < size; i++) {
					valuesB.set(i, valuesD[i] >= sv.valuesD[i]);
				}
			} else {
				throw new PrismException("Operator >= cannot be applied to Boolean vectors");
			}
		} else {
			throw new PrismException("Operator >= cannot be applied to Boolean vectors");
		}
		type = TypeBool.getInstance();
		valuesI = null;
		valuesD = null;
	}

	/**
	 * Modify the vector by applying '<' with operand {@code sv}.
	 */
	public void lessThan(StateValues sv) throws PrismException
	{
		if (type instanceof TypeInt) {
			valuesB = new BitSet();
			if (sv.type instanceof TypeInt) {
				for (int i = 0; i < size; i++) {
					valuesB.set(i, valuesI[i] < sv.valuesI[i]);
				}
			} else if (sv.type instanceof TypeDouble) {
				for (int i = 0; i < size; i++) {
					valuesB.set(i, valuesI[i] < sv.valuesD[i]);
				}
			} else {
				throw new PrismException("Operator < cannot be applied to Boolean vectors");
			}
		} else if (type instanceof TypeDouble) {
			valuesB = new BitSet();
			if (sv.type instanceof TypeInt) {
				for (int i = 0; i < size; i++) {
					valuesB.set(i, valuesD[i] < sv.valuesI[i]);
				}
			} else if (sv.type instanceof TypeDouble) {
				for (int i = 0; i < size; i++) {
					valuesB.set(i, valuesD[i] < sv.valuesD[i]);
				}
			} else {
				throw new PrismException("Operator < cannot be applied to Boolean vectors");
			}
		} else {
			throw new PrismException("Operator < cannot be applied to Boolean vectors");
		}
		type = TypeBool.getInstance();
		valuesI = null;
		valuesD = null;
	}

	/**
	 * Modify the vector by applying '<=' with operand {@code sv}.
	 */
	public void lessThanEquals(StateValues sv) throws PrismException
	{
		if (type instanceof TypeInt) {
			valuesB = new BitSet();
			if (sv.type instanceof TypeInt) {
				for (int i = 0; i < size; i++) {
					valuesB.set(i, valuesI[i] <= sv.valuesI[i]);
				}
			} else if (sv.type instanceof TypeDouble) {
				for (int i = 0; i < size; i++) {
					valuesB.set(i, valuesI[i] <= sv.valuesD[i]);
				}
			} else {
				throw new PrismException("Operator <= cannot be applied to Boolean vectors");
			}
		} else if (type instanceof TypeDouble) {
			valuesB = new BitSet();
			if (sv.type instanceof TypeInt) {
				for (int i = 0; i < size; i++) {
					valuesB.set(i, valuesD[i] <= sv.valuesI[i]);
				}
			} else if (sv.type instanceof TypeDouble) {
				for (int i = 0; i < size; i++) {
					valuesB.set(i, valuesD[i] <= sv.valuesD[i]);
				}
			} else {
				throw new PrismException("Operator <= cannot be applied to Boolean vectors");
			}
		} else {
			throw new PrismException("Operator <= cannot be applied to Boolean vectors");
		}
		type = TypeBool.getInstance();
		valuesI = null;
		valuesD = null;
	}

	/**
	 * Modify the vector by applying 'plus' with operand {@code sv}.
	 */
	public void plus(StateValues sv) throws PrismException
	{
		if (type instanceof TypeInt) {
			if (sv.type instanceof TypeInt) {
				for (int i = 0; i < size; i++) {
					valuesI[i] += sv.valuesI[i];
				}
			} else if (sv.type instanceof TypeDouble) {
				valuesD = new double[size];
				type = TypeDouble.getInstance();
				for (int i = 0; i < size; i++) {
					valuesD[i] = valuesI[i] + sv.valuesD[i];
				}
				valuesI = null;
			} else {
				throw new PrismException("Operator + cannot be applied to Boolean vectors");
			}
		} else if (type instanceof TypeDouble) {
			if (sv.type instanceof TypeInt) {
				for (int i = 0; i < size; i++) {
					valuesD[i] += sv.valuesI[i];
				}
			} else if (sv.type instanceof TypeDouble) {
				for (int i = 0; i < size; i++) {
					valuesD[i] += sv.valuesD[i];
				}
			} else {
				throw new PrismException("Operator + cannot be applied to Boolean vectors");
			}
		} else {
			throw new PrismException("Operator + cannot be applied to Boolean vectors");
		}
	}

	/**
	 * Modify the vector by applying 'plus' with a constant.
	 */
	public void plusConstant(int val) throws PrismException
	{
		if (type instanceof TypeInt) {
			for (int i = 0; i < size; i++) {
				valuesI[i] += val;
			}
		} else if (type instanceof TypeDouble) {
			for (int i = 0; i < size; i++) {
				valuesD[i] += val;
			}
		} else {
			throw new PrismException("Operator + cannot be applied to Boolean vectors");
		}
	}

	/**
	 * Modify the vector by applying 'plus' with a constant.
	 */
	public void plusConstant(double val) throws PrismException
	{
		if (type instanceof TypeInt) {
			// Change type
			valuesD = new double[size];
			type = TypeDouble.getInstance();
			for (int i = 0; i < size; i++) {
				valuesD[i] = valuesI[i] + val;
			}
			valuesI = null;
		} else if (type instanceof TypeDouble) {
			for (int i = 0; i < size; i++) {
				valuesD[i] += val;
			}
		} else {
			throw new PrismException("Operator + cannot be applied to Boolean vectors");
		}
	}

	/**
	 * Modify the vector by applying 'minus' with operand {@code sv}.
	 */
	public void minus(StateValues sv) throws PrismException
	{
		if (type instanceof TypeInt) {
			if (sv.type instanceof TypeInt) {
				for (int i = 0; i < size; i++) {
					valuesI[i] -= sv.valuesI[i];
				}
			} else if (sv.type instanceof TypeDouble) {
				valuesD = new double[size];
				type = TypeDouble.getInstance();
				for (int i = 0; i < size; i++) {
					valuesD[i] = valuesI[i] - sv.valuesD[i];
				}
				valuesI = null;
			} else {
				throw new PrismException("Operator - cannot be applied to Boolean vectors");
			}
		} else if (type instanceof TypeDouble) {
			if (sv.type instanceof TypeInt) {
				for (int i = 0; i < size; i++) {
					valuesD[i] -= sv.valuesI[i];
				}
			} else if (sv.type instanceof TypeDouble) {
				for (int i = 0; i < size; i++) {
					valuesD[i] -= sv.valuesD[i];
				}
			} else {
				throw new PrismException("Operator - cannot be applied to Boolean vectors");
			}
		} else {
			throw new PrismException("Operator - cannot be applied to Boolean vectors");
		}
	}

	/**
	 * Modify the vector by applying 'times' with operand {@code sv}.
	 */
	public void times(StateValues sv) throws PrismException
	{
		if (type instanceof TypeInt) {
			if (sv.type instanceof TypeInt) {
				for (int i = 0; i < size; i++) {
					valuesI[i] *= sv.valuesI[i];
				}
			} else if (sv.type instanceof TypeDouble) {
				valuesD = new double[size];
				type = TypeDouble.getInstance();
				for (int i = 0; i < size; i++) {
					valuesD[i] = valuesI[i] * sv.valuesD[i];
				}
				valuesI = null;
			} else {
				throw new PrismException("Operator * cannot be applied to Boolean vectors");
			}
		} else if (type instanceof TypeDouble) {
			if (sv.type instanceof TypeInt) {
				for (int i = 0; i < size; i++) {
					valuesD[i] *= sv.valuesI[i];
				}
			} else if (sv.type instanceof TypeDouble) {
				for (int i = 0; i < size; i++) {
					valuesD[i] *= sv.valuesD[i];
				}
			} else {
				throw new PrismException("Operator * cannot be applied to Boolean vectors");
			}
		} else {
			throw new PrismException("Operator * cannot be applied to Boolean vectors");
		}
	}

	/**
	 * Modify the vector by applying 'times' with a constant.
	 */
	public void timesConstant(int val) throws PrismException
	{
		if (type instanceof TypeInt) {
			for (int i = 0; i < size; i++) {
				valuesI[i] *= val;
			}
		} else if (type instanceof TypeDouble) {
			for (int i = 0; i < size; i++) {
				valuesD[i] *= val;
			}
		} else {
			throw new PrismException("Operator + cannot be applied to Boolean vectors");
		}
	}

	/**
	 * Modify the vector by applying 'times' with a constant.
	 */
	public void timesConstant(double val) throws PrismException
	{
		if (type instanceof TypeInt) {
			// Change type
			valuesD = new double[size];
			type = TypeDouble.getInstance();
			for (int i = 0; i < size; i++) {
				valuesD[i] = valuesI[i] * val;
			}
			valuesI = null;
		} else if (type instanceof TypeDouble) {
			for (int i = 0; i < size; i++) {
				valuesD[i] *= val;
			}
		} else {
			throw new PrismException("Operator + cannot be applied to Boolean vectors");
		}
	}

	/**
	 * Modify the vector by applying 'divide' with operand {@code sv}.
	 */
	public void divide(StateValues sv) throws PrismException
	{
		if (type instanceof TypeInt) {
			valuesD = new double[size];
			type = TypeDouble.getInstance();
			if (sv.type instanceof TypeInt) {
				for (int i = 0; i < size; i++) {
					valuesD[i] = ((double) valuesI[i]) / sv.valuesI[i];
				}
			} else if (sv.type instanceof TypeDouble) {
				for (int i = 0; i < size; i++) {
					valuesD[i] = valuesI[i] / sv.valuesD[i];
				}
			} else {
				throw new PrismException("Operator / cannot be applied to Boolean vectors");
			}
			valuesI = null;
		} else if (type instanceof TypeDouble) {
			if (sv.type instanceof TypeInt) {
				for (int i = 0; i < size; i++) {
					valuesD[i] /= sv.valuesI[i];
				}
			} else if (sv.type instanceof TypeDouble) {
				for (int i = 0; i < size; i++) {
					valuesD[i] /= sv.valuesD[i];
				}
			} else {
				throw new PrismException("Operator / cannot be applied to Boolean vectors");
			}
		} else {
			throw new PrismException("Operator / cannot be applied to Boolean vectors");
		}
	}

	/**
	 * Modify the vector by applying unary operator {@code op},
	 * where {@code op} refers to the codes in {@link ExpressionUnaryOp}.
	 */
	public void applyUnaryOp(int op) throws PrismException
	{
		switch (op) {
		case ExpressionUnaryOp.NOT:
			not();
			break;
		case ExpressionUnaryOp.MINUS:
			minus();
			break;
		default:
			throw new PrismException("Unknown binary operator");
		}
	}

	/**
	 * Modify the vector by applying 'not'
	 */
	public void not() throws PrismException
	{
		if (!(type instanceof TypeBool)) {
			throw new PrismException("Operator ! can only be applied to Boolean vectors");
		}
		valuesB.flip(0, size);
	}

	/**
	 * Modify the vector by applying (unary) 'minus'.
	 */
	public void minus() throws PrismException
	{
		if (type instanceof TypeInt) {
			for (int i = 0; i < size; i++) {
				valuesI[i] = -valuesI[i];
			}
		} else if (type instanceof TypeDouble) {
			for (int i = 0; i < size; i++) {
				valuesD[i] = -valuesD[i];
			}
		} else {
			throw new PrismException("Operator - cannot be applied to Boolean vectors");
		}
	}

	/**
	 * Modify the vector by applying (unary) function {@code op},
	 * where {@code op} refers to the codes in {@link parser.ast.ExpressionFunc}.
	 */
	public void applyFunctionUnary(int op) throws PrismException
	{
		switch (op) {
		case ExpressionFunc.FLOOR:
			floor();
			break;
		case ExpressionFunc.CEIL:
			ceil();
			break;
		case ExpressionFunc.ROUND:
			round();
			break;
		default:
			throw new PrismException("Unknown unary function");
		}
	}

	/**
	 * Modify the vector by applying 'floor'.
	 */
	public void floor() throws PrismException
	{
		if (type instanceof TypeInt) {
			// Nothing to do
		} else if (type instanceof TypeDouble) {
			valuesI = new int[size];
			type = TypeInt.getInstance();
			for (int i = 0; i < size; i++) {
				valuesI[i] = ExpressionFunc.evaluateFloor(valuesD[i]);
			}
			valuesD = null;
		} else {
			throw new PrismException("Function floor cannot be applied to Boolean vectors");
		}
	}

	/**
	 * Modify the vector by applying 'ceil'.
	 */
	public void ceil() throws PrismException
	{
		if (type instanceof TypeInt) {
			// Nothing to do
		} else if (type instanceof TypeDouble) {
			valuesI = new int[size];
			type = TypeInt.getInstance();
			for (int i = 0; i < size; i++) {
				valuesI[i] = ExpressionFunc.evaluateCeil(valuesD[i]);
			}
			valuesD = null;
		} else {
			throw new PrismException("Function ceil cannot be applied to Boolean vectors");
		}
	}

	/**
	 * Modify the vector by applying 'round'.
	 */
	public void round() throws PrismException
	{
		if (type instanceof TypeInt) {
			// Nothing to do
		} else if (type instanceof TypeDouble) {
			valuesI = new int[size];
			type = TypeInt.getInstance();
			for (int i = 0; i < size; i++) {
				valuesI[i] = ExpressionFunc.evaluateRound(valuesD[i]);
			}
			valuesD = null;
		} else {
			throw new PrismException("Function round cannot be applied to Boolean vectors");
		}
	}

	/**
	 * Modify the vector by applying (binary or N-ary) function {@code op} with second operand {@code sv},
	 * where {@code op} refers to the codes in {@link parser.ast.ExpressionFunc}.
	 */
	public void applyFunctionBinary(int op, StateValues sv) throws PrismException
	{
		switch (op) {
		case ExpressionFunc.POW:
			pow(sv);
			break;
		case ExpressionFunc.MOD:
			mod(sv);
			break;
		case ExpressionFunc.LOG:
			log(sv);
			break;
		case ExpressionFunc.MIN:
			min(sv);
			break;
		case ExpressionFunc.MAX:
			max(sv);
			break;
		default:
			throw new PrismException("Unknown binary function");
		}
	}

	/**
	 * Modify the vector by applying 'pow' with second operand {@code sv}.
	 */
	public void pow(StateValues sv) throws PrismException
	{
		if (type instanceof TypeInt) {
			if (sv.type instanceof TypeInt) {
				for (int i = 0; i < size; i++) {
					valuesI[i] = ExpressionFunc.evaluatePowInt(valuesI[i], sv.valuesI[i]);
				}
			} else if (sv.type instanceof TypeDouble) {
				valuesD = new double[size];
				type = TypeDouble.getInstance();
				for (int i = 0; i < size; i++) {
					valuesD[i] = ExpressionFunc.evaluatePowDouble(valuesI[i], sv.valuesD[i]);
				}
				valuesI = null;
			} else {
				throw new PrismException("Function pow() cannot be applied to Boolean vectors");
			}
		} else if (type instanceof TypeDouble) {
			if (sv.type instanceof TypeInt) {
				for (int i = 0; i < size; i++) {
					valuesD[i] = ExpressionFunc.evaluatePowDouble(valuesD[i], sv.valuesI[i]);
				}
			} else if (sv.type instanceof TypeDouble) {
				for (int i = 0; i < size; i++) {
					valuesD[i] = ExpressionFunc.evaluatePowDouble(valuesD[i], sv.valuesD[i]);
				}
			} else {
				throw new PrismException("Function pow() cannot be applied to Boolean vectors");
			}
		} else {
			throw new PrismException("Function pow() cannot be applied to Boolean vectors");
		}
	}

	/**
	 * Modify the vector by applying 'mod' with second operand {@code sv}.
	 */
	public void mod(StateValues sv) throws PrismException
	{
		if (!(type instanceof TypeInt && sv.type instanceof TypeInt)) {
			throw new PrismException("Function mod() can only be applied to integer vectors");
		}
		for (int i = 0; i < size; i++) {
			valuesI[i] = ExpressionFunc.evaluateMod(valuesI[i], sv.valuesI[i]);
		}
	}

	/**
	 * Modify the vector by applying 'log' with operand {@code sv}.
	 */
	public void log(StateValues sv) throws PrismException
	{
		if (type instanceof TypeInt) {
			valuesD = new double[size];
			type = TypeDouble.getInstance();
			if (sv.type instanceof TypeInt) {
				for (int i = 0; i < size; i++) {
					valuesD[i] = ExpressionFunc.evaluateLog(valuesI[i], sv.valuesI[i]);
				}
			} else if (sv.type instanceof TypeDouble) {
				for (int i = 0; i < size; i++) {
					valuesD[i] = ExpressionFunc.evaluateLog(valuesI[i], sv.valuesD[i]);
				}
			} else {
				throw new PrismException("Function log() cannot be applied to Boolean vectors");
			}
			valuesI = null;
		} else if (type instanceof TypeDouble) {
			if (sv.type instanceof TypeInt) {
				for (int i = 0; i < size; i++) {
					valuesD[i] = ExpressionFunc.evaluateLog(valuesD[i], sv.valuesI[i]);
				}
			} else if (sv.type instanceof TypeDouble) {
				for (int i = 0; i < size; i++) {
					valuesD[i] = ExpressionFunc.evaluateLog(valuesD[i], sv.valuesD[i]);
				}
			} else {
				throw new PrismException("Function log() cannot be applied to Boolean vectors");
			}
		} else {
			throw new PrismException("Function log() cannot be applied to Boolean vectors");
		}
	}

	/**
	 * Modify the vector by applying 'min' with operand {@code sv}.
	 */
	public void min(StateValues sv) throws PrismException
	{
		if (type instanceof TypeInt) {
			if (sv.type instanceof TypeInt) {
				for (int i = 0; i < size; i++) {
					valuesI[i] = Math.min(valuesI[i], sv.valuesI[i]);
				}
			} else if (sv.type instanceof TypeDouble) {
				valuesD = new double[size];
				type = TypeDouble.getInstance();
				for (int i = 0; i < size; i++) {
					valuesD[i] = Math.min(valuesI[i], sv.valuesD[i]);
				}
				valuesI = null;
			} else {
				throw new PrismException("Function min() cannot be applied to Boolean vectors");
			}
		} else if (type instanceof TypeDouble) {
			if (sv.type instanceof TypeInt) {
				for (int i = 0; i < size; i++) {
					valuesD[i] = Math.min(valuesD[i], sv.valuesI[i]);
				}
			} else if (sv.type instanceof TypeDouble) {
				for (int i = 0; i < size; i++) {
					valuesD[i] = Math.min(valuesD[i], sv.valuesD[i]);
				}
			} else {
				throw new PrismException("Function min() cannot be applied to Boolean vectors");
			}
		} else {
			throw new PrismException("Function min() cannot be applied to Boolean vectors");
		}
	}

	/**
	 * Modify the vector by applying 'max' with operand {@code sv}.
	 */
	public void max(StateValues sv) throws PrismException
	{
		if (type instanceof TypeInt) {
			if (sv.type instanceof TypeInt) {
				for (int i = 0; i < size; i++) {
					valuesI[i] = Math.max(valuesI[i], sv.valuesI[i]);
				}
			} else if (sv.type instanceof TypeDouble) {
				valuesD = new double[size];
				type = TypeDouble.getInstance();
				for (int i = 0; i < size; i++) {
					valuesD[i] = Math.max(valuesI[i], sv.valuesD[i]);
				}
				valuesI = null;
			} else {
				throw new PrismException("Function max() cannot be applied to Boolean vectors");
			}
		} else if (type instanceof TypeDouble) {
			if (sv.type instanceof TypeInt) {
				for (int i = 0; i < size; i++) {
					valuesD[i] = Math.max(valuesD[i], sv.valuesI[i]);
				}
			} else if (sv.type instanceof TypeDouble) {
				for (int i = 0; i < size; i++) {
					valuesD[i] = Math.max(valuesD[i], sv.valuesD[i]);
				}
			} else {
				throw new PrismException("Function max() cannot be applied to Boolean vectors");
			}
		} else {
			throw new PrismException("Function max() cannot be applied to Boolean vectors");
		}
	}

	/**
	 * Compute dot (inner) product of this and another vector {@code sv}.
	 */
	public double dotProduct(StateValues sv) throws PrismException
	{
		if (type instanceof TypeDouble) {
			double dotProduct = 0;
			for (int i = 0; i < size; i++) {
				dotProduct += valuesD[i] * sv.valuesD[i];
			}
			return dotProduct;
		} else {
			throw new PrismException("Dot product can only be applied to double vectors");
		}
	}
	
	/**
	 * Set the elements of this vector by reading them in from a file.
	 */
	public void readFromFile(File file) throws PrismException
	{
		BufferedReader in;
		String s;
		int lineNum = 0, count = 0;
		boolean hasIndices = false;

		try {
			// Open file for reading
			in = new BufferedReader(new FileReader(file));
			// Read remaining lines
			s = in.readLine();
			lineNum++;
			while (s != null) {
				s = s.trim();
				if (!("".equals(s))) {
					// If entry is of form "i=x", use i as index not count
					// (otherwise, assume line i contains value for state index i)
					if (s.contains("=")) {
						hasIndices = true;
						String ss[] = s.split("=");
						count = Integer.parseInt(ss[0]);
						s = ss[1];
					}
					if (count + 1 > size) {
						in.close();
						throw new PrismException("Too many values in file \"" + file + "\" (more than " + size + ")");
					}
					if (type instanceof TypeInt) {
						int i = Integer.parseInt(s);
						setIntValue(count, i);
					} else if (type instanceof TypeDouble) {
						double d = Double.parseDouble(s);
						setDoubleValue(count, d);
					} else if (type instanceof TypeBool) {
						boolean b = Boolean.parseBoolean(s);
						setBooleanValue(count, b);
					}
					count++;
				}
				s = in.readLine();
				lineNum++;
			}
			// Close file
			in.close();
			// Check size
			if (!hasIndices && count < size)
				throw new PrismException("Too few values in file \"" + file + "\" (" + count + ", not " + size + ")");
		} catch (IOException e) {
			throw new PrismException("File I/O error reading from \"" + file + "\"");
		} catch (NumberFormatException e) {
			throw new PrismException("Error detected at line " + lineNum + " of file \"" + file + "\"");
		}
	}

	// ...

	@Override
	public void clear()
	{
		// Actually, just set pointers to null and wait for later garbage collection.
		valuesI = null;
		valuesD = null;
		valuesB = null;
		valuesP = null;
	}

	// METHODS TO ACCESS VECTOR DATA

	@Override
	public int getSize()
	{
		return size;
	}

	@Override
	public Object getValue(int i)
	{
		if (type instanceof TypeInt) {
			return valuesI[i];
		} else if (type instanceof TypeDouble) {
			return valuesD[i];
		} else if (type instanceof TypeBool) {
			return valuesB.get(i);
		} else if (type instanceof TypePareto) {
			return valuesP[i];
		} else {
			return null;
		}
	}

	/**
	 * Is the ith element of the vector non-zero (or non-false)?
	 * Does not apply to Pareto sets (false by default)
	 */
	public boolean isNonZero(int i)
	{
		if (type instanceof TypeInt) {
			return valuesI[i] != 0;
		} else if (type instanceof TypeDouble) {
			return valuesD[i] != 0.0;
		} else if (type instanceof TypeBool) {
			return valuesB.get(i);
		} else {
			return false;
		}
	}

	/**
	 * For integer-valued vectors, get the int array storing the data.
	 */
	public int[] getIntArray()
	{
		return valuesI;
	}

	/**
	 * For double-valued vectors, get the double array storing the data.
	 */
	public double[] getDoubleArray()
	{
		return valuesD;
	}

	/**
	 * For Boolean-valued vectors, get the BitSet storing the data.
	 */
	public BitSet getBitSet()
	{
		return valuesB;
	}

	/**
	 * For Pareto-set-valued vectors, get the Pareto array storing the data.
	 */
	public Pareto[] getParetoArray()
	{
		return valuesP;
	}


	/**
	 * Get the number of states for which the value is non-zero/non-false.
	 */
	public int getNNZ()
	{
		int count = 0;
		if (type instanceof TypeBool) {
			count = valuesB.cardinality();
		} else {
			for (int i = 0; i < size; i++) {
				if (isNonZero(i))
					count++;
			}
		}
		return count;
	}

	/**
	 * Get (as a string) the number of states for which the value is non-zero/non-false.
	 */
	public String getNNZString()
	{
		return "" + getNNZ();
	}

	// Filter operations

	/**
	 * Get the value of first vector element that is in the (BitSet) filter.
	 */
	public Object firstFromBitSet(BitSet filter)
	{
		return getValue(filter.nextSetBit(0));
	}

	/**
	 * Get the minimum value of those that are in the (BitSet) filter.
	 */
	public Object minOverBitSet(BitSet filter) throws PrismException
	{
		if (type instanceof TypeInt) {
			int minI = Integer.MAX_VALUE;
			for (int i = filter.nextSetBit(0); i >= 0; i = filter.nextSetBit(i + 1)) {
				if (valuesI[i] < minI)
					minI = valuesI[i];
			}
			return new Integer(minI);
		} else if (type instanceof TypeDouble) {
			double minD = Double.POSITIVE_INFINITY;
			for (int i = filter.nextSetBit(0); i >= 0; i = filter.nextSetBit(i + 1)) {
				if (valuesD[i] < minD)
					minD = valuesD[i];
			}
			return new Double(minD);
		}
		throw new PrismException("Can't take min over a vector of type " + type);
	}

	/**
	 * Get the maximum value of those that are in the (BitSet) filter.
	 */
	public Object maxOverBitSet(BitSet filter) throws PrismException
	{
		if (type instanceof TypeInt) {
			int maxI = Integer.MIN_VALUE;
			for (int i = filter.nextSetBit(0); i >= 0; i = filter.nextSetBit(i + 1)) {
				if (valuesI[i] > maxI)
					maxI = valuesI[i];
			}
			return new Integer(maxI);
		} else if (type instanceof TypeDouble) {
			double maxD = Double.NEGATIVE_INFINITY;
			for (int i = filter.nextSetBit(0); i >= 0; i = filter.nextSetBit(i + 1)) {
				if (valuesD[i] > maxD)
					maxD = valuesD[i];
			}
			return new Double(maxD);
		}
		throw new PrismException("Can't take max over a vector of type " + type);
	}

	/**
	 * Get the maximum finite value of those that are in the (BitSet) filter.
	 * I.e., this behaves as maxOverBitSet, but filters out POSITIVE_INFINITY.
	 */
	public Object maxFiniteOverBitSet(BitSet filter) throws PrismException
	{
		if (type instanceof TypeInt) {
			// for Integers, MAX_VALUE might arise normally or represent +INF,
			// so we don't filter
			int maxI = Integer.MIN_VALUE;
			for (int i = filter.nextSetBit(0); i >= 0; i = filter.nextSetBit(i + 1)) {
				if (valuesI[i] > maxI)
					maxI = valuesI[i];
			}
			return new Integer(maxI);
		} else if (type instanceof TypeDouble) {
			double maxD = Double.NEGATIVE_INFINITY;
			for (int i = filter.nextSetBit(0); i >= 0; i = filter.nextSetBit(i + 1)) {
				double d = valuesD[i];
				if (Double.isFinite(d) && valuesD[i] > maxD)
					maxD = d;
			}
			return new Double(maxD);
		}
		throw new PrismException("Can't take max over a vector of type " + type);
	}

	/**
	 * Check if value is true for all states in the (BitSet) filter.
	 */
	public boolean forallOverBitSet(BitSet filter) throws PrismException
	{
		if (type instanceof TypeBool) {
			for (int i = filter.nextSetBit(0); i >= 0; i = filter.nextSetBit(i + 1)) {
				if (!valuesB.get(i))
					return false;
			}
			return true;
		}
		Thread.dumpStack();
		throw new PrismException("Can't take for-all over a vector of type " + type);
	}

	/**
	 * Check if there exists a true value for some state in the (BitSet) filter.
	 */
	public boolean existsOverBitSet(BitSet filter) throws PrismException
	{
		if (type instanceof TypeBool) {
			for (int i = filter.nextSetBit(0); i >= 0; i = filter.nextSetBit(i + 1)) {
				if (valuesB.get(i))
					return true;
			}
			return false;
		}
		throw new PrismException("Can't take there-exists over a vector of type " + type);
	}

	/**
	 * Count the number of states with value true from those in the (BitSet) filter.
	 */
	public int countOverBitSet(BitSet filter) throws PrismException
	{
		if (type instanceof TypeBool) {
			int count = 0;
			for (int i = filter.nextSetBit(0); i >= 0; i = filter.nextSetBit(i + 1)) {
				if (valuesB.get(i))
					count++;
			}
			return new Integer(count);
		}
		throw new PrismException("Can't take count over a vector of type " + type);
	}

	/**
	 * Get the sum of values for states that are in the (BitSet) filter.
	 */
	public Object sumOverBitSet(BitSet filter) throws PrismException
	{
		if (type instanceof TypeInt) {
			int sumI = 0;
			for (int i = filter.nextSetBit(0); i >= 0; i = filter.nextSetBit(i + 1)) {
				sumI += valuesI[i];
			}
			return new Integer(sumI);
		} else if (type instanceof TypeDouble) {
			double sumD = 0.0;
			for (int i = filter.nextSetBit(0); i >= 0; i = filter.nextSetBit(i + 1)) {
				sumD += valuesD[i];
			}
			return new Double(sumD);
		}
		throw new PrismException("Can't take sum over a vector of type " + type);
	}

	/**
	 * Get the average of values for states that are in the (BitSet) filter.
	 */
	public double averageOverBitSet(BitSet filter) throws PrismException
	{
		if (type instanceof TypeInt) {
			int sumI = 0;
			for (int i = filter.nextSetBit(0); i >= 0; i = filter.nextSetBit(i + 1)) {
				sumI += valuesI[i];
			}
			return ((double) sumI) / filter.cardinality();
		} else if (type instanceof TypeDouble) {
			double sumD = 0.0;
			for (int i = filter.nextSetBit(0); i >= 0; i = filter.nextSetBit(i + 1)) {
				sumD += valuesD[i];
			}
			return sumD / filter.cardinality();
		}
		throw new PrismException("Can't take average over a vector of type " + type);
	}

	// PRINTING STUFF

	/**
	 * Print vector to a log/file (non-zero/non-false entries only).
	 */
	public void print(PrismLog log)
	{
		doPrinting(log, -1, null, true, false, true, true);
	}

	/**
	 * Print up to {@code limit} entries of a vector to a log/file (non-zero/non-false entries only).
	 */
	public void print(PrismLog log, int limit)
	{
		doPrinting(log, limit, null, true, false, true, true);
	}

	/**
	 * Print vector to a log/file.
	 * @param log The log
	 * @param printSparse Print non-zero/non-false elements only? 
	 * @param printMatlab Print in Matlab format?
	 * @param printStates Print states (variable values) for each element? 
	 * @param printIndices Print state indices for each element? 
	 */
	public void print(PrismLog log, boolean printSparse, boolean printMatlab, boolean printStates, boolean printIndices)
	{
		doPrinting(log, -1, null, printSparse, printMatlab, printStates, printIndices);
	}

	/**
	 * Print part of vector to a log/file (non-zero/non-false entries only).
	 * @param log The log
	 * @param filter A BitSet specifying which states to print for.
	 */
	public void printFiltered(PrismLog log, BitSet filter)
	{
		doPrinting(log, -1, filter, true, false, true, true);
	}

	/**
	 * Print part of vector to a log/file.
	 * @param log The log
	 * @param filter A BitSet specifying which states to print for (null if all).
	 * @param printSparse Print non-zero/non-false elements only? 
	 * @param printMatlab Print in Matlab format?
	 * @param printStates Print states (variable values) for each element? 
	 * @param printIndices Print state indices for each element? 
	 */
	public void printFiltered(PrismLog log, BitSet filter, boolean printSparse, boolean printMatlab, boolean printStates, boolean printIndices)
	{
		doPrinting(log, -1, filter, printSparse, printMatlab, printStates, printIndices);
	}

	/**
	 * Print part of vector to a log/file.
	 * @param log The log
	 * @param limit Maximum number of entries to print (-1 = no limit)
	 * @param filter A BitSet specifying which states to print for (null if all).
	 * @param printSparse Print non-zero/non-false elements only? 
	 * @param printMatlab Print in Matlab format?
	 * @param printStates Print states (variable values) for each element? 
	 * @param printIndices Print state indices for each element? 
	 */
	private void doPrinting(PrismLog log, int limit, BitSet filter, boolean printSparse, boolean printMatlab, boolean printStates, boolean printIndices)
	{
		int i, count = 0;

		if (limit == -1)
			limit = Integer.MAX_VALUE;

		// Header for Matlab format
		if (printMatlab)
			log.println(!printSparse ? "v = [" : "v = sparse(" + size + ",1);");

		// Print vector
		if (filter == null) {
			for (i = 0; i < size & count < limit; i++) {
				if (printLine(log, i, printSparse, printMatlab, printStates, printIndices))
					count++;
			}
		} else {
			for (i = filter.nextSetBit(0); i >= 0 && count < limit; i = filter.nextSetBit(i + 1)) {
				if (printLine(log, i, printSparse, printMatlab, printStates, printIndices))
					count++;
			}
		}

		// Check if all zero
		if (printSparse && !printMatlab && count == 0) {
			log.println(type == TypeBool.getInstance() ? "(none)" : "(all zero)");
			return;
		}

		// Footer for Matlab format
		if (printMatlab && !printSparse)
			log.println("];");
	}

	private boolean printLine(PrismLog log, int n, boolean printSparse, boolean printMatlab, boolean printStates, boolean printIndices)
	{
		if (!printSparse || isNonZero(n)) {
			if (printMatlab) {
				if (printSparse) {
					log.println("v(" + (n + 1) + ")=" + getValue(n) + ";");
				} else {
					log.println(getValue(n));
				}
			} else {
				if (printIndices) {
					log.print(n);
				}
				if (printStates && statesList != null) {
					if (printIndices) {
						log.print(":");
					}
					log.print(statesList.get(n).toString());
				}
				if (printSparse && type instanceof TypeBool) {
					log.println();
				} else {
					if (printIndices || printStates) {
						log.print("=");
					}
					log.println(getValue(n));
				}
			}
			return true;
		} else {
			return false;
		}
	}

	/**
	 * Make a (deep) copy of this vector
	 */
	public StateValues deepCopy() throws PrismException
	{
		StateValues sv = new StateValues();
		sv.type = type;
		sv.size = size;
		if (valuesI != null) {
			sv.valuesI = Utils.cloneIntArray(valuesI);
		}
		if (valuesD != null) {
			sv.valuesD = Utils.cloneDoubleArray(valuesD);
		}
		if (valuesB != null) {
			sv.valuesB = (BitSet) valuesB.clone();
		}
		if (valuesP != null) {
			sv.valuesP = Utils.cloneParetoArray(valuesP);
		}
		sv.statesList = statesList;
		return sv;
	}

	/** Returns the type of this StateValues object. */
	public Type getType() {
		return type;
	}
}<|MERGE_RESOLUTION|>--- conflicted
+++ resolved
@@ -43,12 +43,9 @@
 import parser.type.TypeBool;
 import parser.type.TypeDouble;
 import parser.type.TypeInt;
-<<<<<<< HEAD
 import parser.type.TypePareto;
-=======
 import prism.Accuracy;
 import prism.AccuracyFactory;
->>>>>>> 74fdd44b
 import prism.PrismException;
 import prism.PrismLangException;
 import prism.PrismLog;
@@ -69,14 +66,10 @@
 	protected int[] valuesI;
 	protected double[] valuesD;
 	protected BitSet valuesB;
-<<<<<<< HEAD
 	protected Pareto[] valuesP;
 
-=======
-	
 	// Accuracy info
 	public Accuracy accuracy = null;
->>>>>>> 74fdd44b
 	// Model info
 	protected List<State> statesList;
 
