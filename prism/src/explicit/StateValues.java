--- conflicted
+++ resolved
@@ -1,5 +1,3 @@
-//==============================================================================
-//	
 //	Copyright (c) 2002-
 //	Authors:
 //	* Dave Parker <d.a.parker@cs.bham.ac.uk> (University of Birmingham)
@@ -42,7 +40,6 @@
 import parser.type.TypeBool;
 import parser.type.TypeDouble;
 import parser.type.TypeInt;
-import parser.type.TypePareto;
 import prism.Accuracy;
 import prism.AccuracyFactory;
 import prism.PrismException;
@@ -60,27 +57,13 @@
  */
 public class StateValues implements StateVector, Iterable<Object>
 {
-<<<<<<< HEAD
-	// Type (int, double, boolean, or Pareto)
-=======
 	// Vector info
 	
 	/** Type of value stored */
->>>>>>> 19c30dba
 	protected Type type;
 	/** Size of vector */
 	protected int size;
-<<<<<<< HEAD
-	// Vector (only one used, depending on type)
-	protected int[] valuesI;
-	protected double[] valuesD;
-	protected BitSet valuesB;
-	protected Pareto[] valuesP;
-
-	// Accuracy info
-=======
 	/** Computed accuracy of stored values (optional) */
->>>>>>> 19c30dba
 	public Accuracy accuracy = null;
 	
 	// Model info
@@ -88,128 +71,6 @@
 	/** Corresponding list of State objects */
 	protected List<State> statesList;
 
-<<<<<<< HEAD
-	// CONSTRUCTORS, etc.
-
-	/**
-	 * Construct a new empty state values vector of unspecified type.
-	 * (Mostly for internal use.)
-	 */
-	public StateValues()
-	{
-		type = null;
-		size = 0;
-		valuesI = null;
-		valuesD = null;
-		valuesB = null;
-		valuesP = null;
-	}
-
-	/**
-	 * Construct a new state values vector of the given type.
-	 * All values are initially set to zero/false.
-	 * Also set associated model (and this determines the vector size).
-	 * @param type Value type
-	 * @param model Associated model 
-	 */
-	public StateValues(Type type, Model model) throws PrismLangException
-	{
-		this(type, model.getNumStates());
-		statesList = model.getStatesList();
-	}
-
-	/**
-	 * Construct a new state values vector of the given type and size.
-	 * All values are initially set to zero/false.
-	 */
-	public StateValues(Type type, int size) throws PrismLangException
-	{
-		this(type, size, type.defaultValue());
-	}
-
-	/**
-	 * Construct a new state values vector of the given type, initialising all values to {@code init}.
-	 * Also set associated model (and this determines the vector size).
-	 * Throws an exception of {@code init} is of the wrong type.
-	 * @param type Value type
-	 * @param init Initial value for all states (as an appropriate Object)
-	 * @param model Associated model 
-	 */
-	public StateValues(Type type, Object init, Model model) throws PrismLangException
-	{
-		this(type, model.getNumStates(), init);
-		statesList = model.getStatesList();
-	}
-
-	/**
-	 * Construct a new state values vector of the given type and size,
-	 * initialising all values to {@code init}.
-	 * Throws an exception of {@code init} is of the wrong type.
-	 * @param type Value type
-	 * @param size Vector size
-	 * @param init Initial value for all states (as an appropriate Object)
-	 */
-	public StateValues(Type type, int size, Object init) throws PrismLangException
-	{
-		super();
-		int i;
-		this.type = type;
-		this.size = size;
-		// Create/initialise array of appropriate type
-		if (type instanceof TypeInt) {
-			valuesI = new int[size];
-			Integer objI = ((TypeInt) type).castValueTo(init);
-			int initI = objI.intValue();
-			for (i = 0; i < size; i++)
-				valuesI[i] = initI;
-		} else if (type instanceof TypeDouble) {
-			valuesD = new double[size];
-			Double objD = ((TypeDouble) type).castValueTo(init).doubleValue();
-			double initD = objD.doubleValue();
-			for (i = 0; i < size; i++)
-				valuesD[i] = initD;
-		} else if (type instanceof TypeBool) {
-			Boolean objB = ((TypeBool) type).castValueTo(init);
-			boolean initB = objB.booleanValue();
-			if (initB) {
-				valuesB = new BitSet(size);
-				valuesB.set(0, size);
-			} else {
-				valuesB = new BitSet();
-			}
-		} else if (type instanceof TypePareto) {
-		    valuesP = new Pareto[size];
-		    Pareto objP = ((TypePareto) type).castValueTo(init);
-		    for (i = 0; i < size; i++)
-			valuesP[i] = objP;
-		} else {
-			throw new PrismLangException("Cannot create a vector of type " + type);
-		}
-	}
-	
-	/**
-	 * Create a new (Pareto-set-valued) state values vector from an existing array of Pareto sets
-	 * The array is stored directly, not copied.
-	 * Also set associated model (whose state space size should match vector size).
-	 */
-	public static StateValues createFromParetoArray(Pareto[] array, Model model)
-	{
-		StateValues sv = new StateValues();
-		sv.type = TypePareto.getInstance();
-		sv.size = array.length;
-		sv.valuesP = array;
-		sv.statesList = model.getStatesList();
-		return sv;
-	}
-
-
-	/**
-	 * Create a new (int-valued) state values vector from an existing array of ints.
-	 * The array is stored directly, not copied.
-	 * Also set associated model (whose state space size should match vector size).
-	 */
-	public static StateValues createFromIntegerArray(int[] array, Model model)
-=======
 	// Vector storage (only one used, depending on type)
 	
 	/** Specialised storage for boolean values */
@@ -227,7 +88,6 @@
 	
 	@FunctionalInterface
 	public interface UnaryFunction
->>>>>>> 19c30dba
 	{
 		public Object apply(Object v) throws PrismException;
 	}
@@ -706,31 +566,12 @@
 		}
 	}
 
-<<<<<<< HEAD
-	// ...
-
-	@Override
-	public void clear()
-	{
-		// Actually, just set pointers to null and wait for later garbage collection.
-		valuesI = null;
-		valuesD = null;
-		valuesB = null;
-		valuesP = null;
-	}
-
-	// METHODS TO ACCESS VECTOR DATA
-
-	@Override
-	public int getSize()
-=======
 	// Methods to modify vector values storing Boolean values
 	
 	/**
 	 * Modify the vector by applying 'implies' with operand {@code sv}.
 	 */
 	public void implies(StateValues sv) throws PrismException
->>>>>>> 19c30dba
 	{
 		if (!(type instanceof TypeBool) || !(sv.getType() instanceof TypeBool)) {
 			throw new PrismException("Operator => can only be applied to Boolean vectors");
@@ -744,33 +585,15 @@
 	 */
 	public void iff(StateValues sv) throws PrismException
 	{
-<<<<<<< HEAD
-		if (type instanceof TypeInt) {
-			return valuesI[i];
-		} else if (type instanceof TypeDouble) {
-			return valuesD[i];
-		} else if (type instanceof TypeBool) {
-			return valuesB.get(i);
-		} else if (type instanceof TypePareto) {
-			return valuesP[i];
-		} else {
-			return null;
-=======
 		if (!(type instanceof TypeBool) || !(sv.getType() instanceof TypeBool)) {
 			throw new PrismException("Operator <=> can only be applied to Boolean vectors");
->>>>>>> 19c30dba
 		}
 		valuesB.xor(sv.valuesB);
 		valuesB.flip(0, size);
 	}
 
 	/**
-<<<<<<< HEAD
-	 * Is the ith element of the vector non-zero (or non-false)?
-	 * Does not apply to Pareto sets (false by default)
-=======
 	 * Modify the vector by applying 'or' with operand {@code sv}.
->>>>>>> 19c30dba
 	 */
 	public void or(StateValues sv) throws PrismException
 	{
@@ -817,20 +640,7 @@
 	// Accessors
 	
 	/**
-<<<<<<< HEAD
-	 * For Pareto-set-valued vectors, get the Pareto array storing the data.
-	 */
-	public Pareto[] getParetoArray()
-	{
-		return valuesP;
-	}
-
-
-	/**
-	 * Get the number of states for which the value is non-zero/non-false.
-=======
 	 * Get the type of the values stored
->>>>>>> 19c30dba
 	 */
 	public Type getType()
 	{
@@ -940,12 +750,19 @@
 		for (int i = 0; i < size; i++) {
 			valuesD[i] = (double) valuesO[i];
 		}
-<<<<<<< HEAD
-		Thread.dumpStack();
-		throw new PrismException("Can't take for-all over a vector of type " + type);
-=======
 		return valuesD;
->>>>>>> 19c30dba
+	}
+
+	/**
+	 * For Pareto-valued vectors, get a Pareto array storing the data.
+	 */
+	public Pareto[] getParetoArray()
+	{
+		Pareto[] valuesP = new Pareto[size];
+		for (int i = 0; i < size; i++) {
+			valuesP[i] = (Pareto) valuesO[i];
+		}
+		return valuesP;
 	}
 
 	/**
@@ -1160,16 +977,9 @@
 		if (valuesB != null) {
 			sv.valuesB = (BitSet) valuesB.clone();
 		}
-<<<<<<< HEAD
-		if (valuesP != null) {
-			sv.valuesP = Utils.cloneParetoArray(valuesP);
-		}
-		sv.statesList = statesList;
-=======
 		if (valuesO != null) {
 			sv.valuesO = valuesO.clone();
 		}
->>>>>>> 19c30dba
 		return sv;
 	}
 
