//==============================================================================
//	
//	Copyright (c) 2002-
//	Authors:
//	* Dave Parker <david.parker@comlab.ox.ac.uk> (University of Oxford)
//	* Joachim Klein <klein@tcs.inf.tu-dresden.de> (TU Dresden)
//	
//------------------------------------------------------------------------------
//	
//	This file is part of PRISM.
//	
//	PRISM is free software; you can redistribute it and/or modify
//	it under the terms of the GNU General Public License as published by
//	the Free Software Foundation; either version 2 of the License, or
//	(at your option) any later version.
//	
//	PRISM is distributed in the hope that it will be useful,
//	but WITHOUT ANY WARRANTY; without even the implied warranty of
//	MERCHANTABILITY or FITNESS FOR A PARTICULAR PURPOSE.  See the
//	GNU General Public License for more details.
//	
//	You should have received a copy of the GNU General Public License
//	along with PRISM; if not, write to the Free Software Foundation,
//	Inc., 59 Temple Place, Suite 330, Boston, MA  02111-1307  USA
//	
//==============================================================================

package explicit;

import java.io.BufferedReader;
import java.io.File;
import java.io.FileReader;
import java.io.IOException;
import java.util.ArrayList;
import java.util.BitSet;
import java.util.HashMap;
import java.util.List;
import java.util.Map;
import java.util.Set;
import java.util.TreeSet;
import java.util.Vector;

import parser.State;
import parser.Values;
import parser.VarList;
import parser.ast.Declaration;
import parser.ast.DeclarationIntUnbounded;
import parser.ast.Expression;
import parser.ast.ExpressionBinaryOp;
import parser.ast.ExpressionConstant;
import parser.ast.ExpressionFilter;
import parser.ast.ExpressionFilter.FilterOperator;
import parser.ast.ExpressionFormula;
import parser.ast.ExpressionFunc;
import parser.ast.ExpressionITE;
import parser.ast.ExpressionIdent;
import parser.ast.ExpressionLabel;
import parser.ast.ExpressionLiteral;
import parser.ast.ExpressionObs;
import parser.ast.ExpressionProp;
import parser.ast.ExpressionUnaryOp;
import parser.ast.ExpressionVar;
import parser.ast.LabelList;
import parser.ast.ModulesFile;
import parser.ast.PropertiesFile;
import parser.ast.Property;
import parser.type.TypeBool;
import parser.type.TypeDouble;
import parser.type.TypeInt;
import parser.visitor.ASTTraverseModify;
import parser.visitor.ReplaceLabels;
import prism.Accuracy;
import prism.Filter;
import prism.ModelInfo;
import prism.ModelType;
import prism.OpRelOpBound;
import prism.Prism;
import prism.PrismComponent;
import prism.PrismException;
import prism.PrismFileLog;
import prism.PrismLangException;
import prism.PrismLog;
import prism.PrismNotSupportedException;
import prism.PrismSettings;
import prism.Result;
import prism.ResultTesting;
import prism.RewardGenerator;
import strat.Strategy;

/**
 * Super class for explicit-state model checkers.
 * <br>
 * This model checker class and its subclasses store their settings locally so
 * that they can be configured and used without a PrismSettings object.
 * Pass in null as a parent on creation to bypass the use of PrismSettings.
 */
public class StateModelChecker extends PrismComponent
{
	// Flags/settings that can be extracted from PrismSettings
	// (NB: defaults do not necessarily coincide with PRISM)

	// Verbosity level
	protected int verbosity = 0;

	// Additional flags/settings not included in PrismSettings

	// Export target state info?
	protected boolean exportTarget = false;
	protected String exportTargetFilename = null;
	
	// Export product model info?
	protected boolean exportProductTrans = false;
	protected String exportProductTransFilename = null;
	protected boolean exportProductStates = false;
	protected String exportProductStatesFilename = null;
	protected boolean exportProductVector = false;
	protected String exportProductVectorFilename = null;
	
	// Store the final results vector after model checking?
	protected boolean storeVector = false;

	// Generate/store a strategy during model checking?
	protected boolean genStrat = false;
	// Should any generated strategies should be restricted to the states reachable under them?
	protected boolean restrictStratToReach = true;

	// Strategy generation
	protected boolean generateStrategy = false;
	protected boolean implementStrategy = false;
	protected Strategy strategy = null;

	// Stored Pareto sets
	protected Pareto pareto_set = null;
	// Stored parameters
	protected MultiParameters parsed_params = null;
	// Computing Pareto sets?
	protected boolean computePareto = true; // computing Pareto set, or doing actual model checking?

	// Do bisimulation minimisation before model checking?
	protected boolean doBisim = false;

	// Do topological value iteration?
	protected boolean doTopologicalValueIteration = false;

	// For Pmax computation, collapse MECs to quotient MDP?
	protected boolean doPmaxQuotient = false;

	// Do interval iteration?
	protected boolean doIntervalIteration = false;

	// Model info (for reward structures, etc.)
	protected ModulesFile modulesFile = null;
	protected ModelInfo modelInfo = null;
	protected RewardGenerator rewardGen = null;

	// Properties file (for labels, constants, etc.)
	protected PropertiesFile propertiesFile = null;

	// Constants (extracted from model/properties)
	protected Values constantValues;

	// The filter to be applied to the current property
	protected Filter currentFilter;

	// The result of model checking will be stored here
	protected Result result;

	/**
	 * Create a new StateModelChecker, inherit basic state from parent (unless null).
	 */
	public StateModelChecker(PrismComponent parent) throws PrismException
	{
		super(parent);

		// For explicit.StateModelChecker and its subclasses, we explicitly set 'settings'
		// to null if there is no parent or if the parent has a null 'settings'.
		// This allows us to choose to ignore the default one created by PrismComponent.
		if (parent == null || parent.getSettings() == null)
			setSettings(null);

		// If present, initialise settings from PrismSettings
		if (settings != null) {
			verbosity = settings.getBoolean(PrismSettings.PRISM_VERBOSE) ? 10 : 1;
			setDoIntervalIteration(settings.getBoolean(PrismSettings.PRISM_INTERVAL_ITER));
			setDoTopologicalValueIteration(settings.getBoolean(PrismSettings.PRISM_TOPOLOGICAL_VI));
			setDoPmaxQuotient(settings.getBoolean(PrismSettings.PRISM_PMAX_QUOTIENT));
			tolerance = settings.getDouble(PrismSettings.PRISM_PARETO_EPSILON);
		}
	}

	/**
	 * Create a model checker (a subclass of this one) for a given model type.
	 */
	public static StateModelChecker createModelChecker(ModelType modelType) throws PrismException
	{
		return createModelChecker(modelType, null);
	}

	/**
	 * Create a model checker (a subclass of this one) for a given model type
	 */
	public static StateModelChecker createModelChecker(ModelType modelType, PrismComponent parent) throws PrismException
	{
		explicit.StateModelChecker mc = null;
		switch (modelType) {
		case DTMC:
			mc = new DTMCModelChecker(parent);
			break;
		case MDP:
			mc = new MDPModelChecker(parent);
			break;
		case CTMC:
			mc = new CTMCModelChecker(parent);
			break;
		case POMDP:
			mc = new POMDPModelChecker(parent);
			break;
		case CTMDP:
			mc = new CTMDPModelChecker(parent);
			break;
		case CSG:
			mc = new CSGModelChecker(parent);
			break;
		case STPG:
			mc = new STPGModelChecker(parent);
			break;
		case SMG:
			mc = new SMGModelChecker(parent);
			break;
		case LTS:
			mc = new NonProbModelChecker(parent);
			break;
		default:
			throw new PrismException("Cannot create model checker for model type " + modelType);
		}
		return mc;
	}

	// Settings methods

	// Pareto set
	protected double tolerance = 0.0;

	// Setters/getters

	/**
	 * Inherit settings (and the log) from another StateModelChecker object.
	 * For model checker objects that inherit a PrismSettings object, this is superfluous
	 * since this has been done already.
	 */
	public void inheritSettings(StateModelChecker other)
	{
		setModelCheckingInfo(other.modelInfo, other.propertiesFile, other.rewardGen);
		setLog(other.getLog());
		setVerbosity(other.getVerbosity());
		setExportTarget(other.getExportTarget());
		setExportTargetFilename(other.getExportTargetFilename());
		setExportProductTrans(other.getExportProductTrans());
		setExportProductTransFilename(other.getExportProductTransFilename());
		setExportProductStates(other.getExportProductStates());
		setExportProductStatesFilename(other.getExportProductStatesFilename());
		setExportProductVector(other.getExportProductVector());
		setExportProductVectorFilename(other.getExportProductVectorFilename());
		setStoreVector(other.getStoreVector());
		setGenStrat(other.getGenStrat());
		setRestrictStratToReach(other.getRestrictStratToReach());
		setDoBisim(other.getDoBisim());
		tolerance = other.tolerance;
		setDoIntervalIteration(other.getDoIntervalIteration());
		setDoPmaxQuotient(other.getDoPmaxQuotient());
	}

	/**
	 * Print summary of current settings.
	 */
	public void printSettings()
	{
		mainLog.print("verbosity = " + verbosity + " ");
		mainLog.print("tolerance = " + tolerance + " ");
	}

	// Set methods for flags/settings

	public void setComputeParetoSet(boolean computePareto)
	{
		this.computePareto = computePareto;
	}

	/**
	 * Set verbosity level, i.e. amount of output produced.
	 */
	public void setVerbosity(int verbosity)
	{
		this.verbosity = verbosity;
	}

	public void setExportTarget(boolean b)
	{
		exportTarget = b;
	}

	public void setExportTargetFilename(String s)
	{
		exportTargetFilename = s;
	}

	public void setExportProductTrans(boolean b)
	{
		exportProductTrans = b;
	}

	public void setExportProductTransFilename(String s)
	{
		exportProductTransFilename = s;
	}

	public void setExportProductStates(boolean b)
	{
		exportProductStates = b;
	}

	public void setExportProductStatesFilename(String s)
	{
		exportProductStatesFilename = s;
	}

	public void setExportProductVector(boolean b)
	{
		exportProductVector = b;
	}

	public void setExportProductVectorFilename(String s)
	{
		exportProductVectorFilename = s;
	}

	/**
	 * Specify whether or not to store the final results vector after model checking.
	 */
	public void setStoreVector(boolean storeVector)
	{
		this.storeVector = storeVector;
	}

	/**
	 * Specify whether or not a strategy should be generated during model checking.
	 */
	public void setGenStrat(boolean genStrat)
	{
		this.genStrat = genStrat;
	}

	/**
	 * Specify whether or not any generated strategies should be restricted to the states reachable under them.
	 */
	public void setRestrictStratToReach(boolean restrictStratToReach)
	{
		this.restrictStratToReach = restrictStratToReach;
	}

	/**
	 * Specify whether or not to do bisimulation minimisation before model checking.
	 */
	public void setDoBisim(boolean doBisim)
	{
		this.doBisim = doBisim;
	}

	/**
	 * Method sets the strategy to be used by the model checker
	 * @param strategy strategy
	 * Set flag of whether to generate a strategy.
	 */
	public void setGenerateStrategy(boolean b)
	{
		this.generateStrategy = b;
	}

	/**
	 * Set flag of whether to implement the strategy when model checking
	 */
	public void setImplementStrategy(boolean b)
	{
		this.implementStrategy = b;
	}

	/**
	 * Method sets the strategy to be used by the model checker
	 */
	public void setStrategy(Strategy strategy)
	{
		this.strategy = strategy;
	}

	/**
	 * Specify whether or not to do topological value iteration.
	 */
	public void setDoTopologicalValueIteration(boolean doTopologicalValueIteration)
	{
		this.doTopologicalValueIteration = doTopologicalValueIteration;
	}

	/**
	 * Specify whether or not to perform MEC quotienting for Pmax.
	 */
	public void setDoPmaxQuotient(boolean doPmaxQuotient)
	{
		this.doPmaxQuotient = doPmaxQuotient;
	}

	/**
	 * Specify whether or not to use interval iteration.
	 */
	public void setDoIntervalIteration(boolean doIntervalIteration)
	{
		this.doIntervalIteration = doIntervalIteration;
	}

	// Get methods for flags/settings

	public int getVerbosity()
	{
		return verbosity;
	}

	public boolean getExportTarget()
	{
		return exportTarget;
	}

	public String getExportTargetFilename()
	{
		return exportTargetFilename;
	}

	public boolean getExportProductTrans()
	{
		return exportProductTrans;
	}

	public String getExportProductTransFilename()
	{
		return exportProductTransFilename;
	}

	public boolean getExportProductStates()
	{
		return exportProductStates;
	}

	public String getExportProductStatesFilename()
	{
		return exportProductStatesFilename;
	}

	public boolean getExportProductVector()
	{
		return exportProductVector;
	}

	public String getExportProductVectorFilename()
	{
		return exportProductVectorFilename;
	}

	/**
	 * Whether or not to store the final results vector after model checking.
	 */
	public boolean getStoreVector()
	{
		return storeVector;
	}

	/**
	 * Whether or not a strategy should be generated during model checking.
	 */
	public boolean getGenStrat()
	{
		return genStrat;
	}

	/**
	 * Whether or not any generated strategies should be restricted to the states reachable under them.
	 */
	public boolean getRestrictStratToReach()
	{
		return restrictStratToReach;
	}

	/**
	 * Whether or not to do bisimulation minimisation before model checking.
	 */
	public boolean getDoBisim()
	{
		return doBisim;
	}

	/**
	 * Whether or not to do topological value iteration.
	 */
	public boolean getDoTopologicalValueIteration()
	{
		return doTopologicalValueIteration;
	}

	/**
	 * Whether or not to do MEC quotient for Pmax
	 */
	public boolean getDoPmaxQuotient()
	{
		return doPmaxQuotient;
	}

	/**
	 * Whether or not to use interval iteration.
	 */
	public boolean getDoIntervalIteration()
	{
		return doIntervalIteration;
	}

	/** Get the constant values (both from the modules file and the properties file) */
	public Values getConstantValues()
	{
		return constantValues;
	}

	/**
	 * Get the label list (from properties file and modules file, if they are attached).
	 * @return the label list for the properties/modules file, or {@code null} if not available.
	 */
	public LabelList getLabelList()
	{
		if (propertiesFile != null) {
			return propertiesFile.getCombinedLabelList(); // combined list from properties and modules file
		} else if (modulesFile != null) {
			return modulesFile.getLabelList();
		} else {
			return null;
		}
	}

	/**
	 * Return the set of label names that are defined
	 * either by the model (from the model info or modules file)
	 * or properties file (if attached to the model checker).
	 */
	public Set<String> getDefinedLabelNames()
	{
		TreeSet<String> definedLabelNames = new TreeSet<String>();

		// labels from the label list
		LabelList labelList = getLabelList();
		if (labelList != null) {
			definedLabelNames.addAll(labelList.getLabelNames());
		}

		// labels from the model info
		if (modelInfo != null) {
			definedLabelNames.addAll(modelInfo.getLabelNames());
		}

		return definedLabelNames;
	}

	// Other setters/getters

	/**
	 * Set the attached model file (for e.g. reward structures when model checking)
	 * and the attached properties file (for e.g. constants/labels when model checking)
	 */
	public void setModelCheckingInfo(ModelInfo modelInfo, PropertiesFile propertiesFile, RewardGenerator rewardGen)
	{
		this.modelInfo = modelInfo;
		if (modelInfo instanceof ModulesFile) {
			this.modulesFile = (ModulesFile) modelInfo;
		}
		this.propertiesFile = propertiesFile;
		this.rewardGen = rewardGen;
		// Get combined constant values from model/properties
		constantValues = new Values();
		if (modelInfo != null)
			constantValues.addValues(modelInfo.getConstantValues());
		if (propertiesFile != null)
			constantValues.addValues(propertiesFile.getConstantValues());
	}

	/**
	 * Method to retrieve the strategy that has been generated
	 */
	public Strategy getStrategy()
	{
		return strategy;
	}

	/**
	 * Model check an expression, process and return the result.
	 * Information about states and model constants should be attached to the model.
	 * For other required info (labels, reward structures, etc.), use the method
	 * {@link #setModelCheckingInfo(ModelInfo, PropertiesFile, RewardGenerator)}.
	 * to attach the original model/properties files.
	 */
	public Result check(Model model, Expression expr) throws PrismException
	{
		long timer = 0;
		StateValues vals;
		String resultString;

		// Create storage for result
		result = new Result();

		// Remove any existing filter info
		currentFilter = null;

		// If we need to store a copy of the results vector, add a "store" filter to represent this
		if (storeVector) {
			ExpressionFilter exprFilter = new ExpressionFilter("store", expr);
			exprFilter.setInvisible(true);
			exprFilter.typeCheck();
			expr = exprFilter;
		}
		// Wrap a filter round the property, if needed
		// (in order to extract the final result of model checking) 
		expr = ExpressionFilter.addDefaultFilterIfNeeded(expr, model.getNumInitialStates() == 1);

		// If required, do bisimulation minimisation
		if (doBisim) {
			mainLog.println("\nPerforming bisimulation minimisation...");
			ArrayList<String> propNames = new ArrayList<String>();
			ArrayList<BitSet> propBSs = new ArrayList<BitSet>();
			Expression exprNew = checkMaximalPropositionalFormulas(model, expr.deepCopy(), propNames, propBSs);
			Bisimulation bisim = new Bisimulation(this);
			model = bisim.minimise(model, propNames, propBSs);
			mainLog.println("Modified property: " + exprNew);
			expr = exprNew;
		}

		// Do model checking and store result vector
		timer = System.currentTimeMillis();
		// check expression for all states (null => statesOfInterest=all)
		vals = checkExpression(model, expr, null);
		timer = System.currentTimeMillis() - timer;
		mainLog.println("\nTime for model checking: " + timer / 1000.0 + " seconds.");

		// Print result to log
		resultString = "Result";
		if (!("Result".equals(expr.getResultName())))
			resultString += " (" + expr.getResultName().toLowerCase() + ")";
		resultString += ": " + result.getResultAndAccuracy();
		mainLog.print("\n" + resultString + "\n");

		// Clean up
		//vals.clear();

		// Return result
		return result;
	}

	/**
	 * Model check an expression and return a vector result values over all states.
	 * Information about states and model constants should be attached to the model.
	 * For other required info (labels, reward structures, etc.), use the method
	 * {@link #setModelCheckingInfo(ModelInfo, PropertiesFile, RewardGenerator)}.
	 * @param statesOfInterest a set of states for which results should be calculated (null = all states).
	 *        The calculated values for states not of interest are arbitrary and should to be ignored.
	 */
	public StateValues checkExpression(Model model, Expression expr, BitSet statesOfInterest) throws PrismException
	{
		StateValues res = null;
		
		// If-then-else
		if (expr instanceof ExpressionITE) {
			res = checkExpressionITE(model, (ExpressionITE) expr, statesOfInterest);
		}
		// Binary ops
		else if (expr instanceof ExpressionBinaryOp) {
			res = checkExpressionBinaryOp(model, (ExpressionBinaryOp) expr, statesOfInterest);
		}
		// Unary ops
		else if (expr instanceof ExpressionUnaryOp) {
			res = checkExpressionUnaryOp(model, (ExpressionUnaryOp) expr, statesOfInterest);
		}
		// Functions
		else if (expr instanceof ExpressionFunc) {
			res = checkExpressionFunc(model, (ExpressionFunc) expr, statesOfInterest);
		}
		// Identifiers
		else if (expr instanceof ExpressionIdent) {
			// Should never happen
			throw new PrismException("Unknown identifier \"" + ((ExpressionIdent) expr).getName() + "\"");
		}
		// Literals
		else if (expr instanceof ExpressionLiteral) {
			res = checkExpressionLiteral(model, (ExpressionLiteral) expr);
		}
		// Constants
		else if (expr instanceof ExpressionConstant) {
			res = checkExpressionConstant(model, (ExpressionConstant) expr);
		}
		// Formulas
		else if (expr instanceof ExpressionFormula) {
			// This should have been defined or expanded by now.
			if (((ExpressionFormula) expr).getDefinition() != null)
				return checkExpression(model, ((ExpressionFormula) expr).getDefinition(), statesOfInterest);
			else
				throw new PrismException("Unexpanded formula \"" + ((ExpressionFormula) expr).getName() + "\"");
		}
		// Variables
		else if (expr instanceof ExpressionVar) {
			res = checkExpressionVar(model, (ExpressionVar) expr, statesOfInterest);
		}
		// Observables
		else if (expr instanceof ExpressionObs) {
			res = checkExpressionObs(model, (ExpressionObs) expr, statesOfInterest);
		}
		// Labels
		else if (expr instanceof ExpressionLabel) {
			res = checkExpressionLabel(model, (ExpressionLabel) expr, statesOfInterest);
		}
		// Property refs
		else if (expr instanceof ExpressionProp) {
			res = checkExpressionProp(model, (ExpressionProp) expr, statesOfInterest);
		}
		// Filter
		else if (expr instanceof ExpressionFilter) {
			res = checkExpressionFilter(model, (ExpressionFilter) expr, statesOfInterest);
		}
		// Anything else - error
		else {
			throw new PrismNotSupportedException("Couldn't check " + expr.getClass());
		}

		return res;
	}

	/**
	 * Model check a binary operator.
	 * @param statesOfInterest the states of interest, see checkExpression()
	 */
	protected StateValues checkExpressionITE(Model model, ExpressionITE expr, BitSet statesOfInterest) throws PrismException
	{
		StateValues res1 = null, res2 = null, res3 = null;

		// Check operands recursively
		try {
			res1 = checkExpression(model, expr.getOperand1(), statesOfInterest);
			res2 = checkExpression(model, expr.getOperand2(), statesOfInterest);
			res3 = checkExpression(model, expr.getOperand3(), statesOfInterest);
		} catch (PrismException e) {
			if (res1 != null)
				res1.clear();
			if (res2 != null)
				res2.clear();
			throw e;
		}

		// Apply operation
		res1.applyFunction(expr.getType(), (v1, v2, v3) -> expr.apply(v1, v2, v3), res2, res3);
		res2.clear();
		res3.clear();

		return res1;
	}

	/**
	 * Model check a binary operator.
	 * @param statesOfInterest the states of interest, see checkExpression()
	 */
	protected StateValues checkExpressionBinaryOp(Model model, ExpressionBinaryOp expr, BitSet statesOfInterest) throws PrismException
	{
		StateValues res1 = null, res2 = null;
<<<<<<< HEAD
		int op = expr.getOperator();
=======

>>>>>>> 19c30dba
		// Check operands recursively
		try {
			res1 = checkExpression(model, expr.getOperand1(), statesOfInterest);
			res2 = checkExpression(model, expr.getOperand2(), statesOfInterest);
		} catch (PrismException e) {
			if (res1 != null)
				res1.clear();
			throw e;
		}
		// Apply operation
		res1.applyFunction(expr.getType(), (v1, v2) -> expr.apply(v1, v2), res2);
		res2.clear();

		return res1;
	}

	/**
	 * Model check a unary operator.
	 * @param statesOfInterest the states of interest, see checkExpression()
	 */
	protected StateValues checkExpressionUnaryOp(Model model, ExpressionUnaryOp expr, BitSet statesOfInterest) throws PrismException
	{
		StateValues res1 = null;
		int op = expr.getOperator();

		// Check operand recursively
		res1 = checkExpression(model, expr.getOperand(), statesOfInterest);

		// Parentheses are easy - nothing to do:
		if (op == ExpressionUnaryOp.PARENTH)
			return res1;

		// Apply operation
		res1.applyFunction(expr.getType(), v -> expr.apply(v));

		return res1;
	}

	/**
	 * Model check a function.
	 * @param statesOfInterest the states of interest, see checkExpression()
	 */
	protected StateValues checkExpressionFunc(Model model, ExpressionFunc expr, BitSet statesOfInterest) throws PrismException
	{
		switch (expr.getNameCode()) {
		case ExpressionFunc.MIN:
		case ExpressionFunc.MAX:
			return checkExpressionFuncNary(model, expr, statesOfInterest);
		case ExpressionFunc.FLOOR:
		case ExpressionFunc.CEIL:
		case ExpressionFunc.ROUND:
			return checkExpressionFuncUnary(model, expr, statesOfInterest);
		case ExpressionFunc.POW:
		case ExpressionFunc.MOD:
		case ExpressionFunc.LOG:
			return checkExpressionFuncBinary(model, expr, statesOfInterest);
		case ExpressionFunc.MULTI:
			throw new PrismNotSupportedException("Multi-objective model checking is not supported for " + model.getModelType() + "s with the explicit engine");
		default:
			throw new PrismException("Unrecognised function \"" + expr.getName() + "\"");
		}
	}

	protected StateValues checkExpressionFuncUnary(Model model, ExpressionFunc expr, BitSet statesOfInterest) throws PrismException
	{
		// Check operand recursively
		StateValues res1 = checkExpression(model, expr.getOperand(0), statesOfInterest);

		// Apply operation
		try {
			res1.applyFunction(expr.getType(), v -> expr.applyUnary(v));
		} catch (PrismException e) {
			if (res1 != null)
				res1.clear();
			if (e instanceof PrismLangException)
				((PrismLangException) e).setASTElement(expr);
			throw e;
		}

		return res1;
	}

	protected StateValues checkExpressionFuncBinary(Model model, ExpressionFunc expr, BitSet statesOfInterest) throws PrismException
	{
		// Check operands recursively
		StateValues res1 = null, res2 = null;
		try {
			res1 = checkExpression(model, expr.getOperand(0), statesOfInterest);
			res2 = checkExpression(model, expr.getOperand(1), statesOfInterest);
		} catch (PrismException e) {
			if (res1 != null)
				res1.clear();
			throw e;
		}

		// Apply operation
		try {
			res1.applyFunction(expr.getType(), (v1, v2) -> expr.applyBinary(v1, v2), res2);
			res2.clear();
		} catch (PrismException e) {
			if (res1 != null)
				res1.clear();
			if (res2 != null)
				res2.clear();
			if (e instanceof PrismLangException)
				((PrismLangException) e).setASTElement(expr);
			throw e;
		}

		return res1;
	}

	protected StateValues checkExpressionFuncNary(Model model, ExpressionFunc expr, BitSet statesOfInterest) throws PrismException
	{
		// Check first operand recursively
		StateValues res1 = null, res2 = null;
		res1 = checkExpression(model, expr.getOperand(0), statesOfInterest);
		// Go through remaining operands
		int n = expr.getNumOperands();
		for (int i = 1; i < n; i++) {
			// Check next operand recursively
			try {
				res2 = checkExpression(model, expr.getOperand(i), statesOfInterest);
			} catch (PrismException e) {
				if (res2 != null)
					res2.clear();
				throw e;
			}
			// Apply operation
			try {
				res1.applyFunction(expr.getType(), (v1, v2) -> expr.applyBinary(v1, v2), res2);
				res2.clear();
			} catch (PrismException e) {
				if (res1 != null)
					res1.clear();
				if (res2 != null)
					res2.clear();
				if (e instanceof PrismLangException)
					((PrismLangException) e).setASTElement(expr);
				throw e;
			}
		}

		return res1;
	}

	/**
	 * Model check a literal.
	 */
	protected StateValues checkExpressionLiteral(Model model, ExpressionLiteral expr) throws PrismException
	{
		return StateValues.createFromSingleValue(expr.getType(), expr.evaluate(), model);
	}

	/**
	 * Model check a constant.
	 */
	protected StateValues checkExpressionConstant(Model model, ExpressionConstant expr) throws PrismException
	{
		return StateValues.createFromSingleValue(expr.getType(), expr.evaluate(constantValues), model);
	}

	/**
	 * Model check a variable reference.
	 * @param statesOfInterest the states of interest, see checkExpression()
	 */
	protected StateValues checkExpressionVar(Model model, ExpressionVar expr, BitSet statesOfInterest) throws PrismException
	{
		// TODO (JK): optimize evaluation using statesOfInterest
		List<State> statesList = model.getStatesList();
		return StateValues.create(expr.getType(), i -> expr.evaluate(statesList.get(i)), model);
	}

	/**
	 * Model check an observable reference.
	 * @param statesOfInterest the states of interest, see checkExpression()
	 */
	protected StateValues checkExpressionObs(Model model, ExpressionObs expr, BitSet statesOfInterest) throws PrismException
	{
		PartiallyObservableModel poModel = (PartiallyObservableModel) model;
		int iObservable = modelInfo.getObservableIndex(expr.getName());
		return StateValues.create(expr.getType(), i -> poModel.getObservationAsState(i).varValues[iObservable], model);
	}
	
	/**
	 * Model check a label.
	 * @param statesOfInterest the states of interest, see checkExpression()
	 */
	protected StateValues checkExpressionLabel(Model model, ExpressionLabel expr, BitSet statesOfInterest) throws PrismException
	{
		// TODO: optimize evaluation using statesOfInterest

		LabelList ll;
		int i;

		// treat special cases
		if (expr.isDeadlockLabel()) {
			int numStates = model.getNumStates();
			BitSet bs = new BitSet(numStates);
			for (i = 0; i < numStates; i++) {
				bs.set(i, model.isDeadlockState(i));
			}
			return StateValues.createFromBitSet(bs, model);
		} else if (expr.isInitLabel()) {
			int numStates = model.getNumStates();
			BitSet bs = new BitSet(numStates);
			for (i = 0; i < numStates; i++) {
				bs.set(i, model.isInitialState(i));
			}
			return StateValues.createFromBitSet(bs, model);
		} else {
			// First look at labels attached directly to model
			BitSet bs = model.getLabelStates(expr.getName());
			if (bs != null) {
				return StateValues.createFromBitSet((BitSet) bs.clone(), model);
			}
			// Failing that, look in the label list (from properties file / modules file)
			ll = getLabelList();
			if (ll != null) {
				i = ll.getLabelIndex(expr.getName());
				if (i != -1) {
					// check recursively
					return checkExpression(model, ll.getLabel(i), statesOfInterest);
				}
			}
		}
		throw new PrismException("Unknown label \"" + expr.getName() + "\"");
}

	// Check property ref
	
	protected StateValues checkExpressionProp(Model model, ExpressionProp expr, BitSet statesOfInterest) throws PrismException
	{
		// Look up property and check recursively
		Property prop = propertiesFile.lookUpPropertyObjectByName(expr.getName());
		if (prop != null) {
			mainLog.println("\nModel checking : " + prop);
			return checkExpression(model, prop.getExpression(), statesOfInterest);
		} else {
			throw new PrismException("Unknown property reference " + expr);
		}
	}

	// Check filter

	protected StateValues checkExpressionFilter(Model model, ExpressionFilter expr, BitSet statesOfInterest) throws PrismException
	{
		// Translate filter
		Expression filter = expr.getFilter();
		// Create default filter (true) if none given
		if (filter == null)
			filter = Expression.True();
		// Remember whether filter is "true"
		boolean filterTrue = Expression.isTrue(filter);
		// Store some more info
		String filterStatesString = filterTrue ? "all states" : "states satisfying filter";

		// get the BitSet of states matching the filter, without taking statesOfInterest into account
		BitSet bsFilter = checkExpression(model, filter, null).getBitSet();

		// Check if filter state set is empty; we treat this as an error
		if (bsFilter.isEmpty()) {
			throw new PrismException("Filter satisfies no states");
		}

		// Remove states which have non-initial strategy memory elements
		if (implementStrategy && strategy != null) {
			for (int i = 0; i < model.getNumStates(); i++) {
				// if state does not contain initial memory element - remove it
				// from the filter
				if ((bsFilter.get(i) && strategy.getInitialStateOfTheProduct(i) != -1 && ((Integer) model.getStatesList().get(i).varValues[model
						.getStatesList().get(i).varValues.length - 1]) != strategy.getInitialStateOfTheProduct(i))) {
					bsFilter.set(i, false);
				}
			}
		}

		// Remember whether filter is for the initial state and, if so, whether there's just one
		boolean filterInit = (filter instanceof ExpressionLabel && ((ExpressionLabel) filter).isInitLabel());
		boolean filterInitSingle = filterInit & model.getNumInitialStates() == 1;
		// Print out number of states satisfying filter
		if (!filterInit && !expr.isInvisible()) {
			mainLog.println("\nStates satisfying filter " + filter + ": " + bsFilter.cardinality());
		}
		// Possibly optimise filter
		FilterOperator op = expr.getOperatorType();
		if (op == FilterOperator.FIRST) {
			bsFilter.clear(bsFilter.nextSetBit(0) + 1, bsFilter.length());
		}

		// For some types of filter, store info that may be used to optimise model checking
		if (op == FilterOperator.STATE) {
			// Check filter satisfied by exactly one state
			if (bsFilter.cardinality() != 1) {
				String s = "Filter should be satisfied in exactly 1 state";
				s += " (but \"" + filter + "\" is true in " + bsFilter.cardinality() + " states)";
				throw new PrismException(s);
			}
			currentFilter = new Filter(Filter.FilterOperator.STATE, bsFilter.nextSetBit(0));
		} else if (op == FilterOperator.FORALL && filterInit && filterInitSingle) {
			currentFilter = new Filter(Filter.FilterOperator.STATE, bsFilter.nextSetBit(0));
		} else if (op == FilterOperator.FIRST && filterInit && filterInitSingle) {
			currentFilter = new Filter(Filter.FilterOperator.STATE, bsFilter.nextSetBit(0));
		} else {
			currentFilter = null;
		}
		// Check operand recursively, using bsFilter as statesOfInterest
		StateValues vals = checkExpression(model, expr.getOperand(), bsFilter);

		// Compute result according to filter type
		StateValues resVals = null;
		BitSet bsMatch = null, bs = null;
		boolean b = false;
		String resultExpl = null;
		Object resObj = null;
		Accuracy resAcc = null; 
		switch (op) {
		case PRINT:
		case PRINTALL:
			// Format of print-out depends on type
			if (expr.getType() instanceof TypeBool) {
				// NB: 'usual' case for filter(print,...) on Booleans is to use no filter
				mainLog.print("\nSatisfying states");
				mainLog.println(filterTrue ? ":" : " that are also in filter " + filter + ":");
				vals.printFiltered(mainLog, bsFilter);
			} else {
				if (op == FilterOperator.PRINT) {
					mainLog.println("\nResults (non-zero only) for filter " + filter + ":");
					vals.printFiltered(mainLog, bsFilter);
				} else {
					mainLog.println("\nResults (including zeros) for filter " + filter + ":");
					vals.printFiltered(mainLog, bsFilter, false, false, true, true);
				}
			}
			// Result vector is unchanged; for PRINT/PRINTALL, don't store a single value (in resObj)
			// Also, don't bother with explanation string
			resVals = vals;
			// Set vals to null to stop it being cleared below
			vals = null;
			break;
		case STORE:
			// Not much to do here - will be handled below when we store in the Result object
			// Result vector is unchanged; like PRINT/PRINTALL, don't store a single value (in resObj)
			// Also, don't bother with explanation string
			resVals = vals;
			// Set vals to null to stop it being cleared below
			vals = null;
			break;
		case MIN:
			// Compute min
			// Store as object/vector
			resObj = expr.apply(vals.filtered(bsFilter));
			resVals = StateValues.createFromSingleValue(expr.getType(), resObj, model);
			// Create explanation of result and print some details to log
			resultExpl = "Minimum value over " + filterStatesString;
			mainLog.println("\n" + resultExpl + ": " + resObj);
			// Also find states that (are close to) selected value for display to log
			bsMatch = vals.getBitSetFromCloseValue(resObj);
			bsMatch.and(bsFilter);
			break;
		case MAX:
			// Compute max
			// Store as object/vector
			resObj = expr.apply(vals.filtered(bsFilter));
			resVals = StateValues.createFromSingleValue(expr.getType(), resObj, model);
			// Create explanation of result and print some details to log
			resultExpl = "Maximum value over " + filterStatesString;
			mainLog.println("\n" + resultExpl + ": " + resObj);
			// Also find states that (are close to) selected value for display to log
			bsMatch = vals.getBitSetFromCloseValue(resObj);
			bsMatch.and(bsFilter);
			break;
		case ARGMIN:
			// Compute/display min
			resObj = ExpressionFilter.applyMin(vals.filtered(bsFilter), vals.getType());
			mainLog.print("\nMinimum value over " + filterStatesString + ": " + resObj);
			// Find states that (are close to) selected value
			bsMatch = vals.getBitSetFromCloseValue(resObj);
			bsMatch.and(bsFilter);
			// Store states in vector; for ARGMIN, don't store a single value (in resObj)
			// Also, don't bother with explanation string
			resVals = StateValues.createFromBitSet(bsMatch, model);
			// Print out number of matching states, but not the actual states
			mainLog.println("\nNumber of states with minimum value: " + bsMatch.cardinality());
			bsMatch = null;
			break;
		case ARGMAX:
			// Compute/display max
			resObj = ExpressionFilter.applyMax(vals.filtered(bsFilter), vals.getType());
			mainLog.print("\nMaximum value over " + filterStatesString + ": " + resObj);
			// Find states that (are close to) selected value
			bsMatch = vals.getBitSetFromCloseValue(resObj);
			bsMatch.and(bsFilter);
			// Store states in vector; for ARGMAX, don't store a single value (in resObj)
			// Also, don't bother with explanation string
			resVals = StateValues.createFromBitSet(bsMatch, model);
			// Print out number of matching states, but not the actual states
			mainLog.println("\nNumber of states with maximum value: " + bsMatch.cardinality());
			bsMatch = null;
			break;
		case COUNT:
			// Compute count
			// Store as object/vector
			resObj = expr.apply(vals.filtered(bsFilter));
			resVals =  StateValues.createFromSingleValue(expr.getType(), resObj, model);
			// Create explanation of result and print some details to log
			resultExpl = filterTrue ? "Count of satisfying states" : "Count of satisfying states also in filter";
			mainLog.println("\n" + resultExpl + ": " + resObj);
			break;
		case SUM:
			// Compute sum
			// Store as object/vector
			resObj = expr.apply(vals.filtered(bsFilter));
			resVals = StateValues.createFromSingleValue(expr.getType(), resObj, model);
			// Create explanation of result and print some details to log
			resultExpl = "Sum over " + filterStatesString;
			mainLog.println("\n" + resultExpl + ": " + resObj);
			break;
		case AVG:
			// Compute average
			// Store as object/vector
			resObj = expr.apply(vals.filtered(bsFilter));
			resVals = StateValues.createFromSingleValue(expr.getType(), resObj, model);
			// Create explanation of result and print some details to log
			resultExpl = "Average over " + filterStatesString;
			mainLog.println("\n" + resultExpl + ": " + resObj);
			break;
		case FIRST:
			// Find first value
			resObj = vals.firstFromBitSet(bsFilter);
			resVals = StateValues.createFromSingleValue(expr.getType(), resObj, model);
			// Create explanation of result and print some details to log
			resultExpl = "Value in ";
			if (filterInit) {
				resultExpl += filterInitSingle ? "the initial state" : "first initial state";
			} else {
				resultExpl += filterTrue ? "the first state" : "first state satisfying filter";
			}
			mainLog.println("\n" + resultExpl + ": " + resObj);
			break;
		case RANGE:
			// Find range of values
			resObj = expr.apply(vals.filtered(bsFilter));
			// Leave result vector unchanged: for a range, result is only available from Result object
			resVals = vals;
			// Set vals to null to stop it being cleared below
			vals = null;
			// Create explanation of result and print some details to log
			resultExpl = "Range of values over ";
			resultExpl += filterInit ? "initial states" : filterStatesString;
			mainLog.println("\n" + resultExpl + ": " + resObj);
			break;
		case FORALL:
			// Get access to BitSet for this
			bs = vals.getBitSet();
<<<<<<< HEAD
			if (bs == null) { // happens if Pareto set computation is used
				// Print some info to log
				mainLog.print("\nPareto set computation result evaluated");
				// default is true
				resObj = vals.getParetoArray();
				resVals = new StateValues(expr.getType(), new Boolean(true), model);
=======
			// Check "for all" over filter
			b = (boolean) expr.apply(vals.filtered(bsFilter));
			// Store as object/vector
			resObj = b;
			resVals = StateValues.createFromSingleValue(expr.getType(), resObj, model);
			// Create explanation of result and print some details to log
			resultExpl = "Property " + (b ? "" : "not ") + "satisfied in ";
			mainLog.print("\nProperty satisfied in " + ExpressionFilter.applyCount(vals.filtered(bsFilter), vals.getType()));
			if (filterInit) {
				if (filterInitSingle) {
					resultExpl += "the initial state";
				} else {
					resultExpl += "all initial states";
				}
				mainLog.println(" of " + model.getNumInitialStates() + " initial states.");
>>>>>>> 19c30dba
			} else {
				// Check "for all" over filter
				b = vals.forallOverBitSet(bsFilter);
				// Store as object/vector
				resObj = new Boolean(b);
				resVals = new StateValues(expr.getType(), resObj, model);
				// Create explanation of result and print some details to log
				resultExpl = "Property " + (b ? "" : "not ") + "satisfied in ";
				mainLog.print("\nProperty satisfied in " + vals.countOverBitSet(bsFilter));
				if (filterInit) {
					if (filterInitSingle) {
						resultExpl += "the initial state";
					} else {
						resultExpl += "all initial states";
					}
					mainLog.println(" of " + model.getNumInitialStates() + " initial states.");
				} else {
					if (filterTrue) {
						resultExpl += "all states";
						mainLog.println(" of all " + model.getNumStates() + " states.");
					} else {
						resultExpl += "all filter states";
						mainLog.println(" of " + bsFilter.cardinality() + " filter states.");
					}
				}
			}
			break;
		case EXISTS:
			// Get access to BitSet for this
			bs = vals.getBitSet();
			// Check "there exists" over filter
			b = (boolean) expr.apply(vals.filtered(bsFilter));
			// Store as object/vector
			resObj = b;
			resVals = StateValues.createFromSingleValue(expr.getType(), resObj, model);
			// Create explanation of result and print some details to log
			resultExpl = "Property satisfied in ";
			if (filterTrue) {
				resultExpl += b ? "at least one state" : "no states";
			} else {
				resultExpl += b ? "at least one filter state" : "no filter states";
			}
			mainLog.println("\n" + resultExpl);
			break;
		case STATE:
			// Find first (only) value
			// Store as object/vector
			resObj = vals.firstFromBitSet(bsFilter);
			resAcc = vals.accuracy;
			resVals = StateValues.createFromSingleValue(expr.getType(), resObj, model);
			// Create explanation of result and print some details to log
			resultExpl = "Value in ";
			if (filterInit) {
				resultExpl += "the initial state";
			} else {
				resultExpl += "the filter state";
			}
			mainLog.println("\n" + resultExpl + ": " + resObj);
			break;
		default:
			throw new PrismException("Unrecognised filter type \"" + expr.getOperatorName() + "\"");
		}

		// For some operators, print out some matching states
		if (bsMatch != null) {
			StateValues states = StateValues.createFromBitSet(bsMatch, model);
			mainLog.print("\nThere are " + bsMatch.cardinality() + " states with ");
			mainLog.print((expr.getType() instanceof TypeDouble ? "(approximately) " : "") + "this value");
			boolean verbose = verbosity > 0; // TODO
			if (!verbose && bsMatch.cardinality() > 10) {
				mainLog.print(".\nThe first 10 states are displayed below. To view them all, enable verbose mode or use a print filter.\n");
				states.print(mainLog, 10);
			} else {
				mainLog.print(":\n");
				states.print(mainLog);
			}
		}

		// Store result
		result.setResult(resObj);
		result.setParameterString(parsed_params != null ? parsed_params.getParameterString() : null);
		result.setAccuracy(resAcc);
		// Set result explanation (if none or disabled, clear)
		if (expr.getExplanationEnabled() && resultExpl != null) {
			result.setExplanation(resultExpl.toLowerCase());
		} else {
			result.setExplanation(null);
		}
		// Store vector if requested
		if (op == FilterOperator.STORE) {
			result.setVector(resVals);
		}
		// Clear old vector if present
		// (and if the vector was not stored previously)
		if (vals != null && !(Expression.isFilter(expr.getOperand(), FilterOperator.STORE))) {
			vals.clear();
		}

		return resVals;
	}

	
	/**
	 * Method for handling the recursive part of PCTL* checking, i.e.,
	 * recursively checking maximal state subformulas and replacing them
	 * with labels and the corresponding satisfaction sets.
	 * <br>
	 * Extracts maximal state formula from an LTL path formula,
	 * model checks them (with the current model checker) and
	 * replaces them with ExpressionLabel objects that correspond
	 * to freshly generated labels attached to the model.
	 * <br>
	 * Returns the modified Expression.
	 */
	public Expression handleMaximalStateFormulas(ModelExplicit model, Expression expr) throws PrismException
	{
		Vector<BitSet> labelBS = new Vector<BitSet>();

		LTLModelChecker ltlMC = new LTLModelChecker(this);
		// check the maximal state subformulas and gather
		// the satisfaction sets in labelBS, with index i
		// in the vector corresponding to label Li in the
		// returned formula
		Expression exprNew = ltlMC.checkMaximalStateFormulas(this, model, expr.deepCopy(), labelBS);

		HashMap<String, String> labelReplacements = new HashMap<String, String>();
		for (int i=0; i < labelBS.size(); i++) {
			String currentLabel = "L"+i;
			// Attach satisfaction set for Li to the model, record necessary
			// label renaming
			String newLabel = model.addUniqueLabel("phi", labelBS.get(i), getDefinedLabelNames());
			labelReplacements.put(currentLabel, newLabel);
		}
		// rename the labels
		return (Expression) exprNew.accept(new ReplaceLabels(labelReplacements));
	}

	/**
	 * Extract maximal propositional subformulas of an expression, model check them and
	 * replace them with ExpressionLabel objects (L0, L1, etc.) Expression passed in is modified directly, but the result
	 * is also returned. As an optimisation, model checking that results in true/false for all states is converted to an
	 * actual true/false, and duplicate results are given the same proposition. BitSets giving the states which satisfy each proposition
	 * are put into the list {@code propBSs}, which should be empty when this function is called.
	 * The names of the labels (L0, L1, etc. by default) are put into {@code propNames}, which should also be empty. 
	 */
	public Expression checkMaximalPropositionalFormulas(Model model, Expression expr, List<String> propNames, List<BitSet> propBSs) throws PrismException
	{
		Expression exprNew = (Expression) expr.accept(new CheckMaximalPropositionalFormulas(this, model, propNames, propBSs));
		return exprNew;
	}

	/**
	 * Class to replace maximal propositional subformulas of an expression
	 * with labels corresponding to BitSets for the states that satisfy them.
	 */
	class CheckMaximalPropositionalFormulas extends ASTTraverseModify
	{
		private StateModelChecker mc;
		private Model model;
		private List<String> propNames;
		private List<BitSet> propBSs;

		public CheckMaximalPropositionalFormulas(StateModelChecker mc, Model model, List<String> propNames, List<BitSet> propBSs)
		{
			this.mc = mc;
			this.model = model;
			this.propNames = propNames;
			this.propBSs = propBSs;
		}

		public Object visit(ExpressionITE e) throws PrismLangException
		{
			return (e.getType() instanceof TypeBool && e.isProposition()) ? replaceWithLabel(e) : super.visit(e);
		}

		public Object visit(ExpressionBinaryOp e) throws PrismLangException
		{
			return (e.getType() instanceof TypeBool && e.isProposition()) ? replaceWithLabel(e) : super.visit(e);
		}

		public Object visit(ExpressionUnaryOp e) throws PrismLangException
		{
			return (e.getType() instanceof TypeBool && e.isProposition()) ? replaceWithLabel(e) : super.visit(e);
		}

		public Object visit(ExpressionFunc e) throws PrismLangException
		{
			return (e.getType() instanceof TypeBool && e.isProposition()) ? replaceWithLabel(e) : super.visit(e);
		}

		public Object visit(ExpressionIdent e) throws PrismLangException
		{
			return (e.getType() instanceof TypeBool && e.isProposition()) ? replaceWithLabel(e) : super.visit(e);
		}

		public Object visit(ExpressionLiteral e) throws PrismLangException
		{
			return (e.getType() instanceof TypeBool && e.isProposition()) ? replaceWithLabel(e) : super.visit(e);
		}

		public Object visit(ExpressionConstant e) throws PrismLangException
		{
			return (e.getType() instanceof TypeBool && e.isProposition()) ? replaceWithLabel(e) : super.visit(e);
		}

		public Object visit(ExpressionFormula e) throws PrismLangException
		{
			return (e.getType() instanceof TypeBool && e.isProposition()) ? replaceWithLabel(e) : super.visit(e);
		}

		public Object visit(ExpressionVar e) throws PrismLangException
		{
			return (e.getType() instanceof TypeBool && e.isProposition()) ? replaceWithLabel(e) : super.visit(e);
		}

		public Object visit(ExpressionLabel e) throws PrismLangException
		{
			return (e.getType() instanceof TypeBool && e.isProposition()) ? replaceWithLabel(e) : super.visit(e);
		}

		public Object visit(ExpressionProp e) throws PrismLangException
		{
			// Look up property and recurse
			Property prop = propertiesFile.lookUpPropertyObjectByName(e.getName());
			if (prop != null) {
				return e.accept(this);
			} else {
				throw new PrismLangException("Unknown property reference " + e, e);
			}
		}

		public Object visit(ExpressionFilter e) throws PrismLangException
		{
			return (e.getType() instanceof TypeBool && e.isProposition()) ? replaceWithLabel(e) : super.visit(e);
		}

		/**
		 * Evaluate this expression in all states (i.e. model check it),
		 * store the resulting BitSet in the list {@code propBSs},
		 * and return an ExpressionLabel with name Li to replace it
		 * (where i denotes the 0-indexed index into the list propBSs).
		 */
		private Object replaceWithLabel(Expression e) throws PrismLangException
		{
			// Model check
			StateValues sv;
			try {
				sv = mc.checkExpression(model, e, null);
			} catch (PrismException ex) {
				throw new PrismLangException(ex.getMessage());
			}
			BitSet bs = sv.getBitSet();
			// Detect special cases (true, false) for optimisation
			if (bs.isEmpty()) {
				return Expression.False();
			}
			if (bs.cardinality() == model.getNumStates()) {
				return Expression.True();
			}
			// See if we already have an identical result
			// (in which case, reuse it)
			int i = propBSs.indexOf(bs);
			if (i != -1) {
				sv.clear();
				return new ExpressionLabel("L" + i);
			}
			// Otherwise, add result to list, return new label
			String newLabelName = "L" + propBSs.size();
			propNames.add(newLabelName);
			propBSs.add(bs);
			return new ExpressionLabel(newLabelName);
		}
	}

	/**
	 * Loads labels from a PRISM labels file and stores them in BitSet objects.
	 * (Actually, it returns a map from label name Strings to BitSets.)
	 * (Note: the size of the BitSet may be smaller than the number of states.) 
	 */
	public static Map<String, BitSet> loadLabelsFile(String filename) throws PrismException
	{
		ArrayList<String> labels;
		BitSet bitsets[];
		Map<String, BitSet> res;
		String s, ss[];
		int i, j, k;

		// open file for reading, automatic close when done
		try (BufferedReader in = new BufferedReader(new FileReader(new File(filename)))) {
			// Parse first line to get label list
			s = in.readLine();
			if (s == null) {
				in.close();
				throw new PrismException("Empty labels file");
			}
			ss = s.split(" ");
			labels = new ArrayList<String>(ss.length);
			for (i = 0; i < ss.length; i++) {
				s = ss[i];
				j = s.indexOf('=');
				if (j < 0) {
					in.close();
					throw new PrismException("Corrupt labels file (line 1)");
				}
				k = Integer.parseInt(s.substring(0, j));
				while (labels.size() <= k)
					labels.add("?");
				labels.set(k, s.substring(j + 2, s.length() - 1));
			}
			// Build list of bitsets
			bitsets = new BitSet[labels.size()];
			for (i = 0; i < bitsets.length; i++)
				bitsets[i] = new BitSet();
			// Parse remaining lines
			s = in.readLine();
			while (s != null) {
				// Skip blank lines
				s = s.trim();
				if (s.length() > 0) {
					// Split line
					ss = s.split(":");
					i = Integer.parseInt(ss[0].trim());
					ss = ss[1].trim().split(" ");
					for (j = 0; j < ss.length; j++) {
						if (ss[j].length() == 0)
							continue;
						k = Integer.parseInt(ss[j]);
						// Store label info
						bitsets[k].set(i);
					}
				}
				// Prepare for next iter
				s = in.readLine();
			}
			// Build BitSet map
			res = new HashMap<String, BitSet>();
			for (i = 0; i < labels.size(); i++) {
				if (!labels.get(i).equals("?")) {
					res.put(labels.get(i), bitsets[i]);
				}
			}
			return res;
		} catch (IOException e) {
			throw new PrismException("Error reading labels file \"" + filename + "\"");
		} catch (NumberFormatException e) {
			throw new PrismException("Error in labels file");
		}
	}

	/**
	 * Export a set of labels and the states that satisfy them.
	 * @param model The model
	 * @param labels The states that satisfy each label, specified as a BitSet
	 * @param labelNames The name of each label
	 * @param exportType The format in which to export
	 * @param out Where to export
	 */
	public void exportLabels(Model model, List<String> labelNames, int exportType, PrismLog out) throws PrismException
	{
		List<BitSet> labels = new ArrayList<BitSet>();
		for (String labelName : labelNames) {
			StateValues sv = checkExpression(model, new ExpressionLabel(labelName), null);
			labels.add(sv.getBitSet());
		}
		exportLabels(model, labels, labelNames, exportType, out);
	}
	
	/**
	 * Export a set of labels and the states that satisfy them.
	 * @param model The model
	 * @param labels The states that satisfy each label, specified as a BitSet
	 * @param labelNames The name of each label
	 * @param exportType The format in which to export
	 * @param out Where to export
	 */
	public void exportLabels(Model model, List<BitSet> labels, List<String> labelNames, int exportType, PrismLog out)
	{
		String matlabVarName = "l";
		int numStates = model.getNumStates();
		
		// Print list of labels
		int numLabels = labels.size();
		if (exportType == Prism.EXPORT_MRMC) {
			out.println("#DECLARATION");
		}
		for (int i = 0; i < numLabels; i++) {
			switch (exportType) {
			case Prism.EXPORT_PLAIN:
				out.print((i > 0 ? " " : "") + i + "=\"" + labelNames.get(i) + "\"");
				break;
			case Prism.EXPORT_MATLAB:
				out.println(matlabVarName + "_" + labelNames.get(i) + "=sparse(" + numStates + ",1);");
				break;
			case Prism.EXPORT_MRMC:
				out.print((i > 0 ? " " : "") + labelNames.get(i));
				break;
			}
		}
		out.println();
		if (exportType == Prism.EXPORT_MRMC) {
			out.println("#END");
		}
		
		// Go through states and print satisfying label indices for each one
		for (int s = 0; s < numStates; s++) {
			boolean first = true;
			for (int i = 0; i < numLabels; i++) {
				if (labels.get(i).get(s)) {
					if (first) {
						switch (exportType) {
						case Prism.EXPORT_PLAIN:
							out.print(s + ":");
							break;
						case Prism.EXPORT_MATLAB:
							break;
						case Prism.EXPORT_MRMC:
							out.print(s + 1);
							break;
						}
						first = false;
					}
					switch (exportType) {
						case Prism.EXPORT_PLAIN:
							out.print(" " + i);
							break;
						case Prism.EXPORT_MATLAB:
							out.println(matlabVarName + "_" + labelNames.get(i) + "(" + (s + 1) + ")=1;");
							break;
						case Prism.EXPORT_MRMC:
							out.print(" " + labelNames.get(i));
							break;
					}
				}
			}
			if (!first && exportType != Prism.EXPORT_MATLAB) {
				out.println();
			}
		}
	}
	
	/**
	 * Do any exports after a model-automaton product construction, if requested
	 */
	public void doProductExports(Product<? extends Model> product) throws PrismException
	{
		if (getExportProductTrans()) {
			mainLog.println("\nExporting product transition matrix to file \"" + getExportProductTransFilename() + "\"...");
			product.getProductModel().exportToPrismExplicitTra(getExportProductTransFilename());
		}
		if (getExportProductStates()) {
			mainLog.println("\nExporting product state space to file \"" + getExportProductStatesFilename() + "\"...");
			PrismFileLog out = new PrismFileLog(getExportProductStatesFilename());
			VarList newVarList = (VarList) modulesFile.createVarList().clone();
			String daVar = "_da";
			while (newVarList.getIndex(daVar) != -1) {
				daVar = "_" + daVar;
			}
			newVarList.addVar(0, new Declaration(daVar, new DeclarationIntUnbounded()), 1, null);
			product.getProductModel().exportStates(Prism.EXPORT_PLAIN, newVarList, out);
			out.close();
		}
	}
}<|MERGE_RESOLUTION|>--- conflicted
+++ resolved
@@ -769,11 +769,6 @@
 	protected StateValues checkExpressionBinaryOp(Model model, ExpressionBinaryOp expr, BitSet statesOfInterest) throws PrismException
 	{
 		StateValues res1 = null, res2 = null;
-<<<<<<< HEAD
-		int op = expr.getOperator();
-=======
-
->>>>>>> 19c30dba
 		// Check operands recursively
 		try {
 			res1 = checkExpression(model, expr.getOperand1(), statesOfInterest);
@@ -1229,39 +1224,21 @@
 		case FORALL:
 			// Get access to BitSet for this
 			bs = vals.getBitSet();
-<<<<<<< HEAD
 			if (bs == null) { // happens if Pareto set computation is used
 				// Print some info to log
 				mainLog.print("\nPareto set computation result evaluated");
 				// default is true
 				resObj = vals.getParetoArray();
-				resVals = new StateValues(expr.getType(), new Boolean(true), model);
-=======
-			// Check "for all" over filter
-			b = (boolean) expr.apply(vals.filtered(bsFilter));
-			// Store as object/vector
-			resObj = b;
-			resVals = StateValues.createFromSingleValue(expr.getType(), resObj, model);
-			// Create explanation of result and print some details to log
-			resultExpl = "Property " + (b ? "" : "not ") + "satisfied in ";
-			mainLog.print("\nProperty satisfied in " + ExpressionFilter.applyCount(vals.filtered(bsFilter), vals.getType()));
-			if (filterInit) {
-				if (filterInitSingle) {
-					resultExpl += "the initial state";
-				} else {
-					resultExpl += "all initial states";
-				}
-				mainLog.println(" of " + model.getNumInitialStates() + " initial states.");
->>>>>>> 19c30dba
+				resVals = StateValues.createFromSingleValue(expr.getType(), true, model);
 			} else {
 				// Check "for all" over filter
-				b = vals.forallOverBitSet(bsFilter);
+				b = (boolean) expr.apply(vals.filtered(bsFilter));
 				// Store as object/vector
-				resObj = new Boolean(b);
-				resVals = new StateValues(expr.getType(), resObj, model);
+				resObj = b;
+				resVals = StateValues.createFromSingleValue(expr.getType(), resObj, model);
 				// Create explanation of result and print some details to log
 				resultExpl = "Property " + (b ? "" : "not ") + "satisfied in ";
-				mainLog.print("\nProperty satisfied in " + vals.countOverBitSet(bsFilter));
+				mainLog.print("\nProperty satisfied in " + ExpressionFilter.applyCount(vals.filtered(bsFilter), vals.getType()));
 				if (filterInit) {
 					if (filterInitSingle) {
 						resultExpl += "the initial state";
