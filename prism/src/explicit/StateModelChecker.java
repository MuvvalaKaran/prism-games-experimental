--- conflicted
+++ resolved
@@ -986,13 +986,8 @@
 }
 
 	// Check property ref
-<<<<<<< HEAD
-	
-	protected StateValues checkExpressionProp(Model model, ExpressionProp expr, BitSet statesOfInterest) throws PrismException
-=======
 
 	protected StateValues checkExpressionProp(Model<?> model, ExpressionProp expr, BitSet statesOfInterest) throws PrismException
->>>>>>> 6eefe82c
 	{
 		// Look up property and check recursively
 		Property prop = propertiesFile.lookUpPropertyObjectByName(expr.getName());
