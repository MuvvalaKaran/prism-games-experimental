//==============================================================================
//	
//	Copyright (c) 2002-
//	Authors:
//	* Dave Parker <david.parker@comlab.ox.ac.uk> (University of Oxford)
//	* Joachim Klein <klein@tcs.inf.tu-dresden.de> (TU Dresden)
//	
//------------------------------------------------------------------------------
//	
//	This file is part of PRISM.
//	
//	PRISM is free software; you can redistribute it and/or modify
//	it under the terms of the GNU General Public License as published by
//	the Free Software Foundation; either version 2 of the License, or
//	(at your option) any later version.
//	
//	PRISM is distributed in the hope that it will be useful,
//	but WITHOUT ANY WARRANTY; without even the implied warranty of
//	MERCHANTABILITY or FITNESS FOR A PARTICULAR PURPOSE.  See the
//	GNU General Public License for more details.
//	
//	You should have received a copy of the GNU General Public License
//	along with PRISM; if not, write to the Free Software Foundation,
//	Inc., 59 Temple Place, Suite 330, Boston, MA  02111-1307  USA
//	
//==============================================================================

package explicit;

import java.io.BufferedReader;
import java.io.File;
import java.io.FileReader;
import java.io.IOException;
import java.util.ArrayList;
import java.util.BitSet;
import java.util.HashMap;
import java.util.List;
import java.util.Map;
import java.util.Set;
import java.util.TreeSet;
import java.util.Vector;

import parser.State;
import parser.Values;
import parser.ast.Expression;
import parser.ast.ExpressionBinaryOp;
import parser.ast.ExpressionConstant;
import parser.ast.ExpressionFilter;
import parser.ast.ExpressionFilter.FilterOperator;
import parser.ast.ExpressionFormula;
import parser.ast.ExpressionFunc;
import parser.ast.ExpressionITE;
import parser.ast.ExpressionIdent;
import parser.ast.ExpressionLabel;
import parser.ast.ExpressionLiteral;
import parser.ast.ExpressionProp;
import parser.ast.ExpressionUnaryOp;
import parser.ast.ExpressionVar;
import parser.ast.LabelList;
import parser.ast.ModulesFile;
import parser.ast.PropertiesFile;
import parser.ast.Property;
import parser.type.TypeBool;
import parser.type.TypeDouble;
import parser.type.TypeInt;
import parser.visitor.ASTTraverseModify;
import parser.visitor.ReplaceLabels;
import prism.Filter;
import prism.ModelGenerator;
import prism.ModelInfo;
import prism.ModelType;
import prism.Prism;
import prism.PrismComponent;
import prism.PrismException;
import prism.PrismLangException;
import prism.PrismLog;
import prism.PrismNotSupportedException;
import prism.PrismSettings;
import prism.Result;
import strat.Strategy;

/**
 * Super class for explicit-state model checkers.
 * <br>
 * This model checker class and its subclasses store their settings locally so
 * that they can be configured and used without a PrismSettings object.
 * Pass in null as a parent on creation to bypass the use of PrismSettings.
 */
public class StateModelChecker extends PrismComponent
{
	// Flags/settings that can be extracted from PrismSettings
	// (NB: defaults do not necessarily coincide with PRISM)

	// Verbosity level
	protected int verbosity = 0;

	// Additional flags/settings not included in PrismSettings

	// Export target state info?
	protected boolean exportTarget = false;
	protected String exportTargetFilename = null;
	
	// Export product model info?
	protected boolean exportProductTrans = false;
	protected String exportProductTransFilename = null;
	protected boolean exportProductStates = false;
	protected String exportProductStatesFilename = null;
	protected boolean exportProductVector = false;
	protected String exportProductVectorFilename = null;
	
	// Store the final results vector after model checking?
	protected boolean storeVector = false;

	// Generate/store a strategy during model checking?
	protected boolean genStrat = false;
	// Should any generated strategies should be restricted to the states reachable under them?
	protected boolean restrictStratToReach = true;

	// Strategy generation
	protected boolean generateStrategy = false;
	protected boolean implementStrategy = false;
	protected Strategy strategy = null;

        // Stored Pareto sets
        protected Pareto pareto_set = null;
        // Stored parameters
        protected MultiParameters parsed_params = null;
        
        // Computing Pareto sets?
        protected boolean computePareto = true; // computing Pareto set, or doing actual model checking?

        // Cancel computation if first element true
        protected boolean[] cancel_computation = new boolean[1]; // false by default	

	// Do bisimulation minimisation before model checking?
	protected boolean doBisim = false;


	// Do topological value iteration?
	protected boolean doTopologicalValueIteration = false;

	// For Pmax computation, collapse MECs to quotient MDP?
	protected boolean doPmaxQuotient = false;

	// Do interval iteration?
	protected boolean doIntervalIteration = false;

	// Model info (for reward structures, etc.)
	protected ModulesFile modulesFile = null;
	protected ModelInfo modelInfo = null;
	protected ModelGenerator modelGen = null;

	// Properties file (for labels, constants, etc.)
	protected PropertiesFile propertiesFile = null;

	// Constants (extracted from model/properties)
	protected Values constantValues;

	// The filter to be applied to the current property
	protected Filter currentFilter;

	// The result of model checking will be stored here
	protected Result result;

	/**
	 * Create a new StateModelChecker, inherit basic state from parent (unless null).
	 */
	public StateModelChecker(PrismComponent parent) throws PrismException
	{
		super(parent);

		// For explicit.StateModelChecker and its subclasses, we explicitly set 'settings'
		// to null if there is no parent or if the parent has a null 'settings'.
		// This allows us to choose to ignore the default one created by PrismComponent.
		if (parent == null || parent.getSettings() == null)
			setSettings(null);

		// If present, initialise settings from PrismSettings
		if (settings != null) {
			verbosity = settings.getBoolean(PrismSettings.PRISM_VERBOSE) ? 10 : 1;
<<<<<<< HEAD
			tolerance = settings.getDouble(PrismSettings.PRISM_PARETO_EPSILON);
=======
			setDoIntervalIteration(settings.getBoolean(PrismSettings.PRISM_INTERVAL_ITER));
			setDoTopologicalValueIteration(settings.getBoolean(PrismSettings.PRISM_TOPOLOGICAL_VI));
			setDoPmaxQuotient(settings.getBoolean(PrismSettings.PRISM_PMAX_QUOTIENT));
>>>>>>> 1980b088
		}
	}

	/**
	 * Create a model checker (a subclass of this one) for a given model type.
	 */
	public static StateModelChecker createModelChecker(ModelType modelType) throws PrismException
	{
		return createModelChecker(modelType, null);
	}

	/**
	 * Create a model checker (a subclass of this one) for a given model type
	 */
	public static StateModelChecker createModelChecker(ModelType modelType, PrismComponent parent) throws PrismException
	{
		explicit.StateModelChecker mc = null;
		switch (modelType) {
		case DTMC:
			mc = new DTMCModelChecker(parent);
			break;
		case MDP:
			mc = new MDPModelChecker(parent);
			break;
		case CTMC:
			mc = new CTMCModelChecker(parent);
			break;
		case CTMDP:
			mc = new CTMDPModelChecker(parent);
			break;
		case STPG:
			mc = new STPGModelChecker(parent);
			break;
		case SMG:
			mc = new SMGModelChecker(parent);
			break;
		default:
			throw new PrismException("Cannot create model checker for model type " + modelType);
		}
		return mc;
	}

	// Settings methods

	// Pareto set
	protected double tolerance = 0.0;

	// Setters/getters

	/**
	 * Inherit settings (and the log) from another StateModelChecker object.
	 * For model checker objects that inherit a PrismSettings object, this is superfluous
	 * since this has been done already.
	 */
	public void inheritSettings(StateModelChecker other)
	{
		setModulesFileAndPropertiesFile(other.modelInfo, other.propertiesFile, other.modelGen);
		setLog(other.getLog());
		setVerbosity(other.getVerbosity());
		setExportTarget(other.getExportTarget());
		setExportTargetFilename(other.getExportTargetFilename());
		setExportProductTrans(other.getExportProductTrans());
		setExportProductTransFilename(other.getExportProductTransFilename());
		setExportProductStates(other.getExportProductStates());
		setExportProductStatesFilename(other.getExportProductStatesFilename());
		setExportProductVector(other.getExportProductVector());
		setExportProductVectorFilename(other.getExportProductVectorFilename());
		setStoreVector(other.getStoreVector());
		setGenStrat(other.getGenStrat());
		setRestrictStratToReach(other.getRestrictStratToReach());
		setDoBisim(other.getDoBisim());
		tolerance = other.tolerance;
		setDoIntervalIteration(other.getDoIntervalIteration());
		setDoPmaxQuotient(other.getDoPmaxQuotient());
	}

	/**
	 * Print summary of current settings.
	 */
	public void printSettings()
	{
		mainLog.print("verbosity = " + verbosity + " ");
		mainLog.print("tolerance = " + tolerance + " ");
	}

	// Set methods for flags/settings

        public void setCancel(boolean[] cancel_computation)
        {
	    this.cancel_computation = cancel_computation;
        }


        public void setComputeParetoSet(boolean computePareto)
        {
	        this.computePareto = computePareto;
        }

	/**
	 * Set verbosity level, i.e. amount of output produced.
	 */
	public void setVerbosity(int verbosity)
	{
		this.verbosity = verbosity;
	}

	public void setExportTarget(boolean b)
	{
		exportTarget = b;
	}

	public void setExportTargetFilename(String s)
	{
		exportTargetFilename = s;
	}

	public void setExportProductTrans(boolean b)
	{
		exportProductTrans = b;
	}

	public void setExportProductTransFilename(String s)
	{
		exportProductTransFilename = s;
	}

	public void setExportProductStates(boolean b)
	{
		exportProductStates = b;
	}

	public void setExportProductStatesFilename(String s)
	{
		exportProductStatesFilename = s;
	}

	public void setExportProductVector(boolean b)
	{
		exportProductVector = b;
	}

	public void setExportProductVectorFilename(String s)
	{
		exportProductVectorFilename = s;
	}

	/**
	 * Specify whether or not to store the final results vector after model checking.
	 */
	public void setStoreVector(boolean storeVector)
	{
		this.storeVector = storeVector;
	}

	/**
	 * Specify whether or not a strategy should be generated during model checking.
	 */
	public void setGenStrat(boolean genStrat)
	{
		this.genStrat = genStrat;
	}

	/**
	 * Specify whether or not any generated strategies should be restricted to the states reachable under them.
	 */
	public void setRestrictStratToReach(boolean restrictStratToReach)
	{
		this.restrictStratToReach = restrictStratToReach;
	}

	/**
	 * Specify whether or not to do bisimulation minimisation before model checking.
	 */
	public void setDoBisim(boolean doBisim)
	{
		this.doBisim = doBisim;
	}

	/**
	 * Method sets the strategy to be used by the model checker
	 * @param strategy strategy
	 * Set flag of whether to generate a strategy.
	 */
	public void setGenerateStrategy(boolean b)
	{
		this.generateStrategy = b;
	}

	/**
	 * Set flag of whether to implement the strategy when model checking
	 */
	public void setImplementStrategy(boolean b)
	{
		this.implementStrategy = b;
	}

	/**
	 * Method sets the strategy to be used by the model checker
	 */
	public void setStrategy(Strategy strategy)
	{
		this.strategy = strategy;
	}

	/**
	 * Specify whether or not to do topological value iteration.
	 */
	public void setDoTopologicalValueIteration(boolean doTopologicalValueIteration)
	{
		this.doTopologicalValueIteration = doTopologicalValueIteration;
	}

	/**
	 * Specify whether or not to perform MEC quotienting for Pmax.
	 */
	public void setDoPmaxQuotient(boolean doPmaxQuotient)
	{
		this.doPmaxQuotient = doPmaxQuotient;
	}

	/**
	 * Specify whether or not to use interval iteration.
	 */
	public void setDoIntervalIteration(boolean doIntervalIteration)
	{
		this.doIntervalIteration = doIntervalIteration;
	}

	// Get methods for flags/settings

	public int getVerbosity()
	{
		return verbosity;
	}

	public boolean getExportTarget()
	{
		return exportTarget;
	}

	public String getExportTargetFilename()
	{
		return exportTargetFilename;
	}

	public boolean getExportProductTrans()
	{
		return exportProductTrans;
	}

	public String getExportProductTransFilename()
	{
		return exportProductTransFilename;
	}

	public boolean getExportProductStates()
	{
		return exportProductStates;
	}

	public String getExportProductStatesFilename()
	{
		return exportProductStatesFilename;
	}

	public boolean getExportProductVector()
	{
		return exportProductVector;
	}

	public String getExportProductVectorFilename()
	{
		return exportProductVectorFilename;
	}

	/**
	 * Whether or not to store the final results vector after model checking.
	 */
	public boolean getStoreVector()
	{
		return storeVector;
	}

	/**
	 * Whether or not a strategy should be generated during model checking.
	 */
	public boolean getGenStrat()
	{
		return genStrat;
	}

	/**
	 * Whether or not any generated strategies should be restricted to the states reachable under them.
	 */
	public boolean getRestrictStratToReach()
	{
		return restrictStratToReach;
	}

	/**
	 * Whether or not to do bisimulation minimisation before model checking.
	 */
	public boolean getDoBisim()
	{
		return doBisim;
	}

	/**
	 * Whether or not to do topological value iteration.
	 */
	public boolean getDoTopologicalValueIteration()
	{
		return doTopologicalValueIteration;
	}

	/**
	 * Whether or not to do MEC quotient for Pmax
	 */
	public boolean getDoPmaxQuotient()
	{
		return doPmaxQuotient;
	}

	/**
	 * Whether or not to use interval iteration.
	 */
	public boolean getDoIntervalIteration()
	{
		return doIntervalIteration;
	}

	/** Get the constant values (both from the modules file and the properties file) */
	public Values getConstantValues()
	{
		return constantValues;
	}

	/**
	 * Get the label list (from properties file and modules file, if they are attached).
	 * @return the label list for the properties/modules file, or {@code null} if not available.
	 */
	public LabelList getLabelList()
	{
		if (propertiesFile != null) {
			return propertiesFile.getCombinedLabelList(); // combined list from properties and modules file
		} else if (modulesFile != null) {
			return modulesFile.getLabelList();
		} else {
			return null;
		}
	}

	/**
	 * Return the set of label names that are defined
	 * either by the model (from the model info or modules file)
	 * or properties file (if attached to the model checker).
	 */
	public Set<String> getDefinedLabelNames()
	{
		TreeSet<String> definedLabelNames = new TreeSet<String>();

		// labels from the label list
		LabelList labelList = getLabelList();
		if (labelList != null) {
			definedLabelNames.addAll(labelList.getLabelNames());
		}

		// labels from the model info
		if (modelInfo != null) {
			definedLabelNames.addAll(modelInfo.getLabelNames());
		}

		return definedLabelNames;
	}

	// Other setters/getters

	/**
	 * Set the attached model file (for e.g. reward structures when model checking)
	 * and the attached properties file (for e.g. constants/labels when model checking)
	 */
	public void setModulesFileAndPropertiesFile(ModelInfo modelInfo, PropertiesFile propertiesFile, ModelGenerator modelGen)
	{
		this.modelInfo = modelInfo;
		if (modelInfo instanceof ModulesFile) {
			this.modulesFile = (ModulesFile) modelInfo;
		}
		this.propertiesFile = propertiesFile;
		this.modelGen = modelGen;
		// Get combined constant values from model/properties
		constantValues = new Values();
		if (modelInfo != null)
			constantValues.addValues(modelInfo.getConstantValues());
		if (propertiesFile != null)
			constantValues.addValues(propertiesFile.getConstantValues());
	}

	/**
	 * Method to retrieve the strategy that has been generated
	 */
	public Strategy getStrategy()
	{
		return strategy;
	}

	/**
	 * Model check an expression, process and return the result.
	 * Information about states and model constants should be attached to the model.
	 * For other required info (labels, reward structures, etc.), use the methods
	 * {@link #setModulesFile} and {@link #setPropertiesFile}
	 * to attach the original model/properties files.
	 */
	public Result check(Model model, Expression expr) throws PrismException
	{
		long timer = 0;
		StateValues vals;
		String resultString;

		// Create storage for result
		result = new Result();

		// Remove any existing filter info
		currentFilter = null;

		// Wrap a filter round the property, if needed
		// (in order to extract the final result of model checking) 
		ExpressionFilter exprFilter = ExpressionFilter.addDefaultFilterIfNeeded(expr, model.getNumInitialStates() == 1);
		// And if we need to store a copy of the results vector, make a note of this
		if (storeVector) {
			exprFilter.setStoreVector(true);
		}
		expr = exprFilter;

		// If required, do bisimulation minimisation
		if (doBisim) {
			mainLog.println("\nPerforming bisimulation minimisation...");
			ArrayList<String> propNames = new ArrayList<String>();
			ArrayList<BitSet> propBSs = new ArrayList<BitSet>();
			Expression exprNew = checkMaximalPropositionalFormulas(model, expr.deepCopy(), propNames, propBSs);
			Bisimulation bisim = new Bisimulation(this);
			model = bisim.minimise(model, propNames, propBSs);
			mainLog.println("Modified property: " + exprNew);
			expr = exprNew;
		}

		// Do model checking and store result vector
		timer = System.currentTimeMillis();
		// check expression for all states (null => statesOfInterest=all)
		vals = checkExpression(model, expr, null);
		timer = System.currentTimeMillis() - timer;
		mainLog.println("\nTime for model checking: " + timer / 1000.0 + " seconds.");

		// Print result to log
		resultString = "Result";
		if (!("Result".equals(expr.getResultName())))
			resultString += " (" + expr.getResultName().toLowerCase() + ")";
		resultString += ": " + result.getResultString();
		mainLog.print("\n" + resultString + "\n");

		// Clean up
		//vals.clear();
		result.setVector(vals);

		// Return result
		return result;
	}

	/**
	 * Model check an expression and return a vector result values over all states.
	 * Information about states and model constants should be attached to the model.
	 * For other required info (labels, reward structures, etc.), use the methods
	 * {@link #setModulesFile} and {@link #setPropertiesFile}
	 * to attach the original model/properties files.
	 * @param statesOfInterest a set of states for which results should be calculated (null = all states).
	 *        The calculated values for states not of interest are arbitrary and should to be ignored.
	 */
	public StateValues checkExpression(Model model, Expression expr, BitSet statesOfInterest) throws PrismException
	{
		StateValues res = null;

		// If-then-else
		if (expr instanceof ExpressionITE) {
			res = checkExpressionITE(model, (ExpressionITE) expr, statesOfInterest);
		}
		// Binary ops
		else if (expr instanceof ExpressionBinaryOp) {
			res = checkExpressionBinaryOp(model, (ExpressionBinaryOp) expr, statesOfInterest);
		}
		// Unary ops
		else if (expr instanceof ExpressionUnaryOp) {
			res = checkExpressionUnaryOp(model, (ExpressionUnaryOp) expr, statesOfInterest);
		}
		// Functions
		else if (expr instanceof ExpressionFunc) {
			res = checkExpressionFunc(model, (ExpressionFunc) expr, statesOfInterest);
		}
		// Identifiers
		else if (expr instanceof ExpressionIdent) {
			// Should never happen
			throw new PrismException("Unknown identifier \"" + ((ExpressionIdent) expr).getName() + "\"");
		}
		// Literals
		else if (expr instanceof ExpressionLiteral) {
			res = checkExpressionLiteral(model, (ExpressionLiteral) expr);
		}
		// Constants
		else if (expr instanceof ExpressionConstant) {
			res = checkExpressionConstant(model, (ExpressionConstant) expr);
		}
		// Formulas
		else if (expr instanceof ExpressionFormula) {
			// This should have been defined or expanded by now.
			if (((ExpressionFormula) expr).getDefinition() != null)
				return checkExpression(model, ((ExpressionFormula) expr).getDefinition(), statesOfInterest);
			else
				throw new PrismException("Unexpanded formula \"" + ((ExpressionFormula) expr).getName() + "\"");
		}
		// Variables
		else if (expr instanceof ExpressionVar) {
			res = checkExpressionVar(model, (ExpressionVar) expr, statesOfInterest);
		}
		// Labels
		else if (expr instanceof ExpressionLabel) {
			res = checkExpressionLabel(model, (ExpressionLabel) expr, statesOfInterest);
		}
		// Property refs
		else if (expr instanceof ExpressionProp) {
			res = checkExpressionProp(model, (ExpressionProp) expr, statesOfInterest);
		}
		// Filter
		else if (expr instanceof ExpressionFilter) {
			res = checkExpressionFilter(model, (ExpressionFilter) expr, statesOfInterest);
		}
		// Anything else - error
		else {
			throw new PrismNotSupportedException("Couldn't check " + expr.getClass());
		}

		return res;
	}

	/**
	 * Model check a binary operator.
	 * @param statesOfInterest the states of interest, see checkExpression()
	 */
	protected StateValues checkExpressionITE(Model model, ExpressionITE expr, BitSet statesOfInterest) throws PrismException
	{
		StateValues res1 = null, res2 = null, res3 = null;

		// Check operands recursively
		try {
			res1 = checkExpression(model, expr.getOperand1(), statesOfInterest);
			res2 = checkExpression(model, expr.getOperand2(), statesOfInterest);
			res3 = checkExpression(model, expr.getOperand3(), statesOfInterest);
		} catch (PrismException e) {
			if (res1 != null)
				res1.clear();
			if (res2 != null)
				res2.clear();
			throw e;
		}

		// Apply operation
		res3.applyITE(res1, res2);
		res1.clear();
		res2.clear();

		return res3;
	}

	/**
	 * Model check a binary operator.
	 * @param statesOfInterest the states of interest, see checkExpression()
	 */
	protected StateValues checkExpressionBinaryOp(Model model, ExpressionBinaryOp expr, BitSet statesOfInterest) throws PrismException
	{
		StateValues res1 = null, res2 = null;
		int op = expr.getOperator();

		// Check operands recursively
		try {
			res1 = checkExpression(model, expr.getOperand1(), statesOfInterest);
			res2 = checkExpression(model, expr.getOperand2(), statesOfInterest);
		} catch (PrismException e) {
			if (res1 != null)
				res1.clear();
			throw e;
		}

		// Apply operation
		res1.applyBinaryOp(op, res2);
		res2.clear();

		return res1;
	}

	/**
	 * Model check a unary operator.
	 * @param statesOfInterest the states of interest, see checkExpression()
	 */
	protected StateValues checkExpressionUnaryOp(Model model, ExpressionUnaryOp expr, BitSet statesOfInterest) throws PrismException
	{
		StateValues res1 = null;
		int op = expr.getOperator();

		// Check operand recursively
		res1 = checkExpression(model, expr.getOperand(), statesOfInterest);

		// Parentheses are easy - nothing to do:
		if (op == ExpressionUnaryOp.PARENTH)
			return res1;

		// Apply operation
		res1.applyUnaryOp(op);

		return res1;
	}

	/**
	 * Model check a function.
	 * @param statesOfInterest the states of interest, see checkExpression()
	 */
	protected StateValues checkExpressionFunc(Model model, ExpressionFunc expr, BitSet statesOfInterest) throws PrismException
	{
		switch (expr.getNameCode()) {
		case ExpressionFunc.MIN:
		case ExpressionFunc.MAX:
			return checkExpressionFuncNary(model, expr, statesOfInterest);
		case ExpressionFunc.FLOOR:
		case ExpressionFunc.CEIL:
		case ExpressionFunc.ROUND:
			return checkExpressionFuncUnary(model, expr, statesOfInterest);
		case ExpressionFunc.POW:
		case ExpressionFunc.MOD:
		case ExpressionFunc.LOG:
			return checkExpressionFuncBinary(model, expr, statesOfInterest);
		case ExpressionFunc.MULTI:
			throw new PrismNotSupportedException("Multi-objective model checking is not supported for " + model.getModelType() + "s with the explicit engine");
		default:
			throw new PrismException("Unrecognised function \"" + expr.getName() + "\"");
		}
	}

	protected StateValues checkExpressionFuncUnary(Model model, ExpressionFunc expr, BitSet statesOfInterest) throws PrismException
	{
		StateValues res1 = null;
		int op = expr.getNameCode();

		// Check operand recursively
		res1 = checkExpression(model, expr.getOperand(0), statesOfInterest);

		// Apply operation
		try {
			res1.applyFunctionUnary(op);
		} catch (PrismException e) {
			if (res1 != null)
				res1.clear();
			if (e instanceof PrismLangException)
				((PrismLangException) e).setASTElement(expr);
			throw e;
		}

		return res1;
	}

	protected StateValues checkExpressionFuncBinary(Model model, ExpressionFunc expr, BitSet statesOfInterest) throws PrismException
	{
		StateValues res1 = null, res2 = null;
		int op = expr.getNameCode();

		// Check operands recursively
		try {
			res1 = checkExpression(model, expr.getOperand(0), statesOfInterest);
			res2 = checkExpression(model, expr.getOperand(1), statesOfInterest);
		} catch (PrismException e) {
			if (res1 != null)
				res1.clear();
			throw e;
		}

		// Apply operation
		try {
			res1.applyFunctionBinary(op, res2);
			res2.clear();
		} catch (PrismException e) {
			if (res1 != null)
				res1.clear();
			if (res2 != null)
				res2.clear();
			if (e instanceof PrismLangException)
				((PrismLangException) e).setASTElement(expr);
			throw e;
		}

		return res1;
	}

	protected StateValues checkExpressionFuncNary(Model model, ExpressionFunc expr, BitSet statesOfInterest) throws PrismException
	{
		StateValues res1 = null, res2 = null;
		int i, n, op = expr.getNameCode();

		// Check first operand recursively
		res1 = checkExpression(model, expr.getOperand(0), statesOfInterest);
		// Go through remaining operands
		n = expr.getNumOperands();
		for (i = 1; i < n; i++) {
			// Check next operand recursively
			try {
				res2 = checkExpression(model, expr.getOperand(i), statesOfInterest);
			} catch (PrismException e) {
				if (res2 != null)
					res2.clear();
				throw e;
			}
			// Apply operation
			try {
				res1.applyFunctionBinary(op, res2);
				res2.clear();
			} catch (PrismException e) {
				if (res1 != null)
					res1.clear();
				if (res2 != null)
					res2.clear();
				if (e instanceof PrismLangException)
					((PrismLangException) e).setASTElement(expr);
				throw e;
			}
		}

		return res1;
	}

	/**
	 * Model check a literal.
	 */
	protected StateValues checkExpressionLiteral(Model model, ExpressionLiteral expr) throws PrismException
	{
		return new StateValues(expr.getType(), expr.evaluate(), model);
	}

	/**
	 * Model check a constant.
	 */
	protected StateValues checkExpressionConstant(Model model, ExpressionConstant expr) throws PrismException
	{
		return new StateValues(expr.getType(), expr.evaluate(constantValues), model);
	}

	/**
	 * Model check a variable reference.
	 * @param statesOfInterest the states of interest, see checkExpression()
	 */
	protected StateValues checkExpressionVar(Model model, ExpressionVar expr, BitSet statesOfInterest) throws PrismException
	{
		// TODO (JK): optimize evaluation using statesOfInterest

		int numStates = model.getNumStates();
		StateValues res = new StateValues(expr.getType(), model);
		List<State> statesList = model.getStatesList();
		if (expr.getType() instanceof TypeBool) {
			for (int i = 0; i < numStates; i++) {
				res.setBooleanValue(i, expr.evaluateBoolean(statesList.get(i)));
			}
		} else if (expr.getType() instanceof TypeInt) {
			for (int i = 0; i < numStates; i++) {
				res.setIntValue(i, expr.evaluateInt(statesList.get(i)));
			}
		} else if (expr.getType() instanceof TypeDouble) {
			for (int i = 0; i < numStates; i++) {
				res.setDoubleValue(i, expr.evaluateDouble(statesList.get(i)));
			}
		}
		return res;
	}

	/**
	 * Model check a label.
	 * @param statesOfInterest the states of interest, see checkExpression()
	 */
	protected StateValues checkExpressionLabel(Model model, ExpressionLabel expr, BitSet statesOfInterest) throws PrismException
	{
		// TODO: optimize evaluation using statesOfInterest

		LabelList ll;
		int i;

		// treat special cases
		if (expr.isDeadlockLabel()) {
			int numStates = model.getNumStates();
			BitSet bs = new BitSet(numStates);
			for (i = 0; i < numStates; i++) {
				bs.set(i, model.isDeadlockState(i));
			}
			return StateValues.createFromBitSet(bs, model);
		} else if (expr.isInitLabel()) {
			int numStates = model.getNumStates();
			BitSet bs = new BitSet(numStates);
			for (i = 0; i < numStates; i++) {
				bs.set(i, model.isInitialState(i));
			}
			return StateValues.createFromBitSet(bs, model);
		} else {
			// First look at labels attached directly to model
			BitSet bs = model.getLabelStates(expr.getName());
			if (bs != null) {
				return StateValues.createFromBitSet((BitSet) bs.clone(), model);
			}
			// Failing that, look in the label list (from properties file / modules file)
			ll = getLabelList();
			if (ll != null) {
				i = ll.getLabelIndex(expr.getName());
				if (i != -1) {
					// check recursively
					return checkExpression(model, ll.getLabel(i), statesOfInterest);
				}
			}
		}
		throw new PrismException("Unknown label \"" + expr.getName() + "\"");
}

	// Check property ref
	
	protected StateValues checkExpressionProp(Model model, ExpressionProp expr, BitSet statesOfInterest) throws PrismException
	{
		// Look up property and check recursively
		Property prop = propertiesFile.lookUpPropertyObjectByName(expr.getName());
		if (prop != null) {
			mainLog.println("\nModel checking : " + prop);
			return checkExpression(model, prop.getExpression(), statesOfInterest);
		} else {
			throw new PrismException("Unknown property reference " + expr);
		}
	}

	// Check filter

	protected StateValues checkExpressionFilter(Model model, ExpressionFilter expr, BitSet statesOfInterest) throws PrismException
	{
		// Translate filter
		Expression filter = expr.getFilter();
		// Create default filter (true) if none given
		if (filter == null)
			filter = Expression.True();
		// Remember whether filter is "true"
		boolean filterTrue = Expression.isTrue(filter);
		// Store some more info
		String filterStatesString = filterTrue ? "all states" : "states satisfying filter";

		// get the BitSet of states matching the filter, without taking statesOfInterest into account
		BitSet bsFilter = checkExpression(model, filter, null).getBitSet();

		// Check if filter state set is empty; we treat this as an error
		if (bsFilter.isEmpty()) {
			throw new PrismException("Filter satisfies no states");
		}

		// Remove states which have non-initial strategy memory elements
		if (implementStrategy && strategy != null) {
			for (int i = 0; i < model.getNumStates(); i++) {
				// if state does not contain initial memory element - remove it
				// from the filter
				if ((bsFilter.get(i) && strategy.getInitialStateOfTheProduct(i) != -1 && ((Integer) model.getStatesList().get(i).varValues[model
						.getStatesList().get(i).varValues.length - 1]) != strategy.getInitialStateOfTheProduct(i))) {
					bsFilter.set(i, false);
				}
			}
		}

		// Remember whether filter is for the initial state and, if so, whether there's just one
		boolean filterInit = (filter instanceof ExpressionLabel && ((ExpressionLabel) filter).isInitLabel());
		boolean filterInitSingle = filterInit & model.getNumInitialStates() == 1;
		// Print out number of states satisfying filter
		if (!filterInit) {
			mainLog.println("\nStates satisfying filter " + filter + ": " + bsFilter.cardinality());
		}
		// Possibly optimise filter
		FilterOperator op = expr.getOperatorType();
		if (op == FilterOperator.FIRST) {
			bsFilter.clear(bsFilter.nextSetBit(0) + 1, bsFilter.length());
		}

		// For some types of filter, store info that may be used to optimise model checking
		if (op == FilterOperator.STATE) {
			// Check filter satisfied by exactly one state
			if (bsFilter.cardinality() != 1) {
				String s = "Filter should be satisfied in exactly 1 state";
				s += " (but \"" + filter + "\" is true in " + bsFilter.cardinality() + " states)";
				throw new PrismException(s);
			}
			currentFilter = new Filter(Filter.FilterOperator.STATE, bsFilter.nextSetBit(0));
		} else if (op == FilterOperator.FORALL && filterInit && filterInitSingle) {
			currentFilter = new Filter(Filter.FilterOperator.STATE, bsFilter.nextSetBit(0));
		} else if (op == FilterOperator.FIRST && filterInit && filterInitSingle) {
			currentFilter = new Filter(Filter.FilterOperator.STATE, bsFilter.nextSetBit(0));
		} else {
			currentFilter = null;
		}
		// Check operand recursively, using bsFilter as statesOfInterest
		StateValues vals = checkExpression(model, expr.getOperand(), bsFilter);

		// Compute result according to filter type
		StateValues resVals = null;
		BitSet bsMatch = null, bs = null;
		boolean b = false;
		String resultExpl = null;
		Object resObj = null;
		switch (op) {
		case PRINT:
		case PRINTALL:
			// Format of print-out depends on type
			if (expr.getType() instanceof TypeBool) {
				// NB: 'usual' case for filter(print,...) on Booleans is to use no filter
				mainLog.print("\nSatisfying states");
				mainLog.println(filterTrue ? ":" : " that are also in filter " + filter + ":");
				vals.printFiltered(mainLog, bsFilter);
			} else {
				if (op == FilterOperator.PRINT) {
					mainLog.println("\nResults (non-zero only) for filter " + filter + ":");
					vals.printFiltered(mainLog, bsFilter);
				} else {
					mainLog.println("\nResults (including zeros) for filter " + filter + ":");
					vals.printFiltered(mainLog, bsFilter, false, false, true, true);
				}
			}
			// Result vector is unchanged; for PRINT/PRINTALL, don't store a single value (in resObj)
			// Also, don't bother with explanation string
			resVals = vals;
			// Set vals to null to stop it being cleared below
			vals = null;
			break;
		case MIN:
			// Compute min
			// Store as object/vector
			resObj = vals.minOverBitSet(bsFilter);
			resVals = new StateValues(expr.getType(), resObj, model);
			// Create explanation of result and print some details to log
			resultExpl = "Minimum value over " + filterStatesString;
			mainLog.println("\n" + resultExpl + ": " + resObj);
			// Also find states that (are close to) selected value for display to log
			// TODO: un-hard-code precision once StateValues knows hoe precise it is
			bsMatch = vals.getBitSetFromCloseValue(resObj, 1e-5, false);
			bsMatch.and(bsFilter);
			break;
		case MAX:
			// Compute max
			// Store as object/vector
			resObj = vals.maxOverBitSet(bsFilter);
			resVals = new StateValues(expr.getType(), resObj, model);
			// Create explanation of result and print some details to log
			resultExpl = "Maximum value over " + filterStatesString;
			mainLog.println("\n" + resultExpl + ": " + resObj);
			// Also find states that (are close to) selected value for display to log
			// TODO: un-hard-code precision once StateValues knows hoe precise it is
			bsMatch = vals.getBitSetFromCloseValue(resObj, 1e-5, false);
			bsMatch.and(bsFilter);
			break;
		case ARGMIN:
			// Compute/display min
			resObj = vals.minOverBitSet(bsFilter);
			mainLog.print("\nMinimum value over " + filterStatesString + ": " + resObj);
			// Find states that (are close to) selected value
			// TODO: un-hard-code precision once StateValues knows hoe precise it is
			bsMatch = vals.getBitSetFromCloseValue(resObj, 1e-5, false);
			bsMatch.and(bsFilter);
			// Store states in vector; for ARGMIN, don't store a single value (in resObj)
			// Also, don't bother with explanation string
			resVals = StateValues.createFromBitSet(bsMatch, model);
			// Print out number of matching states, but not the actual states
			mainLog.println("\nNumber of states with minimum value: " + bsMatch.cardinality());
			bsMatch = null;
			break;
		case ARGMAX:
			// Compute/display max
			resObj = vals.maxOverBitSet(bsFilter);
			mainLog.print("\nMaximum value over " + filterStatesString + ": " + resObj);
			// Find states that (are close to) selected value
			// TODO: un-hard-code precision once StateValues knows hoe precise it is
			bsMatch = vals.getBitSetFromCloseValue(resObj, 1e-5, false);
			bsMatch.and(bsFilter);
			// Store states in vector; for ARGMAX, don't store a single value (in resObj)
			// Also, don't bother with explanation string
			resVals = StateValues.createFromBitSet(bsMatch, model);
			// Print out number of matching states, but not the actual states
			mainLog.println("\nNumber of states with maximum value: " + bsMatch.cardinality());
			bsMatch = null;
			break;
		case COUNT:
			// Compute count
			int count = vals.countOverBitSet(bsFilter);
			// Store as object/vector
			resObj = new Integer(count);
			resVals = new StateValues(expr.getType(), resObj, model);
			// Create explanation of result and print some details to log
			resultExpl = filterTrue ? "Count of satisfying states" : "Count of satisfying states also in filter";
			mainLog.println("\n" + resultExpl + ": " + resObj);
			break;
		case SUM:
			// Compute sum
			// Store as object/vector
			resObj = vals.sumOverBitSet(bsFilter);
			resVals = new StateValues(expr.getType(), resObj, model);
			// Create explanation of result and print some details to log
			resultExpl = "Sum over " + filterStatesString;
			mainLog.println("\n" + resultExpl + ": " + resObj);
			break;
		case AVG:
			// Compute average
			// Store as object/vector
			resObj = vals.averageOverBitSet(bsFilter);
			resVals = new StateValues(expr.getType(), resObj, model);
			// Create explanation of result and print some details to log
			resultExpl = "Average over " + filterStatesString;
			mainLog.println("\n" + resultExpl + ": " + resObj);
			break;
		case FIRST:
			// Find first value
			resObj = vals.firstFromBitSet(bsFilter);
			resVals = new StateValues(expr.getType(), resObj, model);
			// Create explanation of result and print some details to log
			resultExpl = "Value in ";
			if (filterInit) {
				resultExpl += filterInitSingle ? "the initial state" : "first initial state";
			} else {
				resultExpl += filterTrue ? "the first state" : "first state satisfying filter";
			}
			mainLog.println("\n" + resultExpl + ": " + resObj);
			break;
		case RANGE:
			// Find range of values
			resObj = new prism.Interval(vals.minOverBitSet(bsFilter), vals.maxOverBitSet(bsFilter));
			// Leave result vector unchanged: for a range, result is only available from Result object
			resVals = vals;
			// Set vals to null to stop it being cleared below
			vals = null;
			// Create explanation of result and print some details to log
			resultExpl = "Range of values over ";
			resultExpl += filterInit ? "initial states" : filterStatesString;
			mainLog.println("\n" + resultExpl + ": " + resObj);
			break;
		case FORALL:
			// Get access to BitSet for this
			bs = vals.getBitSet();
			if (bs == null) { // happens if Pareto set computation is used
				// Print some info to log
				mainLog.print("\nPareto set computation result evaluated");
				// default is true
				resObj = vals.getParetoArray();
				resVals = new StateValues(expr.getType(), new Boolean(true), model);
			} else {
				// Check "for all" over filter
				b = vals.forallOverBitSet(bsFilter);
				// Store as object/vector
				resObj = new Boolean(b);
				resVals = new StateValues(expr.getType(), resObj, model);
				// Create explanation of result and print some details to log
				resultExpl = "Property " + (b ? "" : "not ") + "satisfied in ";
				mainLog.print("\nProperty satisfied in " + vals.countOverBitSet(bsFilter));
				if (filterInit) {
					if (filterInitSingle) {
						resultExpl += "the initial state";
					} else {
						resultExpl += "all initial states";
					}
					mainLog.println(" of " + model.getNumInitialStates() + " initial states.");
				} else {
					if (filterTrue) {
						resultExpl += "all states";
						mainLog.println(" of all " + model.getNumStates() + " states.");
					} else {
						resultExpl += "all filter states";
						mainLog.println(" of " + bsFilter.cardinality() + " filter states.");
					}
				}
			}
			break;
		case EXISTS:
			// Get access to BitSet for this
			bs = vals.getBitSet();
			// Check "there exists" over filter
			b = vals.existsOverBitSet(bsFilter);
			// Store as object/vector
			resObj = new Boolean(b);
			resVals = new StateValues(expr.getType(), resObj, model);
			// Create explanation of result and print some details to log
			resultExpl = "Property satisfied in ";
			if (filterTrue) {
				resultExpl += b ? "at least one state" : "no states";
			} else {
				resultExpl += b ? "at least one filter state" : "no filter states";
			}
			mainLog.println("\n" + resultExpl);
			break;
		case STATE:
			// Find first (only) value
			// Store as object/vector
			resObj = vals.firstFromBitSet(bsFilter);
			resVals = new StateValues(expr.getType(), resObj, model);
			// Create explanation of result and print some details to log
			resultExpl = "Value in ";
			if (filterInit) {
				resultExpl += "the initial state";
			} else {
				resultExpl += "the filter state";
			}
			mainLog.println("\n" + resultExpl + ": " + resObj);
			break;
		default:
			throw new PrismException("Unrecognised filter type \"" + expr.getOperatorName() + "\"");
		}

		// For some operators, print out some matching states
		if (bsMatch != null) {
			StateValues states = StateValues.createFromBitSet(bsMatch, model);
			mainLog.print("\nThere are " + bsMatch.cardinality() + " states with ");
			mainLog.print((expr.getType() instanceof TypeDouble ? "(approximately) " : "") + "this value");
			boolean verbose = verbosity > 0; // TODO
			if (!verbose && bsMatch.cardinality() > 10) {
				mainLog.print(".\nThe first 10 states are displayed below. To view them all, enable verbose mode or use a print filter.\n");
				states.print(mainLog, 10);
			} else {
				mainLog.print(":\n");
				states.print(mainLog);
			}
		}

		// Store result
		result.setResult(resObj);
		result.setParameterString(parsed_params != null ? parsed_params.getParameterString() : null);
		// Set result explanation (if none or disabled, clear)
		if (expr.getExplanationEnabled() && resultExpl != null) {
			result.setExplanation(resultExpl.toLowerCase());
		} else {
			result.setExplanation(null);
		}
		// Store vector if requested (and if not, clear it)
		if (storeVector) {
			result.setVector(vals);
		} else if (vals != null) {
			vals.clear();
		}

		return resVals;
	}

	
	/**
	 * Method for handling the recursive part of PCTL* checking, i.e.,
	 * recursively checking maximal state subformulas and replacing them
	 * with labels and the corresponding satisfaction sets.
	 * <br>
	 * Extracts maximal state formula from an LTL path formula,
	 * model checks them (with the current model checker) and
	 * replaces them with ExpressionLabel objects that correspond
	 * to freshly generated labels attached to the model.
	 * <br>
	 * Returns the modified Expression.
	 */
	public Expression handleMaximalStateFormulas(ModelExplicit model, Expression expr) throws PrismException
	{
		Vector<BitSet> labelBS = new Vector<BitSet>();

		LTLModelChecker ltlMC = new LTLModelChecker(this);
		// check the maximal state subformulas and gather
		// the satisfaction sets in labelBS, with index i
		// in the vector corresponding to label Li in the
		// returned formula
		Expression exprNew = ltlMC.checkMaximalStateFormulas(this, model, expr.deepCopy(), labelBS);

		HashMap<String, String> labelReplacements = new HashMap<String, String>();
		for (int i=0; i < labelBS.size(); i++) {
			String currentLabel = "L"+i;
			// Attach satisfaction set for Li to the model, record necessary
			// label renaming
			String newLabel = model.addUniqueLabel("phi", labelBS.get(i), getDefinedLabelNames());
			labelReplacements.put(currentLabel, newLabel);
		}
		// rename the labels
		return (Expression) exprNew.accept(new ReplaceLabels(labelReplacements));
	}

	/**
	 * Extract maximal propositional subformulas of an expression, model check them and
	 * replace them with ExpressionLabel objects (L0, L1, etc.) Expression passed in is modified directly, but the result
	 * is also returned. As an optimisation, model checking that results in true/false for all states is converted to an
	 * actual true/false, and duplicate results are given the same proposition. BitSets giving the states which satisfy each proposition
	 * are put into the list {@code propBSs}, which should be empty when this function is called.
	 * The names of the labels (L0, L1, etc. by default) are put into {@code propNames}, which should also be empty. 
	 */
	public Expression checkMaximalPropositionalFormulas(Model model, Expression expr, List<String> propNames, List<BitSet> propBSs) throws PrismException
	{
		Expression exprNew = (Expression) expr.accept(new CheckMaximalPropositionalFormulas(this, model, propNames, propBSs));
		return exprNew;
	}

	/**
	 * Class to replace maximal propositional subformulas of an expression
	 * with labels corresponding to BitSets for the states that satisfy them.
	 */
	class CheckMaximalPropositionalFormulas extends ASTTraverseModify
	{
		private StateModelChecker mc;
		private Model model;
		private List<String> propNames;
		private List<BitSet> propBSs;

		public CheckMaximalPropositionalFormulas(StateModelChecker mc, Model model, List<String> propNames, List<BitSet> propBSs)
		{
			this.mc = mc;
			this.model = model;
			this.propNames = propNames;
			this.propBSs = propBSs;
		}

		public Object visit(ExpressionITE e) throws PrismLangException
		{
			return (e.getType() instanceof TypeBool && e.isProposition()) ? replaceWithLabel(e) : super.visit(e);
		}

		public Object visit(ExpressionBinaryOp e) throws PrismLangException
		{
			return (e.getType() instanceof TypeBool && e.isProposition()) ? replaceWithLabel(e) : super.visit(e);
		}

		public Object visit(ExpressionUnaryOp e) throws PrismLangException
		{
			return (e.getType() instanceof TypeBool && e.isProposition()) ? replaceWithLabel(e) : super.visit(e);
		}

		public Object visit(ExpressionFunc e) throws PrismLangException
		{
			return (e.getType() instanceof TypeBool && e.isProposition()) ? replaceWithLabel(e) : super.visit(e);
		}

		public Object visit(ExpressionIdent e) throws PrismLangException
		{
			return (e.getType() instanceof TypeBool && e.isProposition()) ? replaceWithLabel(e) : super.visit(e);
		}

		public Object visit(ExpressionLiteral e) throws PrismLangException
		{
			return (e.getType() instanceof TypeBool && e.isProposition()) ? replaceWithLabel(e) : super.visit(e);
		}

		public Object visit(ExpressionConstant e) throws PrismLangException
		{
			return (e.getType() instanceof TypeBool && e.isProposition()) ? replaceWithLabel(e) : super.visit(e);
		}

		public Object visit(ExpressionFormula e) throws PrismLangException
		{
			return (e.getType() instanceof TypeBool && e.isProposition()) ? replaceWithLabel(e) : super.visit(e);
		}

		public Object visit(ExpressionVar e) throws PrismLangException
		{
			return (e.getType() instanceof TypeBool && e.isProposition()) ? replaceWithLabel(e) : super.visit(e);
		}

		public Object visit(ExpressionLabel e) throws PrismLangException
		{
			return (e.getType() instanceof TypeBool && e.isProposition()) ? replaceWithLabel(e) : super.visit(e);
		}

		public Object visit(ExpressionProp e) throws PrismLangException
		{
			// Look up property and recurse
			Property prop = propertiesFile.lookUpPropertyObjectByName(e.getName());
			if (prop != null) {
				return e.accept(this);
			} else {
				throw new PrismLangException("Unknown property reference " + e, e);
			}
		}

		public Object visit(ExpressionFilter e) throws PrismLangException
		{
			return (e.getType() instanceof TypeBool && e.isProposition()) ? replaceWithLabel(e) : super.visit(e);
		}

		/**
		 * Evaluate this expression in all states (i.e. model check it),
		 * store the resulting BitSet in the list {@code propBSs},
		 * and return an ExpressionLabel with name Li to replace it
		 * (where i denotes the 0-indexed index into the list propBSs).
		 */
		private Object replaceWithLabel(Expression e) throws PrismLangException
		{
			// Model check
			StateValues sv;
			try {
				sv = mc.checkExpression(model, e, null);
			} catch (PrismException ex) {
				throw new PrismLangException(ex.getMessage());
			}
			BitSet bs = sv.getBitSet();
			// Detect special cases (true, false) for optimisation
			if (bs.isEmpty()) {
				return Expression.False();
			}
			if (bs.cardinality() == model.getNumStates()) {
				return Expression.True();
			}
			// See if we already have an identical result
			// (in which case, reuse it)
			int i = propBSs.indexOf(bs);
			if (i != -1) {
				sv.clear();
				return new ExpressionLabel("L" + i);
			}
			// Otherwise, add result to list, return new label
			String newLabelName = "L" + propBSs.size();
			propNames.add(newLabelName);
			propBSs.add(bs);
			return new ExpressionLabel(newLabelName);
		}
	}

	/**
	 * Loads labels from a PRISM labels file and stores them in BitSet objects.
	 * (Actually, it returns a map from label name Strings to BitSets.)
	 * (Note: the size of the BitSet may be smaller than the number of states.) 
	 */
	public static Map<String, BitSet> loadLabelsFile(String filename) throws PrismException
	{
		ArrayList<String> labels;
		BitSet bitsets[];
		Map<String, BitSet> res;
		String s, ss[];
		int i, j, k;

		// open file for reading, automatic close when done
		try (BufferedReader in = new BufferedReader(new FileReader(new File(filename)))) {
			// Parse first line to get label list
			s = in.readLine();
			if (s == null) {
				in.close();
				throw new PrismException("Empty labels file");
			}
			ss = s.split(" ");
			labels = new ArrayList<String>(ss.length);
			for (i = 0; i < ss.length; i++) {
				s = ss[i];
				j = s.indexOf('=');
				if (j < 0) {
					in.close();
					throw new PrismException("Corrupt labels file (line 1)");
				}
				k = Integer.parseInt(s.substring(0, j));
				while (labels.size() <= k)
					labels.add("?");
				labels.set(k, s.substring(j + 2, s.length() - 1));
			}
			// Build list of bitsets
			bitsets = new BitSet[labels.size()];
			for (i = 0; i < bitsets.length; i++)
				bitsets[i] = new BitSet();
			// Parse remaining lines
			s = in.readLine();
			while (s != null) {
				// Skip blank lines
				s = s.trim();
				if (s.length() > 0) {
					// Split line
					ss = s.split(":");
					i = Integer.parseInt(ss[0].trim());
					ss = ss[1].trim().split(" ");
					for (j = 0; j < ss.length; j++) {
						if (ss[j].length() == 0)
							continue;
						k = Integer.parseInt(ss[j]);
						// Store label info
						bitsets[k].set(i);
					}
				}
				// Prepare for next iter
				s = in.readLine();
			}
			// Build BitSet map
			res = new HashMap<String, BitSet>();
			for (i = 0; i < labels.size(); i++) {
				if (!labels.get(i).equals("?")) {
					res.put(labels.get(i), bitsets[i]);
				}
			}
			return res;
		} catch (IOException e) {
			throw new PrismException("Error reading labels file \"" + filename + "\"");
		} catch (NumberFormatException e) {
			throw new PrismException("Error in labels file");
		}
	}

	/**
	 * Export a set of labels and the states that satisfy them.
	 * @param model The model
	 * @param labels The states that satisfy each label, specified as a BitSet
	 * @param labelNames The name of each label
	 * @param exportType The format in which to export
	 * @param out Where to export
	 */
	public void exportLabels(Model model, List<String> labelNames, int exportType, PrismLog out) throws PrismException
	{
		List<BitSet> labels = new ArrayList<BitSet>();
		for (String labelName : labelNames) {
			StateValues sv = checkExpression(model, new ExpressionLabel(labelName), null);
			labels.add(sv.getBitSet());
		}
		exportLabels(model, labels, labelNames, exportType, out);
	}
	
	/**
	 * Export a set of labels and the states that satisfy them.
	 * @param model The model
	 * @param labels The states that satisfy each label, specified as a BitSet
	 * @param labelNames The name of each label
	 * @param exportType The format in which to export
	 * @param out Where to export
	 */
	public void exportLabels(Model model, List<BitSet> labels, List<String> labelNames, int exportType, PrismLog out)
	{
		String matlabVarName = "l";
		int numStates = model.getNumStates();
		
		// Print list of labels
		int numLabels = labels.size();
		if (exportType == Prism.EXPORT_MRMC) {
			out.println("#DECLARATION");
		}
		for (int i = 0; i < numLabels; i++) {
			switch (exportType) {
			case Prism.EXPORT_PLAIN:
				out.print((i > 0 ? " " : "") + i + "=\"" + labelNames.get(i) + "\"");
				break;
			case Prism.EXPORT_MATLAB:
				out.println(matlabVarName + "_" + labelNames.get(i) + "=sparse(" + numStates + ",1);");
				break;
			case Prism.EXPORT_MRMC:
				out.print((i > 0 ? " " : "") + labelNames.get(i));
				break;
			}
		}
		out.println();
		if (exportType == Prism.EXPORT_MRMC) {
			out.println("#END");
		}
		
		// Go through states and print satisfying label indices for each one
		for (int s = 0; s < numStates; s++) {
			boolean first = true;
			for (int i = 0; i < numLabels; i++) {
				if (labels.get(i).get(s)) {
					if (first) {
						switch (exportType) {
						case Prism.EXPORT_PLAIN:
							out.print(s + ":");
							break;
						case Prism.EXPORT_MATLAB:
							break;
						case Prism.EXPORT_MRMC:
							out.print(s + 1);
							break;
						}
						first = false;
					}
					switch (exportType) {
						case Prism.EXPORT_PLAIN:
							out.print(" " + i);
							break;
						case Prism.EXPORT_MATLAB:
							out.println(matlabVarName + "_" + labelNames.get(i) + "(" + (s + 1) + ")=1;");
							break;
						case Prism.EXPORT_MRMC:
							out.print(" " + labelNames.get(i));
							break;
					}
				}
			}
			if (!first && exportType != Prism.EXPORT_MATLAB) {
				out.println();
			}
		}
	}
}<|MERGE_RESOLUTION|>--- conflicted
+++ resolved
@@ -178,13 +178,10 @@
 		// If present, initialise settings from PrismSettings
 		if (settings != null) {
 			verbosity = settings.getBoolean(PrismSettings.PRISM_VERBOSE) ? 10 : 1;
-<<<<<<< HEAD
-			tolerance = settings.getDouble(PrismSettings.PRISM_PARETO_EPSILON);
-=======
 			setDoIntervalIteration(settings.getBoolean(PrismSettings.PRISM_INTERVAL_ITER));
 			setDoTopologicalValueIteration(settings.getBoolean(PrismSettings.PRISM_TOPOLOGICAL_VI));
 			setDoPmaxQuotient(settings.getBoolean(PrismSettings.PRISM_PMAX_QUOTIENT));
->>>>>>> 1980b088
+			tolerance = settings.getDouble(PrismSettings.PRISM_PARETO_EPSILON);
 		}
 	}
 
