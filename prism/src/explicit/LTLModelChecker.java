--- conflicted
+++ resolved
@@ -406,6 +406,41 @@
 	}
 	
 	/**
+	 * Generate a deterministic automaton for the given LTL formula
+	 * and construct the product of this automaton with an STPG.
+	 *
+	 * @param mc a ProbModelChecker, used for checking maximal state formulas
+	 * @param model the model
+	 * @param expr a path expression
+	 * @param statesOfInterest the set of states for which values should be calculated (null = all states)
+	 * @param allowedAcceptance the allowed acceptance conditions
+	 * @return the product with the DA
+	 * @throws PrismException
+	 */
+	public LTLProduct<SMG> constructProductSMG(ProbModelChecker mc, SMG model, Expression expr, BitSet statesOfInterest, AcceptanceType... allowedAcceptance) throws PrismException
+	{
+		return constructDAProductForLTLFormula(mc, model, expr, statesOfInterest, allowedAcceptance);
+	}
+
+	
+	/**
+	 * Generate a deterministic automaton for the given LTL formula
+	 * and construct the product of this automaton with an CSG.
+	 *
+	 * @param mc a ProbModelChecker, used for checking maximal state formulas
+	 * @param model the model
+	 * @param expr a path expression
+	 * @param statesOfInterest the set of states for which values should be calculated (null = all states)
+	 * @param allowedAcceptance the allowed acceptance conditions
+	 * @return the product with the DA
+	 * @throws PrismException
+	 */
+	public LTLProduct<CSG> constructProductCSG(ProbModelChecker mc, CSG model, Expression expr, BitSet statesOfInterest, AcceptanceType... allowedAcceptance) throws PrismException
+	{
+		return constructDAProductForLTLFormula(mc, model, expr, statesOfInterest, allowedAcceptance);
+	}
+	
+	/**
 	 * Generate a deterministic automaton (DA) for the given LTL formula, having first extracted maximal state formulas
 	 * and model checked them with the passed in model and model checker (see {@link #constructDAForLTLFormula}.
 	 * Then construct the product of this automaton with the model.
@@ -464,87 +499,10 @@
 	}
 	
 	/**
-<<<<<<< HEAD
-	 * Generate a deterministic automaton for the given LTL formula
-	 * and construct the product of this automaton with an STPG.
-	 *
-	 * @param mc a ProbModelChecker, used for checking maximal state formulas
-	 * @param model the model
-	 * @param expr a path expression
-	 * @param statesOfInterest the set of states for which values should be calculated (null = all states)
-	 * @param allowedAcceptance the allowed acceptance conditions
-	 * @return the product with the DA
-	 * @throws PrismException
-	 */
-	public LTLProduct<SMG> constructProductSMG(ProbModelChecker mc, SMG model, Expression expr, BitSet statesOfInterest, AcceptanceType... allowedAcceptance) throws PrismException
-	{
-		// Convert LTL formula to automaton
-		Vector<BitSet> labelBS = new Vector<BitSet>();
-		DA<BitSet,? extends AcceptanceOmega> da;
-		da = constructDAForLTLFormula(mc, model, expr, labelBS, allowedAcceptance);
-
-		// Build product of model and automaton
-		mainLog.println("\nConstructing SMG-"+da.getAutomataType()+" product...");
-		LTLProduct<SMG> product = constructProductModel(da, model, labelBS, statesOfInterest);
-		mainLog.print("\n" + product.getProductModel().infoStringTable());
-
-		return product;
-	}
-
-	
-	/**
-	 * Generate a deterministic automaton for the given LTL formula
-	 * and construct the product of this automaton with an CSG.
-	 *
-	 * @param mc a ProbModelChecker, used for checking maximal state formulas
-	 * @param model the model
-	 * @param expr a path expression
-	 * @param statesOfInterest the set of states for which values should be calculated (null = all states)
-	 * @param allowedAcceptance the allowed acceptance conditions
-	 * @return the product with the DA
-	 * @throws PrismException
-	 */
-	public LTLProduct<CSG> constructProductCSG(ProbModelChecker mc, CSG model, Expression expr, BitSet statesOfInterest, AcceptanceType... allowedAcceptance) throws PrismException
-	{
-		// Convert LTL formula to automaton
-		Vector<BitSet> labelBS = new Vector<BitSet>();
-		DA<BitSet,? extends AcceptanceOmega> da;
-		da = constructDAForLTLFormula(mc, model, expr, labelBS, allowedAcceptance);
-		
-		/*
-		Path currentRelativePath = Paths.get("");
-		String path = currentRelativePath.toAbsolutePath().toString();
-		
-		try(OutputStream out1 = 
-				new FileOutputStream(path + "/dra.dot")) {
-					try (PrintStream printStream = 
-							new PrintStream(out1)) {
-								da.printDot(printStream);
-								printStream.close();
-					}
-		}
-		catch(Exception e) {
-			e.printStackTrace();
-		}
-		*/
-		
-		// Build product of model and automaton
-		mainLog.println("\nConstructing CSG-"+da.getAutomataType()+" product...");
-		LTLProduct<CSG> product = constructProductModel(da, model, labelBS, statesOfInterest);
-		mainLog.print("\n" + product.getProductModel().infoStringTable());
-
-		return product;
-	}
-	
-	/**
-	 * Generate a deterministic automaton for the given LTL formula
-	 * and construct the product of this automaton with a model.
-=======
 	 * Generate a deterministic finite automaton (DFA) for the given syntactically co-safe LTL formula,
 	 * for use in reward computations for co-safe LTL, having first extracted maximal state formulas
 	 * and model checked them with the passed in model and model checker (see {@link #constructDFAForCosafetyRewardLTL}.
 	 * Then construct the product of this automaton with the model.
->>>>>>> c8a66209
 	 *
 	 * @param mc a ProbModelChecker, used for checking maximal state formulas
 	 * @param model the model
