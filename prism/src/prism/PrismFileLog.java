//==============================================================================
//	
//	Copyright (c) 2002-
//	Authors:
//	* Dave Parker <david.parker@comlab.ox.ac.uk> (University of Oxford, formerly University of Birmingham)
//	
//------------------------------------------------------------------------------
//	
//	This file is part of PRISM.
//	
//	PRISM is free software; you can redistribute it and/or modify
//	it under the terms of the GNU General Public License as published by
//	the Free Software Foundation; either version 2 of the License, or
//	(at your option) any later version.
//	
//	PRISM is distributed in the hope that it will be useful,
//	but WITHOUT ANY WARRANTY; without even the implied warranty of
//	MERCHANTABILITY or FITNESS FOR A PARTICULAR PURPOSE.  See the
//	GNU General Public License for more details.
//	
//	You should have received a copy of the GNU General Public License
//	along with PRISM; if not, write to the Free Software Foundation,
//	Inc., 59 Temple Place, Suite 330, Boston, MA  02111-1307  USA
//	
//==============================================================================

package prism;

/**
 * PrismLog object that writes all output to a file. 
 */
public class PrismFileLog extends PrismLog
{
	/** Filename (or "stdout") */
	protected String filename;
	/** Native file pointer, cast to a long */
	protected long fp;
	/** Are we writing to stdout? */
	protected boolean stdout;
	
	/**
	 * Pointless constructor. Don't call this.
	 */
	public PrismFileLog()
	{
		filename = "";
		fp = 0;
	}

	/**
	 * Create a PRISM log which will write to {@code filename}, overwriting any previous contents.
	 * @param filename Filename of log file
	 */
	public PrismFileLog(String filename)
	{
		open(filename);
	}

	/**
	 * Create a PRISM log which will write to {@code filename}, appending to an existing file if requested.
	 * @param filename Filename of log file
	 * @param append Append to the existing file?
	 */
	public PrismFileLog(String filename, boolean append)
	{
		open(filename, append);
	}

	/**
	 * Create a PRISM log which will write to {@code filename}, overwriting any previous contents.
	 * Throw a PRISM exception if there is a problem opening the file for writing.
	 * @param filename Filename of log file
	 */
	public static PrismFileLog create(String filename) throws PrismException
	{
		return create(filename, false);
	}
	
	/**
	 * Create a PRISM log which will write to {@code filename}, appending to an existing file if requested.
	 * Throw a PRISM exception if there is a problem opening the file for writing.
	 * @param filename Filename of log file
	 * @param append Append to the existing file?
	 */
	public static PrismFileLog create(String filename, boolean append) throws PrismException
	{
		PrismFileLog log = new PrismFileLog(filename, append);
		if (!log.ready()) {
			throw new PrismException("Could not open file \"" + filename + "\" for output");
		}
		return log;
	}
	
	public void open(String filename)
	{
		open (filename, false);
	}
	
	public void open(String filename, boolean append)
	{
		this.filename = filename;
		if (filename.equals("stdout")) {
			fp = PrismNative.PN_GetStdout();
			stdout = true;
		}
		else {
			fp = append ? PrismNative.PN_OpenFileAppend(filename) : PrismNative.PN_OpenFile(filename);
			stdout = false;
		}
	}

<<<<<<< HEAD
=======
	public String getFileName()
	{
		return filename;
	}

>>>>>>> a180f89f
	// Methods for PrismLog
	
	@Override
	public boolean ready()
	{
		return (fp != 0);
	}

	@Override
	public long getFilePointer()
	{
		return fp;
	}

	@Override
	public void flush()
	{
		PrismNative.PN_FlushFile(fp);
	}

	@Override
	public void close()
	{
		if (!stdout) PrismNative.PN_CloseFile(fp);
	}
	
	@Override
	public void print(boolean b)
	{
		printToLog("" + b);
	}

	@Override
	public void print(char c)
	{
		printToLog("" + c);
	}

	@Override
	public void print(double d)
	{
		printToLog("" + d);
	}

	@Override
	public void print(float f)
	{
		printToLog("" + f);
	}

	@Override
	public void print(int i)
	{
		printToLog("" + i);
	}

	@Override
	public void print(long l)
	{
		printToLog("" + l);
	}

	@Override
	public void print(Object obj)
	{
		printToLog("" + obj);
	}

	@Override
	public void print(String s)
	{
		printToLog(s);
	}

	@Override
	public void println()
	{
		printToLog("\n");
	}

	/**
	 * Do the actual write (via native code).
	 */
	private void printToLog(String s)
	{
		PrismNative.PN_PrintToFile(fp, s);
	}
}

//------------------------------------------------------------------------------<|MERGE_RESOLUTION|>--- conflicted
+++ resolved
@@ -109,14 +109,11 @@
 		}
 	}
 
-<<<<<<< HEAD
-=======
 	public String getFileName()
 	{
 		return filename;
 	}
 
->>>>>>> a180f89f
 	// Methods for PrismLog
 	
 	@Override
