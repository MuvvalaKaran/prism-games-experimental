--- conflicted
+++ resolved
@@ -170,13 +170,10 @@
 		if (!expr.isPathFormula(true)) {
 			return false;
 		}
-<<<<<<< HEAD
-=======
 		if (Expression.containsRewardBoundedPathFormula(expr)) {
 			// Don't support reward-bounded path formulas
 			return false;
 		}
->>>>>>> a180f89f
 		if (Expression.containsTemporalTimeBounds(expr)) {
 			if (modelType.continuousTime()) {
 				// Only support temporal bounds for discrete time models
@@ -301,7 +298,6 @@
 		timer.stop("DFA has " + dfa.size() + " states");
 
 		return dfa;
-<<<<<<< HEAD
 	}
 
 	/**
@@ -463,169 +459,6 @@
 	 * @param daDDColVarsCopy (Optionally) empty JDDVars object to obtain copy of DD col vars for DA
 	 * @param statesOfInterest the states in the model that serve as the starting point for the DA product
 	 */
-=======
-	}
-
-	/**
-	 * Construct a deterministic automaton (DA) for an LTL formula, having first extracted maximal state formulas
-	 * and model checked them with the passed in model checker. The maximal state formulas are assigned labels
-	 * (L0, L1, etc.) which become the atomic propositions in the resulting DA. JDDNodes giving the states which
-	 * satisfy each label are put into the vector {@code labelBS}, which should be empty when this function is called.
-	 *
-	 * @param mc a ModelChecker, used for checking maximal state formulas
-	 * @param model the model
-	 * @param expr a path expression, i.e. the LTL formula
-	 * @param labelBS empty vector to be filled with JDDNodes for subformulas 
-	 * @param allowedAcceptance the allowed acceptance types
-	 * @return the DA
-	 */
-	public DA<BitSet,? extends AcceptanceOmega> constructDAForLTLFormula(ModelChecker mc, Model model, Expression expr, Vector<JDDNode> labelDDs, AcceptanceType... allowedAcceptance) throws PrismException
-	{
-		if (Expression.containsTemporalTimeBounds(expr)) {
-			if (model.getModelType().continuousTime()) {
-				throw new PrismException("DA construction for time-bounded operators not supported for " + model.getModelType()+".");
-			}
-
-			if (!expr.isSimplePathFormula()) {
-				throw new PrismException("Time-bounded operators not supported in LTL: " + expr);
-			}
-		}
-
-		// Model check maximal state formulas
-		Expression ltl = checkMaximalStateFormulas(mc, model, expr.deepCopy(), labelDDs);
-
-		// Convert LTL formula to deterministic automaton (DA)
-		mainLog.println("\nBuilding deterministic automaton (for " + ltl + ")...");
-		long time  = System.currentTimeMillis();
-		LTL2DA ltl2da = new LTL2DA(this);
-		DA<BitSet, ? extends AcceptanceOmega> da = ltl2da.convertLTLFormulaToDA(ltl, mc.getConstantValues(), allowedAcceptance);
-		da.checkForCanonicalAPs(labelDDs.size());
-		mainLog.println(da.getAutomataType()+" has " + da.size() + " states, " + da.getAcceptance().getSizeStatistics() + ".");
-		time = System.currentTimeMillis() - time;
-		mainLog.println("Time for deterministic automaton translation: " + time / 1000.0 + " seconds.");
-		// If required, export DA
-		if (getSettings().getExportPropAut()) {
-			mainLog.println("Exporting DA to file \"" + getSettings().getExportPropAutFilename() + "\"...");
-			PrintStream out = PrismUtils.newPrintStream(getSettings().getExportPropAutFilename());
-			da.print(out, getSettings().getExportPropAutType());
-			out.close();
-		}
-
-		return da;
-	}
-
-
-	/**
-	 * Construct the product of a DA and a DTMC/CTMC, starting from a given set
-	 * of states of interest. The corresponding states in the product become
-	 * the initial states in the product model.
-	 *
-	 * <br>[ REFS: <i>returned ProbModel</i>, DEREFS: statesOfInterest]
-	 * @param da The DA
-	 * @param model The DTMC/CTMC
-	 * @param labelDDs BDDs giving the set of states for each AP in the DA
-	 * @param statesOfInterest the states in the model that serve as the starting point for the DA product
-	 */
-	public ProbModel constructProductMC(DA<BitSet, ? extends AcceptanceOmega> da, ProbModel model, Vector<JDDNode> labelDDs, JDDNode statesOfInterest) throws PrismException
-	{
-		return constructProductMC(da, model, labelDDs, null, null, statesOfInterest);
-	}
-
-	/**
-	 * Construct the product of a DA and a DTMC/CTMC.
-	 * <br>Deprecated legacy method, use variant with statesOfInterest.
-	 * With this method, the initial states of the product model correspond to
-	 * the initial states of the original model, but the product is constructed
-	 * from all states of the original model.
-	 * @param da The DA
-	 * @param model The DTMC/CTMC
-	 * @param labelDDs BDDs giving the set of states for each AP in the DA
-	 */
-	@Deprecated
-	public ProbModel constructProductMC(DA<BitSet, ? extends AcceptanceOmega> da, ProbModel model, Vector<JDDNode> labelDDs) throws PrismException
-	{
-		return constructProductMC(da, model, labelDDs, null, null, true);
-	}
-
-	/**
-	 * Construct the product of a DA and a DTMC/CTMC.
-	 * <br>Deprecated legacy method, use variant with statesOfInterest.
-	 * With this method, the initial states of the product model correspond to
-	 * the initial states of the original model, but the product is constructed
-	 * from all states of the original model.
-	 * @param da The DA
-	 * @param model The  DTMC/CTMC
-	 * @param labelDDs BDDs giving the set of states for each AP in the DA
-	 * @param daDDRowVarsCopy (Optionally) empty JDDVars object to obtain copy of DD row vars for DA
-	 * @param daDDColVarsCopy (Optionally) empty JDDVars object to obtain copy of DD col vars for DA
-	 */
-	@Deprecated
-	public ProbModel constructProductMC(DA<BitSet, ? extends AcceptanceOmega> da, ProbModel model, Vector<JDDNode> labelDDs, JDDVars daDDRowVarsCopy, JDDVars daDDColVarsCopy)
-			throws PrismException
-	{
-		return constructProductMC(da, model, labelDDs, daDDRowVarsCopy, daDDColVarsCopy, true);
-	}
-
-	/**
-	 * Construct the product of a DA and a DTMC/CTMC.
-	 * <br>Deprecated legacy method, use variant with statesOfInterest.
-	 * With this method, if {@code allInit} is {@code true},
-	 * the initial states of the product model correspond to the initial states
-	 * of the original model, but the product is constructed
-	 * from all states of the original model.
-	 * If {@code allInit} is {@code false}, the product is only constructed
-	 * from the initial states of the original model.
-	 * @param da The DA
-	 * @param model The  DTMC/CTMC
-	 * @param labelDDs BDDs giving the set of states for each AP in the DA
-	 * @param daDDRowVarsCopy (Optionally) empty JDDVars object to obtain copy of DD row vars for DA
-	 * @param daDDColVarsCopy (Optionally) empty JDDVars object to obtain copy of DD col vars for DA
-	 * @param allInit Do we assume that all states of the original model are initial states?
-	 *        (just for the purposes of reachability)
-	 */
-	@Deprecated
-	public ProbModel constructProductMC(DA<BitSet, ? extends AcceptanceOmega> da, ProbModel model, Vector<JDDNode> labelDDs, JDDVars daDDRowVarsCopy, JDDVars daDDColVarsCopy,
-			boolean allInit) throws PrismException
-	{
-		// construct suitable statesOfInterest
-		JDDNode statesOfInterest = allInit ? model.getReach().copy() : model.getStart().copy();
-
-		// generate temporary storage for row / col vars if needed
-		JDDVars daDDRowVars = daDDRowVarsCopy == null ? new JDDVars() : daDDRowVarsCopy;
-		JDDVars daDDColVars = daDDColVarsCopy == null ? new JDDVars() : daDDColVarsCopy;
-
-		// construct product using statesOfInterest-based method
-		ProbModel modelProd = constructProductMC(da, model, labelDDs, daDDRowVars, daDDColVars, statesOfInterest);
-
-		// Reset initial state (to mimic legacy behavior)
-		JDDNode newStart = buildStartMask(da, labelDDs, daDDRowVars);
-		JDD.Ref(model.getStart());
-		newStart = JDD.And(model.getStart(), newStart);
-		modelProd.setStart(newStart);
-
-		// deref temporary storage for row / col vars if needed
-		if (daDDRowVarsCopy == null)
-			daDDRowVars.derefAll();
-		if (daDDColVarsCopy == null)
-			daDDColVars.derefAll();
-
-		return modelProd;
-	}
-
-	/**
-	 * Construct the product of a DA and a DTMC/CTMC, starting from a given set
-	 * of states of interest. The corresponding states in the product become
-	 * the initial states in the product model.
-	 *
-	 * <br>[ REFS: <i>returned ProbModel</i>, DEREFS: statesOfInterest]
-	 * @param da The DA
-	 * @param model The DTMC/CTMC
-	 * @param labelDDs BDDs giving the set of states for each AP in the DA
-	 * @param daDDRowVarsCopy (Optionally) empty JDDVars object to obtain copy of DD row vars for DA
-	 * @param daDDColVarsCopy (Optionally) empty JDDVars object to obtain copy of DD col vars for DA
-	 * @param statesOfInterest the states in the model that serve as the starting point for the DA product
-	 */
->>>>>>> a180f89f
 	public ProbModel constructProductMC(DA<BitSet, ? extends AcceptanceOmega> da, ProbModel model,
 	                                    Vector<JDDNode> labelDDs,
                                         JDDVars daDDRowVarsCopy, JDDVars daDDColVarsCopy,
@@ -1109,17 +942,10 @@
 		for (int i = 0; i < labelDDs.size(); i++) {
 			JDD.Deref(labelDDs.get(i));
 		}
-<<<<<<< HEAD
 
 		return new LTLProduct<NondetModel>(modelProduct, model, acceptance, modelProduct.getStart().copy(), daDDRowVars);
 	}
 
-=======
-
-		return new LTLProduct<NondetModel>(modelProduct, model, acceptance, modelProduct.getStart().copy(), daDDRowVars);
-	}
-
->>>>>>> a180f89f
 	/**
 	 * Builds a (referenced) mask BDD representing all possible transitions in a product built with
 	 * DA {@code da}, i.e. all the transitions ((s,q),(s',q')) where q' = delta(q, label(s')) in the DA.
