--- conflicted
+++ resolved
@@ -96,11 +96,8 @@
 	public static final	String PRISM_INTERVAL_ITER_OPTIONS			= "prism.intervalIterOptions";
 	public static final	String PRISM_MDP_SOLN_METHOD				= "prism.mdpSolnMethod";
 	public static final	String PRISM_MDP_MULTI_SOLN_METHOD			= "prism.mdpMultiSolnMethod";
-<<<<<<< HEAD
 	public static final	String PRISM_STPG_SOLN_METHOD				= "prism.stpgSolnMethod";
-=======
 	public static final	String PRISM_IMDP_SOLN_METHOD				= "prism.imdpSolnMethod";
->>>>>>> 51748287
 	public static final	String PRISM_TERM_CRIT						= "prism.termCrit";//"prism.termination";
 	public static final	String PRISM_TERM_CRIT_PARAM				= "prism.termCritParam";//"prism.terminationEpsilon";
 	public static final	String PRISM_MAX_ITERS						= "prism.maxIters";//"prism.maxIterations";
@@ -299,14 +296,11 @@
 																			"Which method to use when solving Markov decision processes." },
 			{ CHOICE_TYPE,		PRISM_MDP_MULTI_SOLN_METHOD,			"MDP multi-objective solution method",				"4.0.3",			"Value iteration",											"Value iteration,Gauss-Seidel,Linear programming",
 																			"Which method to use when solving multi-objective queries on Markov decision processes." },
-<<<<<<< HEAD
 			{ CHOICE_TYPE,		PRISM_STPG_SOLN_METHOD,					"STPG solution method",				"4.7",			"Gauss-Seidel",																"Value iteration,Gauss-Seidel",
 																			"Which method to use when solving stochastic two-player games." },
-=======
 			{ CHOICE_TYPE,		PRISM_IMDP_SOLN_METHOD,					"IMDP/DTMC solution method",				"4.7",			"Gauss-Seidel",																"Value iteration,Gauss-Seidel",
 																			"Which method to use when solving interval Markov decision processes and Markov chains." },
->>>>>>> 51748287
-			{ CHOICE_TYPE,		PRISM_TERM_CRIT,						"Termination criteria",					"2.1",			"Relative",																	"Absolute,Relative",																		
+			{ CHOICE_TYPE,		PRISM_TERM_CRIT,						"Termination criteria",					"2.1",			"Relative",																	"Absolute,Relative",
 																			"Criteria to use for checking termination of iterative numerical methods." },
 			{ DOUBLE_TYPE,		PRISM_TERM_CRIT_PARAM,					"Termination epsilon",					"2.1",			Double.valueOf(1.0E-6),															"0.0,",																						
 																			"Epsilon value to use for checking termination of iterative numerical methods." },
@@ -1155,12 +1149,9 @@
 			set(PRISM_LIN_EQ_METHOD, "Gauss-Seidel");
 			set(PRISM_MDP_SOLN_METHOD, "Gauss-Seidel");
 			set(PRISM_MDP_MULTI_SOLN_METHOD, "Gauss-Seidel");
-<<<<<<< HEAD
 			set(PRISM_MULTI_GAUSS_SEIDEL, "true");
 			set(PRISM_STPG_SOLN_METHOD, "Gauss-Seidel");
-=======
 			set(PRISM_IMDP_SOLN_METHOD, "Gauss-Seidel");
->>>>>>> 51748287
 		} else if (sw.equals("bgaussseidel") || sw.equals("bgs")) {
 			set(PRISM_LIN_EQ_METHOD, "Backwards Gauss-Seidel");
 		} else if (sw.equals("pgaussseidel") || sw.equals("pgs")) {
@@ -1180,11 +1171,8 @@
 		} else if (sw.equals("valiter")) {
 			set(PRISM_MDP_SOLN_METHOD, "Value iteration");
 			set(PRISM_MDP_MULTI_SOLN_METHOD, "Value iteration");
-<<<<<<< HEAD
 			set(PRISM_STPG_SOLN_METHOD, "Value iteration");
-=======
 			set(PRISM_IMDP_SOLN_METHOD, "Value iteration");
->>>>>>> 51748287
 		} else if (sw.equals("politer")) {
 			set(PRISM_MDP_SOLN_METHOD, "Policy iteration");
 		} else if (sw.equals("modpoliter")) {
