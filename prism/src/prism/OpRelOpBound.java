//==============================================================================
//	
//	Copyright (c) 2014-
//	Authors:
//	* Dave Parker <d.a.parker@cs.bham.ac.uk> (University of Birmingham)
//	
//------------------------------------------------------------------------------
//	
//	This file is part of PRISM.
//	
//	PRISM is free software; you can redistribute it and/or modify
//	it under the terms of the GNU General Public License as published by
//	the Free Software Foundation; either version 2 of the License, or
//	(at your option) any later version.
//	
//	PRISM is distributed in the hope that it will be useful,
//	but WITHOUT ANY WARRANTY; without even the implied warranty of
//	MERCHANTABILITY or FITNESS FOR A PARTICULAR PURPOSE.  See the
//	GNU General Public License for more details.
//	
//	You should have received a copy of the GNU General Public License
//	along with PRISM; if not, write to the Free Software Foundation,
//	Inc., 59 Temple Place, Suite 330, Boston, MA  02111-1307  USA
//	
//==============================================================================

package prism;

import explicit.MinMax;
import parser.ast.Coalition;
import parser.ast.RelOp;

/**
 * Class to represent info (operator, relational operator, bound, etc.) found in a P/R/S operator.
 */
public class OpRelOpBound
{
	protected String op;
	protected RelOp relOp;
	protected boolean numeric;
	protected double bound;

	public OpRelOpBound(String op, RelOp relOp, Double boundObject)
	{
		this.op = op;
		this.relOp = relOp;
		numeric = (boundObject == null);
		if (boundObject != null)
			bound = boundObject.doubleValue();
	}

	public boolean isProbabilistic()
	{
		return "P".equals(op);
	}

	public boolean isReward()
	{
		return "R".equals(op);
	}

	public RelOp getRelOp()
	{
		return relOp;
	}

	public boolean isNumeric()
	{
		return numeric;
	}

	public double getBound()
	{
		return bound;
	}

	public boolean isQualitative()
	{
		return !isNumeric() && op.equals("P") && (bound == 0 || bound == 1);
	}

	public boolean isTriviallyTrue()
	{
		if (!isNumeric() && op.equals("P")) {
			// >=0
			if (bound == 0 && relOp == RelOp.GEQ)
				return true;
			// <=1
			if (bound == 1 && relOp == RelOp.LEQ)
				return true;
		}
		return false;
	}

	public boolean isTriviallyFalse()
	{
		if (!isNumeric() && op.equals("P")) {
			// <0
			if (bound == 0 && relOp == RelOp.LT)
				return true;
			// >1
			if (bound == 1 && relOp == RelOp.GT)
				return true;
		}
		return false;
	}

	public MinMax getMinMax(ModelType modelType) throws PrismLangException
	{
		return getMinMax(modelType, true, null);
	}

	public MinMax getMinMax(ModelType modelType, boolean forAll, Coalition coalition) throws PrismLangException
	{
		MinMax minMax = MinMax.blank();
<<<<<<< HEAD
		if (modelType.nondeterministic()) {
			if (!modelType.multiplePlayers()) {
				if (!(modelType == ModelType.MDP || modelType == ModelType.POMDP || modelType == ModelType.CTMDP)) {
					throw new PrismLangException("Don't know how to model check " + getTypeOfOperator() + " properties for " + modelType + "s");
				}
				if (isNumeric()) {
					if (relOp == RelOp.EQ) {
						throw new PrismLangException("Can't use \"" + op + "=?\" for nondeterministic models; use e.g. \"" + op + "min=?\" or \"" + op + "max=?\"");
					}
					minMax = relOp.isMin() ? MinMax.min() : MinMax.max();
				} else {
					if (forAll) {
						minMax = (relOp.isLowerBound()) ? MinMax.min() : MinMax.max();
					} else {
						minMax = (relOp.isLowerBound()) ? MinMax.max() : MinMax.min();
					}
				}
			} else {
				if (modelType == ModelType.SMG || modelType == ModelType.CSG) {
					if (relOp == RelOp.EQ && isNumeric()) {
						throw new PrismLangException("Can't use \"" + op + "=?\" for SMGs; use e.g. \"" + op + "min=?\" or \"" + op + "max=?\"");
					}
					if (relOp.isMin() || (forAll && relOp.isLowerBound()) || (!forAll && relOp.isUpperBound())) {
						minMax = (coalition != null) ? MinMax.minMin(true, false) : MinMax.minMin(true, true);
					} else {
						minMax = (coalition != null) ? MinMax.minMin(false, true) : MinMax.minMin(false, false);
					}
					minMax.setCoalition(coalition);
				} else if (modelType == ModelType.STPG) {
					if (relOp == RelOp.EQ && isNumeric()) {
						throw new PrismLangException("Can't use \"" + op + "=?\" for STPGs; use e.g. \"" + op + "minmax=?\"");
					}
					if (relOp == RelOp.MINMIN) {
						minMax = MinMax.minMin(true, true);
					} else if (relOp == RelOp.MINMAX) {
						minMax = MinMax.minMin(true, false);
					} else if (relOp == RelOp.MAXMIN) {
						minMax = MinMax.minMin(false, true);
					} else if (relOp == RelOp.MAXMAX) {
						minMax = MinMax.minMin(false, false);
					} else {
						throw new PrismLangException("Use e.g. \"Rminmax=?\" for stochastic games");
					}
=======
		int nondetSources = modelType.nondeterministic() ? 1 : 0;
		nondetSources += modelType.uncertain() ? 1 : 0;
		if (nondetSources > 0) {
			if (isNumeric()) {
				if (relOp == RelOp.EQ) {
					throw new PrismLangException("Can't use \"" + op + "=?\" for nondeterministic models; use e.g. \"" + op + "min=?\" or \"" + op + "max=?\"");
				}
				if (nondetSources == 1) {
					if (relOp == RelOp.MINMIN || relOp == RelOp.MINMAX || relOp == RelOp.MAXMIN || relOp == RelOp.MAXMAX) {
						throw new PrismLangException("Can't use \"" + toString() + " for " + modelType + "s");
					}
					if (modelType.uncertain()) {
						// IDTMC
						minMax = MinMax.blank().setMinUnc(relOp.isMin());
					} else {
						// MDP etc.
						minMax = relOp.isMin() ? MinMax.min() : MinMax.max();
					}
				} else {
					// IMDP
					if (relOp == RelOp.MIN || relOp == RelOp.MINMIN || relOp == RelOp.MINMAX) {
						minMax = MinMax.min();
					} else {
						minMax = MinMax.max();
					}
					minMax.setMinUnc(relOp == RelOp.MIN || relOp == RelOp.MINMIN || relOp == RelOp.MAXMIN);
				}
			} else {
				boolean min = forAll ? relOp.isLowerBound() : relOp.isUpperBound();
				if (!modelType.nondeterministic()) {
					minMax = MinMax.blank();
				} else {
					minMax = min ? MinMax.min() : MinMax.max();
				}
				if (modelType.uncertain()) {
					minMax.setMinUnc(min);
>>>>>>> 51748287
				}
			}
		}
		return minMax;
	}

	public String getTypeOfOperator()
	{
		String s = "";
		s += op + relOp;
		s += isNumeric() ? "?" : "p"; // TODO: always "p"?
		return s;
	}

	public String relOpBoundString()
	{
		return relOp.toString() + bound;
	}

	@Override
	public String toString()
	{
		return op + relOp.toString() + (isNumeric() ? "?" : bound);
	}

	/**
	 * Apply this relational operator and bound instance to a value.
	 */
	public boolean apply(double value) throws PrismException
	{
		switch (relOp) {
		case GEQ:
			return (double) value >= bound;
		case GT:
			return (double) value > bound;
		case LEQ:
			return (double) value <= bound;
		case LT:
			return (double) value < bound;
		default:
			throw new PrismException("Cannot apply relational operator " + relOp);
		}
	}
	
	/**
	 * Apply this relational operator and bound instance to a value.
	 * If the value is stored imprecisely (i.e., floating point),
	 * the specified accuracy (if non-null) is taken into account, and an
	 * exception is thrown if the value is not accurate enough to check the bound.
	 */
	public boolean apply(double value, Accuracy accuracy) throws PrismException
	{
		if (accuracy != null) {
			boolean valueLow = apply(accuracy.getResultLowerBound(value));
			boolean valueHigh = apply(accuracy.getResultUpperBound(value));
			if (valueLow != valueHigh) {
				throw new PrismException("Accuracy of value " + value  + " is not enough to compare to bound " + bound);
			}
		}
		return apply(value);
	}
}<|MERGE_RESOLUTION|>--- conflicted
+++ resolved
@@ -113,22 +113,43 @@
 	public MinMax getMinMax(ModelType modelType, boolean forAll, Coalition coalition) throws PrismLangException
 	{
 		MinMax minMax = MinMax.blank();
-<<<<<<< HEAD
-		if (modelType.nondeterministic()) {
+		int nondetSources = modelType.nondeterministic() ? 1 : 0;
+		nondetSources += modelType.uncertain() ? 1 : 0;
+		if (nondetSources > 0) {
 			if (!modelType.multiplePlayers()) {
-				if (!(modelType == ModelType.MDP || modelType == ModelType.POMDP || modelType == ModelType.CTMDP)) {
-					throw new PrismLangException("Don't know how to model check " + getTypeOfOperator() + " properties for " + modelType + "s");
-				}
 				if (isNumeric()) {
 					if (relOp == RelOp.EQ) {
 						throw new PrismLangException("Can't use \"" + op + "=?\" for nondeterministic models; use e.g. \"" + op + "min=?\" or \"" + op + "max=?\"");
 					}
-					minMax = relOp.isMin() ? MinMax.min() : MinMax.max();
+					if (nondetSources == 1) {
+						if (relOp == RelOp.MINMIN || relOp == RelOp.MINMAX || relOp == RelOp.MAXMIN || relOp == RelOp.MAXMAX) {
+							throw new PrismLangException("Can't use \"" + toString() + " for " + modelType + "s");
+						}
+						if (modelType.uncertain()) {
+							// IDTMC
+							minMax = MinMax.blank().setMinUnc(relOp.isMin());
+						} else {
+							// MDP etc.
+							minMax = relOp.isMin() ? MinMax.min() : MinMax.max();
+						}
+					} else {
+						// IMDP
+						if (relOp == RelOp.MIN || relOp == RelOp.MINMIN || relOp == RelOp.MINMAX) {
+							minMax = MinMax.min();
+						} else {
+							minMax = MinMax.max();
+						}
+						minMax.setMinUnc(relOp == RelOp.MIN || relOp == RelOp.MINMIN || relOp == RelOp.MAXMIN);
+					}
 				} else {
-					if (forAll) {
-						minMax = (relOp.isLowerBound()) ? MinMax.min() : MinMax.max();
-					} else {
-						minMax = (relOp.isLowerBound()) ? MinMax.max() : MinMax.min();
+					boolean min = forAll ? relOp.isLowerBound() : relOp.isUpperBound();
+					if (!modelType.nondeterministic()) {
+						minMax = MinMax.blank();
+					} else {
+						minMax = min ? MinMax.min() : MinMax.max();
+					}
+					if (modelType.uncertain()) {
+						minMax.setMinUnc(min);
 					}
 				}
 			} else {
@@ -157,44 +178,6 @@
 					} else {
 						throw new PrismLangException("Use e.g. \"Rminmax=?\" for stochastic games");
 					}
-=======
-		int nondetSources = modelType.nondeterministic() ? 1 : 0;
-		nondetSources += modelType.uncertain() ? 1 : 0;
-		if (nondetSources > 0) {
-			if (isNumeric()) {
-				if (relOp == RelOp.EQ) {
-					throw new PrismLangException("Can't use \"" + op + "=?\" for nondeterministic models; use e.g. \"" + op + "min=?\" or \"" + op + "max=?\"");
-				}
-				if (nondetSources == 1) {
-					if (relOp == RelOp.MINMIN || relOp == RelOp.MINMAX || relOp == RelOp.MAXMIN || relOp == RelOp.MAXMAX) {
-						throw new PrismLangException("Can't use \"" + toString() + " for " + modelType + "s");
-					}
-					if (modelType.uncertain()) {
-						// IDTMC
-						minMax = MinMax.blank().setMinUnc(relOp.isMin());
-					} else {
-						// MDP etc.
-						minMax = relOp.isMin() ? MinMax.min() : MinMax.max();
-					}
-				} else {
-					// IMDP
-					if (relOp == RelOp.MIN || relOp == RelOp.MINMIN || relOp == RelOp.MINMAX) {
-						minMax = MinMax.min();
-					} else {
-						minMax = MinMax.max();
-					}
-					minMax.setMinUnc(relOp == RelOp.MIN || relOp == RelOp.MINMIN || relOp == RelOp.MAXMIN);
-				}
-			} else {
-				boolean min = forAll ? relOp.isLowerBound() : relOp.isUpperBound();
-				if (!modelType.nondeterministic()) {
-					minMax = MinMax.blank();
-				} else {
-					minMax = min ? MinMax.min() : MinMax.max();
-				}
-				if (modelType.uncertain()) {
-					minMax.setMinUnc(min);
->>>>>>> 51748287
 				}
 			}
 		}
