--- conflicted
+++ resolved
@@ -26,14 +26,9 @@
 
 package prism;
 
-<<<<<<< HEAD
+import explicit.MinMax;
 import parser.ast.Coalition;
 import parser.ast.RelOp;
-=======
->>>>>>> 19c30dba
-import explicit.MinMax;
-import parser.ast.RelOp;
-import parser.type.Type;
 
 /**
  * Class to represent info (operator, relational operator, bound, etc.) found in a P/R/S operator.
