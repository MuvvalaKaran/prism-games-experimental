//==============================================================================
//	
//	Authors:
//	* Dave Parker <david.parker@comlab.ox.ac.uk> (University of Oxford, formerly University of Birmingham)
//	* Andrew Hinton <ug60axh@cs.bham.ac.uk> (University of Birmingham)
//	
//------------------------------------------------------------------------------
//	
//	This file is part of PRISM.
//	
//	PRISM is free software; you can redistribute it and/or modify
//	it under the terms of the GNU General Public License as published by
//	the Free Software Foundation; either version 2 of the License, or
//	(at your option) any later version.
//	
//	PRISM is distributed in the hope that it will be useful,
//	but WITHOUT ANY WARRANTY; without even the implied warranty of
//	MERCHANTABILITY or FITNESS FOR A PARTICULAR PURPOSE.  See the
//	GNU General Public License for more details.
//	
//	You should have received a copy of the GNU General Public License
//	along with PRISM; if not, write to the Free Software Foundation,
//	Inc., 59 Temple Place, Suite 330, Boston, MA  02111-1307  USA
//	
//==============================================================================

package prism;

import java.io.ByteArrayInputStream;
import java.io.File;
import java.io.FileInputStream;
import java.io.FileNotFoundException;
import java.util.ArrayList;
import java.util.List;
import java.util.Objects;

import common.iterable.Range;
import dv.DoubleVector;
import explicit.CTMC;
import explicit.CTMCModelChecker;
import explicit.ConstructModel;
import explicit.DTMC;
import explicit.DTMCModelChecker;
import explicit.ExplicitFiles2Model;
import explicit.FastAdaptiveUniformisation;
import explicit.FastAdaptiveUniformisationModelChecker;
import explicit.ModelModelGenerator;
import hybrid.PrismHybrid;
import jdd.JDD;
import jdd.JDDNode;
import jdd.JDDVars;
import mtbdd.PrismMTBDD;
import odd.ODDUtils;
import param.BigRational;
import param.FunctionFactory;
import param.ModelBuilder;
import param.ParamModel;
import param.ParamModelChecker;
import param.ParamResult;
import parser.PrismParser;
import parser.State;
import parser.Values;
import parser.ast.Expression;
import parser.ast.ForLoop;
import parser.ast.LabelList;
import parser.ast.ModulesFile;
import parser.ast.PropertiesFile;
import parser.ast.Property;
import prism.Accuracy.AccuracyLevel;
import pta.DigitalClocks;
import pta.PTAModelChecker;
import simulator.GenerateSimulationPath;
import simulator.ModulesFileModelGenerator;
import simulator.SimulatorEngine;
import simulator.method.SimulationMethod;
import sparse.PrismSparse;
import strat.Strategy;
import strat.StrategyGenerator;

/**
 * Main class for all PRISM's core functionality.
 * This is independent of the user interface (command line or gui).
 */
public class Prism extends PrismComponent implements PrismSettingsListener
{
	/** PRISM extension version (e.g. "2.0"). Read from prism.Version.
	 * The usual version (and versionSuffix) variable is retained below
	 * in order to keep track of  the base version of PRISM */
	private static String versionExtension = prism.Version.versionExtensionString;
	
	/** Optional PRISM extension version suffix (e.g. "dev", "beta"). Read from prism.Version. */
	private static String versionExtensionSuffix = prism.Version.versionExtensionSuffixString;

	/** PRISM version (e.g. "4.0.3"). Read from prism.Version. */
	private static String version = prism.Version.versionString;

	/** Optional PRISM version suffix (e.g. "dev", "beta"). Read from prism.Version. */
	private static String versionSuffix = prism.Version.versionSuffixString;

	/** Build number (e.g. "6667"). Defaults to "" (undefined), read from prism.Revision class if present. */
	private static String buildNumber = "";
	static {
		try {
			buildNumber = Prism.class.getClassLoader().loadClass("prism.Revision").getField("svnRevision").get(null).toString();
		} catch (Exception e) {
			// Any problems (e.g. class not created), ignore.
		}
	}

	//------------------------------------------------------------------------------
	// Constants
	//------------------------------------------------------------------------------

	// underlying computation engine
	public static final int MTBDD = 1;
	public static final int SPARSE = 2;
	public static final int HYBRID = 3;
	public static final int EXPLICIT = 4;
	private static String[] engineStrings = { "?", "MTBDD", "Sparse", "Hybrid", "Explicit" };

	// methods for solving linear equation systems
	public static final int POWER = 1;
	public static final int JACOBI = 2;
	public static final int GAUSSSEIDEL = 3;
	public static final int BGAUSSSEIDEL = 4;
	public static final int PGAUSSSEIDEL = 5;
	public static final int BPGAUSSSEIDEL = 6;
	public static final int JOR = 7;
	public static final int SOR = 8;
	public static final int BSOR = 9;
	public static final int PSOR = 10;
	public static final int BPSOR = 11;

	// methods for solving MDPs
	public static final int MDP_VALITER = 1;
	public static final int MDP_GAUSSSEIDEL = 2;
	public static final int MDP_POLITER = 3;
	public static final int MDP_MODPOLITER = 4;
	public static final int MDP_LP = 5;

	// methods for solving multi-objective queries on MDPs
	public static final int MDP_MULTI_VALITER = 1;
	public static final int MDP_MULTI_GAUSSSEIDEL = 2;
	public static final int MDP_MULTI_LP = 3;

	// termination criterion for iterative methods
	public static final int ABSOLUTE = 1;
	public static final int RELATIVE = 2;

	// options for model matrix export
	public static final int EXPORT_PLAIN = 1;
	public static final int EXPORT_MATLAB = 2;
	public static final int EXPORT_DOT = 3;
	public static final int EXPORT_MRMC = 4;
	public static final int EXPORT_ROWS = 5;
	public static final int EXPORT_DOT_STATES = 6;

	// options for adversary export
	public static final int EXPORT_ADV_NONE = 1;
	public static final int EXPORT_ADV_DTMC = 2;
	public static final int EXPORT_ADV_MDP = 3;

	// options for strategy export (for sparse engine)
	public static final int EXPORT_STRAT_ACTIONS = 1;
	public static final int EXPORT_STRAT_INDICES = 2;
	public static final int EXPORT_STRAT_INDUCED = 3;
	public static final int EXPORT_STRAT_DOT = 4;
		
	// methods for SCC decomposition
	public static final int XIEBEEREL = 1;
	public static final int LOCKSTEP = 2;
	public static final int SCCFIND = 3;

	// state space cut-off to trigger MTBDD engine
	protected static final int MTBDD_STATES_THRESHOLD = 100000000;
	
	// Options for type of strategy export
	public enum StrategyExportType {
		ACTIONS, INDICES, INDUCED_MODEL, DOT_FILE, MATLAB;
		public String description()
		{
			switch (this) {
			case ACTIONS:
				return "as actions";
			case INDICES:
				return "as indices";
			case INDUCED_MODEL:
				return "as an induced model";
			case DOT_FILE:
				return "as a dot file";
			case MATLAB:
				return "as a Matlab file";
			default:
				return this.toString();
			}
		}
	}

	//------------------------------------------------------------------------------
	// Settings / flags / options
	//------------------------------------------------------------------------------

	// Export parsed PRISM model?
	protected boolean exportPrism = false;
	protected File exportPrismFile = null;
	protected boolean exportPrismConst = false;
	protected File exportPrismConstFile = null;
	// Export digital clocks translation PRISM model?
	protected boolean exportDigital = false;
	protected File exportDigitalFile = null;
	// Export target state info?
	protected boolean exportTarget = false;
	protected String exportTargetFilename = null;
	// Export product model info?
	protected boolean exportProductTrans = false;
	protected String exportProductTransFilename = null;
	protected boolean exportProductStates = false;
	protected String exportProductStatesFilename = null;
	protected boolean exportProductVector = false;
	protected String exportProductVectorFilename = null;
	// Store the final results vector after model checking?
	protected boolean storeVector = false;
	// Generate/store a strategy during model checking?
	protected boolean genStrat = false;
	// Should any generated strategies should be restricted to the states reachable under them?
	protected boolean restrictStratToReach = true;
	// Do bisimulation minimisation before model checking?
	protected boolean doBisim = false;

	// A few miscellaneous options (i.e. defunct/hidden/undocumented/etc.)
	// See constructor below for default values

	private boolean doReach = true; // do reachability? (sometimes might want to skip it)
	private boolean bsccComp = true; // do bscc computation before steady-state?
	private boolean checkZeroLoops = false;

	// MTBDD construction method (NOW DEFUNCT)
	//  1 - use with ordering 1: nondet vars form a tree at the top
	//  3 - use with ordering 2: zero for nonexistant bits
	// nb: option 2 removed because it was stupid
	private int construction = 3;

	// MTBDD variable ordering
	//  1 - (s ... s) (l ... l) (r c ... r c)
	//  2 - (s l ... l r c ... r c) (s l ... l r c ... r c) ...
	private int ordering = 1;

	// Method to use for (symbolic) state-space reachability
	private int reachMethod = REACH_BFS;

	//------------------------------------------------------------------------------
	// Parsers/translators/model checkers/simulators/etc.
	//------------------------------------------------------------------------------

	private static PrismParser thePrismParser = null;
	private static boolean prismParserInUse = false;
	private ExplicitFiles2MTBDD expf2mtbdd = null;
	private ExplicitModel2MTBDD expm2mtbdd = null;
	private SimulatorEngine theSimulator = null;

	//------------------------------------------------------------------------------
	// Event listeners
	//------------------------------------------------------------------------------

	private List<PrismModelListener> modelListeners;

	//------------------------------------------------------------------------------
	// State
	//------------------------------------------------------------------------------

	private enum ModelSource {
		PRISM_MODEL, MODEL_GENERATOR, EXPLICIT_FILES, BUILT_MODEL
	}

	// Info about currently loaded model, if any
	// Model source
	private ModelSource currentModelSource = ModelSource.PRISM_MODEL;
	// Model type
	private ModelType currentModelType = null;
	// Model info
	private ModelInfo currentModelInfo = null;
	// PRISM model (null if none loaded)
	private ModulesFile currentModulesFile = null;
	// Model generator (null if none loaded)
	private ModelGenerator<?> currentModelGenerator = null;
	// Reward generator (null if none loaded)
	private RewardGenerator<?> currentRewardGenerator = null;
	// Constants to be defined for PRISM model
	private Values currentDefinedMFConstants = null;
	// Was currentDefinedMFConstants evaluated exactly?
	private boolean currentDefinedMFConstantsAreExact = false;
	// Built model storage - symbolic or explicit - at most one is non-null
	private Model currentModel = null;
	private explicit.Model<?> currentModelExpl = null;
	// Are we doing digital clocks translation for PTAs?
	boolean digital = false;

	// The last strategy that was generated
	private Strategy strategy = null;
	
	// Info for explicit files load
	private File explicitFilesStatesFile = null;
	private File explicitFilesTransFile = null;
	private File explicitFilesLabelsFile = null;
	private List<File> explicitFilesStateRewardsFiles = new ArrayList<>();
	private int explicitFilesNumStates = -1;

	// Has the CUDD library been initialised yet?
	private boolean cuddStarted = false;

	// Info about automatic engine switching
	private int engineOld = -1;
	private boolean engineSwitched = false;

	//------------------------------------------------------------------------------
	// Constructors + options methods
	//------------------------------------------------------------------------------

	/**
	 * Construct a new Prism object.
	 * @param mainLog PrismLog where all output will be sent.
	 */
	public Prism(PrismLog mainLog)
	{
		// set up log
		this.mainLog = mainLog;
		// set up some default options
		settings = new PrismSettings();
		// add this Prism object as a results listener
		settings.addSettingsListener(this);
		// create list of model listeners
		modelListeners = new ArrayList<PrismModelListener>();
	}

	/**
	 * Construct a new Prism object.
	 * @deprecated ({@code techLog} is no longer used, use the {@link #prism.Prism(PrismLog)} constructor instead).
	 */
	@Deprecated
	public Prism(PrismLog mainLog, PrismLog techLog)
	{
		this(mainLog);
	}

	/**
	 * Read in PRISM settings from the default file (see PrismSettings.getLocationForSettingsFile()).
	 * If no file exists, attempt to create a new one with default settings.
	 */
	public void loadUserSettingsFile()
	{
		loadUserSettingsFile(null);
	}

	/**
	 * Read in PRISM settings from a specified file.
	 * If the file is null, use the default (see PrismSettings.getLocationForSettingsFile()).
	 * If no file exists, attempt to create a new one with default settings.
	 */
	public void loadUserSettingsFile(File settingsFile)
	{
		// load user's default settings
		try {
			if (settingsFile == null)
				settings.loadSettingsFile();
			else
				settings.loadSettingsFile(settingsFile);
		} catch (PrismException e) {
			// if there were no user defaults to load, create them
			try {
				if (settingsFile == null)
					settings.saveSettingsFile();
				else
					settings.saveSettingsFile(settingsFile);
			} catch (PrismException ex) {
				mainLog.printWarning("Failed to create new PRISM settings file.");
			}
		}
	}

	// Set methods

	/**
	 * Set the PrismLog where messages and model checking output will be sent.
	 */
	public void setMainLog(PrismLog l)
	{
		// store new log
		mainLog = l;
		// pass to other components
		JDD.SetOutputStream(mainLog.getFilePointer());
		PrismMTBDD.setMainLog(mainLog);
		PrismSparse.setMainLog(mainLog);
		PrismHybrid.setMainLog(mainLog);
	}

	// Set methods for main prism settings
	// (provided for convenience and for compatibility with old code)

	public void setEngine(int e) throws PrismException
	{
		settings.setChoice(PrismSettings.PRISM_ENGINE, e);
	}

	public void setVerbose(boolean b) throws PrismException
	{
		settings.set(PrismSettings.PRISM_VERBOSE, b);
	}

	public void setFairness(boolean b) throws PrismException
	{
		settings.set(PrismSettings.PRISM_FAIRNESS, b);
	}

	public void setPrecomp(boolean b) throws PrismException
	{
		settings.set(PrismSettings.PRISM_PRECOMPUTATION, b);
	}

	public void setProb0(boolean b) throws PrismException
	{
		settings.set(PrismSettings.PRISM_PROB0, b);
	}

	public void setProb1(boolean b) throws PrismException
	{
		settings.set(PrismSettings.PRISM_PROB1, b);
	}

	public void setFixDeadlocks(boolean b) throws PrismException
	{
		settings.set(PrismSettings.PRISM_FIX_DEADLOCKS, b);
	}

	public void setDoProbChecks(boolean b) throws PrismException
	{
		settings.set(PrismSettings.PRISM_DO_PROB_CHECKS, b);
	}

	public void setSumRoundOff(double d) throws PrismException
	{
		settings.set(PrismSettings.PRISM_SUM_ROUND_OFF, d);
	}

	public void setCompact(boolean b) throws PrismException
	{
		settings.set(PrismSettings.PRISM_COMPACT, b);
	}

	public void setLinEqMethod(int i) throws PrismException
	{
		settings.setChoice(PrismSettings.PRISM_LIN_EQ_METHOD, i);
	}

	public void setLinEqMethodParam(double d) throws PrismException
	{
		settings.set(PrismSettings.PRISM_LIN_EQ_METHOD_PARAM, d);
	}

	public void setMDPSolnMethod(int i) throws PrismException
	{
		settings.setChoice(PrismSettings.PRISM_MDP_SOLN_METHOD, i);
	}

	public void setMDPMultiSolnMethod(int i) throws PrismException
	{
		settings.setChoice(PrismSettings.PRISM_MDP_MULTI_SOLN_METHOD, i);
	}

	public void setTermCrit(int i) throws PrismException
	{
		settings.setChoice(PrismSettings.PRISM_TERM_CRIT, i);
	}

	public void setTermCritParam(double d) throws PrismException
	{
		settings.set(PrismSettings.PRISM_TERM_CRIT_PARAM, d);
	}

	public void setMaxIters(int i) throws PrismException
	{
		settings.set(PrismSettings.PRISM_MAX_ITERS, i);
	}

	public void setGridResolution(int i) throws PrismException
	{
		settings.set(PrismSettings.PRISM_GRID_RESOLUTION, i);
	}

	public void setCUDDMaxMem(String s) throws PrismException
	{
		settings.set(PrismSettings.PRISM_CUDD_MAX_MEM, s);
	}

	public void setCUDDEpsilon(double d) throws PrismException
	{
		settings.set(PrismSettings.PRISM_CUDD_EPSILON, d);
	}

	public void setNumSBLevels(int i) throws PrismException
	{
		settings.set(PrismSettings.PRISM_NUM_SB_LEVELS, i);
	}

	public void setSBMaxMem(int i) throws PrismException
	{
		settings.set(PrismSettings.PRISM_SB_MAX_MEM, i);
	}

	public void setNumSORLevels(int i) throws PrismException
	{
		settings.set(PrismSettings.PRISM_NUM_SOR_LEVELS, i);
	}

	public void setSORMaxMem(int i) throws PrismException
	{
		settings.set(PrismSettings.PRISM_SOR_MAX_MEM, i);
	}

	public void setDoSSDetect(boolean b) throws PrismException
	{
		settings.set(PrismSettings.PRISM_DO_SS_DETECTION, b);
	}

	public void setExtraDDInfo(boolean b) throws PrismException
	{
		settings.set(PrismSettings.PRISM_EXTRA_DD_INFO, b);
	}

	public void setExtraReachInfo(boolean b) throws PrismException
	{
		settings.set(PrismSettings.PRISM_EXTRA_REACH_INFO, b);
	}

	public void setSCCMethod(int i) throws PrismException
	{
		settings.setChoice(PrismSettings.PRISM_SCC_METHOD, i);
	}

	public void setExportAdv(int i) throws PrismException
	{
		settings.setChoice(PrismSettings.PRISM_EXPORT_ADV, i);
	}

	public void setExportAdvFilename(String s) throws PrismException
	{
		settings.set(PrismSettings.PRISM_EXPORT_ADV_FILENAME, s);
	}

	// Set methods for miscellaneous options

	public void setExportPrism(boolean b) throws PrismException
	{
		exportPrism = b;
	}

	/**
	 * Set file to export parsed PRISM file to (null = stdout).
	 */
	public void setExportPrismFile(File f) throws PrismException
	{
		exportPrismFile = f;
	}

	public void setExportPrismConst(boolean b) throws PrismException
	{
		exportPrismConst = b;
	}

	/**
	 * Set file to export parsed PRISM file, with constants expanded, to (null = stdout).
	 */
	public void setExportPrismConstFile(File f) throws PrismException
	{
		exportPrismConstFile = f;
	}

	public void setExportDigital(boolean b) throws PrismException
	{
		exportDigital = b;
	}

	/**
	 * Set file to export digital clocks translation PRISM file to (null = stdout).
	 */
	public void setExportDigitalFile(File f) throws PrismException
	{
		exportDigitalFile = f;
	}

	public void setExportTarget(boolean b) throws PrismException
	{
		exportTarget = b;
	}

	public void setExportTargetFilename(String s) throws PrismException
	{
		exportTargetFilename = s;
	}

	public void setExportProductTrans(boolean b) throws PrismException
	{
		exportProductTrans = b;
	}

	public void setExportProductTransFilename(String s) throws PrismException
	{
		exportProductTransFilename = s;
	}

	public void setExportProductStates(boolean b) throws PrismException
	{
		exportProductStates = b;
	}

	public void setExportProductStatesFilename(String s) throws PrismException
	{
		exportProductStatesFilename = s;
	}

	public void setExportProductVector(boolean b) throws PrismException
	{
		exportProductVector = b;
	}

	public void setExportProductVectorFilename(String s) throws PrismException
	{
		exportProductVectorFilename = s;
	}

	/**
	 * Specify whether or not to store the final results vector after model checking.
	 */
	public void setStoreVector(boolean storeVector)
	{
		this.storeVector = storeVector;
	}

	/**
	 * Specify whether or not a strategy should be generated during model checking.
	 */
	public void setGenStrat(boolean genStrat)
	{
		this.genStrat = genStrat;
	}

	/**
	 * Specify whether or not any generated strategies should be restricted to the states reachable under them.
	 */
	public void setRestrictStratToReach(boolean restrictStratToReach)
	{
		this.restrictStratToReach = restrictStratToReach;
	}

	/**
	 * Specify whether or not to do bisimulation minimisation before model checking.
	 */
	public void setDoBisim(boolean doBisim)
	{
		this.doBisim = doBisim;
	}

	public void setDoReach(boolean b) throws PrismException
	{
		doReach = b;
	}

	public void setBSCCComp(boolean b) throws PrismException
	{
		bsccComp = b;
	}

	public void setCheckZeroLoops(boolean checkZeroLoops)
	{
		this.checkZeroLoops = checkZeroLoops;
	}

	public void setConstruction(int i) throws PrismException
	{
		construction = i;
	}

	public void setOrdering(int i) throws PrismException
	{
		ordering = i;
	}

	public static int REACH_BFS = 1;
	public static int REACH_FRONTIER = 2;

	public void setReachMethod(int reachMethod)
	{
		this.reachMethod = reachMethod;
	}

	// Get methods

	/**
	 * Get the name of this tool.
	 * ("PRISM" by default, extensions might override) 
	 */
	public static String getToolName()
	{
		return "PRISM-games";
	}

	/**
	 * Get the name of the command-line version of this tool.
	 * ("prism" by default, extensions might override) 
	 */
	public static String getCommandLineName()
	{
		return "prism-games";
	}

	/**
	 * Get current version number, as a string. 
	 */
	public static String getVersion()
	{
		String v = versionExtension;
		// Append version suffix (e.g. "dev", "beta") if non-empty
		if (versionExtensionSuffix.length() > 0) {
			v += "." + versionExtensionSuffix;
		}
		return v;
	}

	/**
	 * Get number of the version of PRISM on which this extension is based, as a string. 
	 */
	public static String getBaseVersion()
	{
		String v = version;
		// Append version suffix (e.g. "dev", "beta") if non-empty
		if (versionSuffix.length() > 0) {
			v += "." + versionSuffix;
			// In this case, also append any build number
			if (buildNumber.length() > 0)
				v += ".r" + buildNumber;
		}
		return v;
	}

	/**
	 * Get build number (SVN revision) for current version. Returns "" if not set up.
	 */
	public static String getBuildNumber()
	{
		return buildNumber;
	}

	public PrismLog getMainLog()
	{
		return mainLog;
	}

	public PrismSettings getSettings()
	{
		return settings;
	}

	// Get methods for main prism settings
	// (as above, provided for convenience and for compatibility with old code)

	public int getEngine()
	{
		return settings.getChoice(PrismSettings.PRISM_ENGINE);
	}

	/**
	 * Is the current engine "Explicit"?
	 */
	public boolean getExplicit()
	{
		return getEngine() == Prism.EXPLICIT;
	}

	public boolean getFixDeadlocks()
	{
		return settings.getBoolean(PrismSettings.PRISM_FIX_DEADLOCKS);
	}

	public boolean getDoProbChecks()
	{
		return settings.getBoolean(PrismSettings.PRISM_DO_PROB_CHECKS);
	}

	public double getSumRoundOff()
	{
		return settings.getDouble(PrismSettings.PRISM_SUM_ROUND_OFF);
	}

	public int getLinEqMethod()
	{
		return settings.getChoice(PrismSettings.PRISM_LIN_EQ_METHOD);
	}

	public double getLinEqMethodParam()
	{
		return settings.getDouble(PrismSettings.PRISM_LIN_EQ_METHOD_PARAM);
	}

	public int getMDPSolnMethod()
	{
		return settings.getChoice(PrismSettings.PRISM_MDP_SOLN_METHOD);
	}

	public int getMDPMultiSolnMethod()
	{
		return settings.getChoice(PrismSettings.PRISM_MDP_MULTI_SOLN_METHOD);
	}

	public int getTermCrit()
	{
		return settings.getChoice(PrismSettings.PRISM_TERM_CRIT);
	}

	public double getTermCritParam()
	{
		return settings.getDouble(PrismSettings.PRISM_TERM_CRIT_PARAM);
	}

	public int getMaxIters()
	{
		return settings.getInteger(PrismSettings.PRISM_MAX_ITERS);
	}

	public int getGridResolution()
	{
		return settings.getInteger(PrismSettings.PRISM_GRID_RESOLUTION);
	}

	public boolean getVerbose()
	{
		return settings.getBoolean(PrismSettings.PRISM_VERBOSE);
	}

	public boolean getPrecomp()
	{
		return settings.getBoolean(PrismSettings.PRISM_PRECOMPUTATION);
	}

	public boolean getProb0()
	{
		return settings.getBoolean(PrismSettings.PRISM_PROB0);
	}

	public boolean getProb1()
	{
		return settings.getBoolean(PrismSettings.PRISM_PROB1);
	}

	public boolean getPreRel()
	{
		return settings.getBoolean(PrismSettings.PRISM_PRE_REL);
	}

	public boolean getFairness()
	{
		return settings.getBoolean(PrismSettings.PRISM_FAIRNESS);
	}

	public int getSBMaxMem()
	{
		return settings.getInteger(PrismSettings.PRISM_SB_MAX_MEM);
	}

	public int getNumSBLevels()
	{
		return settings.getInteger(PrismSettings.PRISM_NUM_SB_LEVELS);
	}

	public int getSORMaxMem()
	{
		return settings.getInteger(PrismSettings.PRISM_SOR_MAX_MEM);
	}

	public boolean getDoSSDetect()
	{
		return settings.getBoolean(PrismSettings.PRISM_DO_SS_DETECTION);
	}

	public boolean getExtraDDInfo()
	{
		return settings.getBoolean(PrismSettings.PRISM_EXTRA_DD_INFO);
	}

	public boolean getExtraReachInfo()
	{
		return settings.getBoolean(PrismSettings.PRISM_EXTRA_REACH_INFO);
	}

	public int getNumSORLevels()
	{
		return settings.getInteger(PrismSettings.PRISM_NUM_SOR_LEVELS);
	}

	public boolean getCompact()
	{
		return settings.getBoolean(PrismSettings.PRISM_COMPACT);
	}

	public String getCUDDMaxMem()
	{
		return settings.getString(PrismSettings.PRISM_CUDD_MAX_MEM);
	}

	public double getCUDDEpsilon()
	{
		return settings.getDouble(PrismSettings.PRISM_CUDD_EPSILON);
	}

	public int getSCCMethod()
	{
		return settings.getChoice(PrismSettings.PRISM_SCC_METHOD);
	}

	public int getExportAdv()
	{
		return settings.getChoice(PrismSettings.PRISM_EXPORT_ADV);
	}

	public String getExportAdvFilename()
	{
		return settings.getString(PrismSettings.PRISM_EXPORT_ADV_FILENAME);
	}

	// Get methods for miscellaneous options

	public boolean getExportPrism()
	{
		return exportPrism;
	}

	public File getExportPrismFile()
	{
		return exportPrismFile;
	}

	public boolean getExportPrismConst()
	{
		return exportPrismConst;
	}

	public File getExportPrismConstFile()
	{
		return exportPrismConstFile;
	}

	public boolean getExportTarget()
	{
		return exportTarget;
	}

	public String getExportTargetFilename()
	{
		return exportTargetFilename;
	}

	public boolean getExportProductTrans()
	{
		return exportProductTrans;
	}

	public String getExportProductTransFilename()
	{
		return exportProductTransFilename;
	}

	public boolean getExportProductStates()
	{
		return exportProductStates;
	}

	public String getExportProductStatesFilename()
	{
		return exportProductStatesFilename;
	}

	public boolean getExportProductVector()
	{
		return exportProductVector;
	}

	public String getExportProductVectorFilename()
	{
		return exportProductVectorFilename;
	}

	/**
	 * Whether or not to store the final results vector after model checking.
	 */
	public boolean getStoreVector()
	{
		return storeVector;
	}

	/**
	 * Whether or not a strategy should be generated during model checking.
	 */
	public boolean getGenStrat()
	{
		return genStrat;
	}

	/**
	 * Whether or not any generated strategies should be restricted to the states reachable under them.
	 */
	public boolean getRestrictStratToReach()
	{
		return restrictStratToReach;
	}

	/**
	 * Whether or not to do bisimulation minimisation before model checking.
	 */
	public boolean getDoBisim()
	{
		return doBisim;
	}

	public boolean getDoReach()
	{
		return doReach;
	}

	public boolean getBSCCComp()
	{
		return bsccComp;
	}

	public boolean getCheckZeroLoops()
	{
		return this.checkZeroLoops;
	}

	public int getConstruction()
	{
		return construction;
	}

	public int getOrdering()
	{
		return ordering;
	}

	public int getReachMethod()
	{
		return reachMethod;
	}

	/**
	 * Returns an integer containing flags for the C++ implementation of interval iteration,
	 * derived from the current settings object.
	 */
	public int getIntervalIterationFlags() throws PrismException
	{
		int flags = 0;

		OptionsIntervalIteration iiOptions = OptionsIntervalIteration.from(settings);

		if (iiOptions.isEnforceMonotonicityFromBelow())
			flags += 1;

		if (iiOptions.isEnforceMonotonicityFromAbove())
			flags += 2;

		if (iiOptions.isSelectMidpointForResult())
			flags += 4;  // select midpoint for result

		return flags;
	}



	public void addModelListener(PrismModelListener listener)
	{
		modelListeners.add(listener);
	}

	// String methods for options

	public static String getEngineString(int engine)
	{
		return engineStrings[engine];
	}

	/**
	 * Let PrismSettings object notify us things have changed
	 */
	public void notifySettings(PrismSettings settings)
	{
		if (cuddStarted) {
			JDD.SetCUDDEpsilon(settings.getDouble(PrismSettings.PRISM_CUDD_EPSILON));
			try {
				long cuddMaxMem = PrismUtils.convertMemoryStringtoKB(getCUDDMaxMem());
				JDD.SetCUDDMaxMem(cuddMaxMem);
			} catch (PrismException e) {
				// Fail silently if memory string is invalid 
			}
		}
		jdd.SanityJDD.enabled = settings.getBoolean(PrismSettings.PRISM_JDD_SANITY_CHECKS);
		PrismSparse.SetExportIterations(settings.getBoolean(PrismSettings.PRISM_EXPORT_ITERATIONS));
		PrismHybrid.SetExportIterations(settings.getBoolean(PrismSettings.PRISM_EXPORT_ITERATIONS));
		PrismMTBDD.SetExportIterations(settings.getBoolean(PrismSettings.PRISM_EXPORT_ITERATIONS));
	}

	//------------------------------------------------------------------------------
	// Access to parser, simulator, etc.
	//------------------------------------------------------------------------------

	/**
	 * Get (exclusive) access to the PRISM parser.
	 * Not usually used externally - use the ready-made model/property parse methods instead.
	 */
	public static PrismParser getPrismParser() throws InterruptedException
	{
		// Note: this mutex mechanism is based on public domain code by Doug Lea
		if (Thread.interrupted())
			throw new InterruptedException();
		// this code is synchronized on the whole Prism class
		// (because this is a static method)
		synchronized (Prism.class) {
			try {
				// wait until parser is free
				while (prismParserInUse) {
					Prism.class.wait();
				}
				// lock parser
				prismParserInUse = true;
				// return parser, creating anew if necessary
				if (thePrismParser == null)
					thePrismParser = new PrismParser();
				return thePrismParser;
			} catch (InterruptedException e) {
				Prism.class.notify();
				throw e;
			}
		}
	}

	/**
	 * Release (exclusive) access to the PRISM parser.
	 */
	public static synchronized void releasePrismParser()
	{
		prismParserInUse = false;
		Prism.class.notify();
	}

	/**
	 * Get the SimulatorEngine object for PRISM, creating if necessary.
	 */
	public SimulatorEngine getSimulator()
	{
		if (theSimulator == null) {
			theSimulator = new SimulatorEngine(this);
		}
		return theSimulator;
	}

	/**
	 * Get an SCCComputer object.
	 * Type (i.e. algorithm) depends on SCCMethod PRISM option.
	 */
	public SCCComputer getSCCComputer(Model model) throws PrismException
	{
		return SCCComputer.createSCCComputer(this, model);
	}

	/**
	 * Get an SCCComputer object.
	 * Type (i.e. algorithm) depends on SCCMethod PRISM option.
	 */
	public SCCComputer getSCCComputer(JDDNode reach, JDDNode trans01, JDDVars allDDRowVars, JDDVars allDDColVars) throws PrismException
	{
		return SCCComputer.createSCCComputer(this, reach, trans01, allDDRowVars, allDDColVars);
	}

	/**
	 * Get an SCCComputer object for the explicit engine.
	 * @param consumer the SCCConsumer
	 */
	public explicit.SCCComputer getExplicitSCCComputer(explicit.Model<?> model, explicit.SCCConsumer consumer) throws PrismException
	{
		return explicit.SCCComputer.createSCCComputer(this, model, consumer);
	}

	/**
	 * Get an ECComputer object.
	 */
	public ECComputer getECComputer(NondetModel model) throws PrismException
	{
		return ECComputer.createECComputer(this, model);
	}

	/**
	 * Get an ECComputer object.
	 */
	public ECComputer getECComputer(JDDNode reach, JDDNode trans, JDDNode trans01, JDDVars allDDRowVars, JDDVars allDDColVars, JDDVars allDDNondetVars)
			throws PrismException
	{
		return ECComputer.createECComputer(this, reach, trans, trans01, allDDRowVars, allDDColVars, allDDNondetVars);
	}

	/**
	 * Get an ECComputer object for the explicit engine.
	 */
	public explicit.ECComputer getExplicitECComputer(explicit.NondetModel<?> model) throws PrismException
	{
		return explicit.ECComputer.createECComputer(this, model);
	}

	//------------------------------------------------------------------------------
	// Utility methods
	//------------------------------------------------------------------------------

	/**
	 * Get access to the list of all PRISM language keywords.
	 */
	public static List<String> getListOfKeywords()
	{
		return PrismParser.getListOfKeywords();
	}

	//------------------------------------------------------------------------------
	// Main API methods
	//------------------------------------------------------------------------------

	/**
	 * Initialise PRISM.
	 */
	public void initialise() throws PrismException
	{
		boolean verbose = this.getSettings().getBoolean("PRISM_VERBOSE");
		mainLog.setVerbosityLevel(verbose ? PrismLog.VL_ALL : PrismLog.VL_DEFAULT);
		mainLog.print(getToolName() + "\n");
		mainLog.print(new String(new char[getToolName().length()]).replace("\0", "=") + "\n");
		mainLog.print("\nVersion: " + getVersion() + " (based on PRISM " + getBaseVersion() + ")\n");
		mainLog.print("Date: " + new java.util.Date() + "\n");
		try {
			String h = java.net.InetAddress.getLocalHost().getHostName();
			mainLog.print("Hostname: " + h + "\n");
		} catch (java.net.UnknownHostException e) {
		}
		mainLog.print("Memory limits: cudd=" + getCUDDMaxMem());
		mainLog.println(", java(heap)=" + PrismUtils.convertBytesToMemoryString(Runtime.getRuntime().maxMemory()));

		// initialise cudd/jdd
		long cuddMaxMem = PrismUtils.convertMemoryStringtoKB(getCUDDMaxMem());
		JDD.InitialiseCUDD(cuddMaxMem, getCUDDEpsilon());
		cuddStarted = true;
		JDD.SetOutputStream(mainLog.getFilePointer());

		// initialise libraries/engines
		PrismNative.initialise(this);
		PrismMTBDD.initialise(mainLog, mainLog);
		PrismSparse.initialise(mainLog, mainLog);
		PrismHybrid.initialise(mainLog, mainLog);

		// set cudd manager in other packages
		DoubleVector.setCUDDManager();
		ODDUtils.setCUDDManager();
	}

	/**
	 * Parse a PRISM model from a file.
	 * @param file File to read in
	 */
	public ModulesFile parseModelFile(File file) throws FileNotFoundException, PrismLangException
	{
		return parseModelFile(file, null);
	}

	/**
	 * Parse a PRISM model from a file.
	 * @param file File to read in
	 * @param typeOverride Optionally, override model type here (null if unused)
	 */
	public ModulesFile parseModelFile(File file, ModelType typeOverride) throws FileNotFoundException, PrismLangException
	{
		FileInputStream strModel;
		PrismParser prismParser;
		ModulesFile modulesFile = null;

		// open file
		strModel = new FileInputStream(file);

		try {
			// obtain exclusive access to the prism parser
			// (don't forget to release it afterwards)
			prismParser = getPrismParser();
			try {
				// parse file
				modulesFile = prismParser.parseModulesFile(strModel, typeOverride);
			} finally {
				// release prism parser
				releasePrismParser();
			}
		} catch (InterruptedException ie) {
			throw new PrismLangException("Concurrency error in parser");
		}

		modulesFile.tidyUp();

		return modulesFile;
	}

	/**
	 * Parse a PRISM model from a string.
	 * @param s String containing model
	 */
	public ModulesFile parseModelString(String s) throws PrismLangException
	{
		return parseModelString(s, null);
	}

	/**
	 * Parse a PRISM model from a string.
	 * @param s String containing model
	 * @param typeOverride Optionally, override model type here (null if unused)
	 */
	public ModulesFile parseModelString(String s, ModelType typeOverride) throws PrismLangException
	{
		PrismParser prismParser;
		ModulesFile modulesFile = null;

		try {
			// obtain exclusive access to the prism parser
			// (don't forget to release it afterwards)
			prismParser = getPrismParser();
			try {
				// parse string
				modulesFile = prismParser.parseModulesFile(new ByteArrayInputStream(s.getBytes()), typeOverride);
			} finally {
				// release prism parser
				releasePrismParser();
			}
		} catch (InterruptedException ie) {
			throw new PrismLangException("Concurrency error in parser");
		}

		modulesFile.tidyUp();

		return modulesFile;
	}

	/**
	 * Import a PRISM model from a PEPA model in a file
	 * @param file File to read in
	 */
	public ModulesFile importPepaFile(File file) throws PrismException, PrismLangException
	{
		return importModelFile("pepa", file);
	}

	/**
	 * Import a PRISM model from a PEPA model in a string
	 * @param s String containing model
	 */
	public ModulesFile importPepaString(String s) throws PrismException, PrismLangException
	{
		return importModelString("pepa", s);
	}

	/**
	 * Import a PRISM model from an SBML model in a file
	 * @param file File to read in
	 */
	public ModulesFile importSBMLFile(File file) throws PrismException, PrismLangException
	{
		return importModelFile("sbml", file);
	}

	/**
	 * Import a PRISM model from an SBML model in a string
	 * @param file File to read in
	 */
	public ModulesFile importSBMLString(String s) throws PrismException, PrismLangException
	{
		return importModelString("sbml", s);
	}

	/**
	 * Import a PRISM model by translating from another language
	 */
	public ModulesFile importModelFile(String lang, File file) throws PrismException, PrismLangException
	{
		PrismLanguageTranslator importer = createPrismLanguageTranslator(lang);
		importer.load(file);
		String prismModelString = importer.translateToString();
		return parseModelString(prismModelString);
	}

	/**
	 * Import a PRISM model by translating from another language
	 */
	public ModulesFile importModelString(String lang, String s) throws PrismException, PrismLangException
	{
		PrismLanguageTranslator importer = createPrismLanguageTranslator(lang);
		importer.load(s);
		String prismModelString = importer.translateToString();
		return parseModelString(prismModelString);
	}

	/**
	 * Create a translator to the PRISM language.
	 */
	private PrismLanguageTranslator createPrismLanguageTranslator(String lang) throws PrismException
	{
		PrismLanguageTranslator importer = null;
		switch (lang) {
		case "pepa":
			importer = new PEPA2Prism();
			break;
		case "sbml":
			importer = new SBML2Prism();
			break;
		default:
			throw new PrismException("Unknown import language \"" + lang + "\"");
		}
		return importer;
	}

	/**
	 * Import a PRISM model from a PRISM preprocessor file
	 * @param file File to read in
	 * @param params List of values for preprocessor parameters
	 */
	public ModulesFile importPrismPreprocFile(File file, String params[]) throws PrismException
	{
		String modelString;

		// Compile preprocessor file to a string
		Preprocessor pp = new Preprocessor(this, file);
		pp.setParameters(params);
		modelString = pp.preprocess();
		if (modelString == null) {
			throw new PrismException("No preprocessing information");
		}

		// Parse string as PRISM model and return
		return parseModelString(modelString);
	}

	/**
	 * Parse a PRISM properties file, using the currently loaded model
	 * for context (i.e. definitions of variables, constants, labels, etc.). 
	 * @param file File to read in
	 */
	public PropertiesFile parsePropertiesFile(File file) throws FileNotFoundException, PrismLangException
	{
		return parsePropertiesFile(currentModelInfo, file, true);
	}

	/**
	 * Parse a PRISM properties file, using a specific ModelInfo object (e.g. ModulesFile)
	 * for context (i.e. definitions of variables, constants, labels, etc.).
	 * Usually, just use {@link #parsePropertiesFile(File)}, which uses the currently loaded model. 
	 * @param modelInfo Accompanying model info (null if not needed)
	 * @param file File to read in
	 */
	public PropertiesFile parsePropertiesFile(ModelInfo modelInfo, File file) throws FileNotFoundException, PrismLangException
	{
		return parsePropertiesFile(modelInfo, file, true);
	}

	/**
	 * Parse a PRISM properties file, using the currently loaded model
	 * for context (i.e. definitions of variables, constants, labels, etc.). 
	 * You can also choose whether to do "tidy", i.e. post-parse checks and processing
	 * (this must be done at some point but may want to postpone to allow parsing of files with errors). 
	 * @param file File to read in
	 * @param tidy Whether or not to do "tidy" (post-parse checks and processing)
	 */
	public PropertiesFile parsePropertiesFile(File file, boolean tidy) throws FileNotFoundException, PrismLangException
	{
		return parsePropertiesFile(currentModelInfo, file, tidy);
	}

	/**
	 * Parse a PRISM properties file, using a specific ModelInfo object (e.g. ModulesFile)
	 * for context (i.e. definitions of variables, constants, labels, etc.).
	 * You can also choose whether to do "tidy", i.e. post-parse checks and processing
	 * (this must be done at some point but may want to postpone to allow parsing of files with errors). 
	 * Usually, just use {@link #parsePropertiesFile(File, boolean)}, which uses the currently loaded model. 
	 * @param modelInfo Accompanying model info (null if not needed)
	 * @param file File to read in
	 * @param tidy Whether or not to do "tidy" (post-parse checks and processing)
	 */
	public PropertiesFile parsePropertiesFile(ModelInfo modelInfo, File file, boolean tidy) throws FileNotFoundException, PrismLangException
	{
		FileInputStream strProperties;
		PrismParser prismParser;
		PropertiesFile propertiesFile = null;

		// open file
		strProperties = new FileInputStream(file);

		try {
			// obtain exclusive access to the prism parser
			// (don't forget to release it afterwards)
			prismParser = getPrismParser();
			try {
				// parse file
				propertiesFile = prismParser.parsePropertiesFile(modelInfo, strProperties);
			} finally {
				// release prism parser
				releasePrismParser();
			}
		} catch (InterruptedException ie) {
			throw new PrismLangException("Concurrency error in parser");
		}

		if (tidy)
			propertiesFile.tidyUp();

		return propertiesFile;
	}

	/**
	 * Parse a PRISM properties file from a string, using the currently loaded model
	 * for context (i.e. definitions of variables, constants, labels, etc.). 
	 * @param s String to parse
	 */
	public PropertiesFile parsePropertiesString(String s) throws PrismLangException
	{
		return parsePropertiesString(currentModelInfo, s);
	}

	/**
	 * Parse a PRISM properties file from a string, using a specific ModelInfo object (e.g. ModulesFile)
	 * for context (i.e. definitions of variables, constants, labels, etc.).
	 * Usually, just use {@link #parsePropertiesString(String)}, which uses the currently loaded model. 
	 * @param modelInfo Accompanying model info (null if not needed)
	 * @param s String to parse
	 */
	public PropertiesFile parsePropertiesString(ModelInfo modelInfo, String s) throws PrismLangException
	{
		PrismParser prismParser;
		PropertiesFile propertiesFile = null;

		try {
			// obtain exclusive access to the prism parser
			// (don't forget to release it afterwards)
			prismParser = getPrismParser();
			try {
				// parse string
				propertiesFile = prismParser.parsePropertiesFile(modelInfo, new ByteArrayInputStream(s.getBytes()));
			} finally {
				// release prism parser
				releasePrismParser();
			}
		} catch (InterruptedException ie) {
			throw new PrismLangException("Concurrency error in parser");
		}

		propertiesFile.tidyUp();

		return propertiesFile;
	}

	/**
	 * Parse a single PRISM expression from a string.
	 * @param s String to parse
	 */
	public static Expression parseSingleExpressionString(String s) throws PrismLangException
	{
		PrismParser prismParser;
		Expression expr;

		try {
			// obtain exclusive access to the prism parser
			// (don't forget to release it afterwards)
			prismParser = getPrismParser();
			try {
				// parse expression
				expr = prismParser.parseSingleExpression(new ByteArrayInputStream(s.getBytes()));
			} finally {
				// release prism parser
				releasePrismParser();
			}
		} catch (InterruptedException ie) {
			throw new PrismLangException("Concurrency error in parser");
		}

		return expr;
	}

	/**
	 * Parse a for-loop (as used e.g. in preprocessor) from a string.
	 * @param s String to parse
	 */
	public ForLoop parseForLoopString(String s) throws PrismLangException
	{
		PrismParser prismParser;
		ForLoop fl;

		try {
			// obtain exclusive access to the prism parser
			// (don't forget to release it afterwards)
			prismParser = getPrismParser();
			try {
				// parse for loop
				fl = prismParser.parseForLoop(new ByteArrayInputStream(s.getBytes()));
			} finally {
				// release prism parser
				releasePrismParser();
			}
		} catch (InterruptedException ie) {
			throw new PrismLangException("Concurrency error in parser");
		}

		return fl;
	}

	/**
	 * Load a (parsed) PRISM model, which will be stored and used for subsequent model checking etc.
	 * Some model constants can still be undefined at this stage.
	 * Pass in null to clear storage of the current PRISM model.
	 * @param modulesFile The PRISM model
	 */
	public void loadPRISMModel(ModulesFile modulesFile) throws PrismException
	{
		currentModelSource = ModelSource.PRISM_MODEL;
		// Store PRISM model
		currentModulesFile = modulesFile;
		// Create a model generator for the PRISM model if appropriate - we will use that where possible
		try {
			currentModelGenerator = ModulesFileModelGenerator.create(currentModulesFile, this);
			currentRewardGenerator = ((ModulesFileModelGenerator<?>) currentModelGenerator);
		} catch(PrismException e) {
			// If a ModelGenerator couldn't be created, just store null
			// Calling getModelGenerator can be used to determine the error if needed later
			currentModelGenerator = null;
			currentRewardGenerator = modulesFile;
		}
		// Clear any existing built model(s)
		clearBuiltModel();
		// Reset dependent info
		currentModelType = currentModulesFile == null ? null : currentModulesFile.getModelType();
		currentModelInfo = currentModulesFile;
		currentDefinedMFConstants = null;

		// Print basic model info
		mainLog.println("\nType:        " + currentModulesFile.getModelType());
		mainLog.print("Modules:     ");
		for (int i = 0; i < currentModulesFile.getNumModules(); i++) {
			mainLog.print(currentModulesFile.getModuleName(i) + " ");
		}
		mainLog.println();
		mainLog.print("Variables:   ");
		for (int i = 0; i < currentModulesFile.getNumVars(); i++) {
			mainLog.print(currentModulesFile.getVarName(i) + " ");
		}
		mainLog.println();
		if (currentModulesFile.getModelType().partiallyObservable()) {
			mainLog.println("Observables: " + String.join(" ", currentModulesFile.getObservableNames()));
		}

		// For some models, automatically switch engine
		switch (currentModelType) {
		case CSG:
		case SMG:
		case STPG:
		case CTMDP:
		case LTS:
		case POMDP:
			if (!getExplicit()) {
				mainLog.println("\nSwitching to explicit engine, which supports " + currentModelType + "s...");
				engineOld = getEngine();
				engineSwitched = true;
				try {
					setEngine(Prism.EXPLICIT);
				} catch (PrismException e) {
					// Won't happen
				}
			}
			break;
		// For other models, switch engine back if changed earlier
		default:
			if (engineSwitched) {
				try {
					setEngine(engineOld);
				} catch (PrismException e) {
					// Won't happen
				}
				engineSwitched = false;
			}
		}

		// If required, export parsed PRISM model
		if (exportPrism) {
			try {
				exportPRISMModel(exportPrismFile);
			}
			// In case of error, just print a warning
			catch (FileNotFoundException e) {
				mainLog.printWarning("PRISM code export failed: Couldn't open file \"" + exportPrismFile + "\" for output");
			} catch (PrismException e) {
				mainLog.printWarning("PRISM code export failed: " + e.getMessage());
			}
		}
	}

	/**
	 * Load a model generator, which will be stored and used for subsequent model checking etc.
	 * Some model constants can still be undefined at this stage.
	 * Pass in null to clear storage of the current model.
	 * @param modelGen The model generator
	 */
	public void loadModelGenerator(ModelGenerator<?> modelGen)
	{
		currentModelSource = ModelSource.MODEL_GENERATOR;
		// Store model generator
		currentModelGenerator = modelGen;
		if (modelGen instanceof RewardGenerator) {
			currentRewardGenerator = (RewardGenerator<?>) modelGen;
		} else {
			currentRewardGenerator = new RewardGenerator() {};
		}
		// Clear any existing built model(s)
		clearBuiltModel();
		// Reset dependent info
		currentModelType = currentModelGenerator == null ? null : currentModelGenerator.getModelType();
		currentModelInfo = currentModelGenerator;
		currentDefinedMFConstants = null;

		// Print basic model info
		mainLog.println("\nGenerator:   " + currentModelGenerator.getClass().getName());
		mainLog.println("Type:        " + currentModelGenerator.getModelType());
		// TODO: print more info 
		//mainLog.println();
	}

	/**
	 * Set (some or all) undefined constants for the currently loaded PRISM model
	 * (assuming they have changed since the last time this was called).
	 * <br>
	 * Constants are evaluated using standard (integer, floating-point) arithmetic.
	 * @param definedMFConstants The constant values
	 */
	public void setPRISMModelConstants(Values definedMFConstants) throws PrismException
	{
		setPRISMModelConstants(definedMFConstants, false);
	}

	/**
	 * Set (some or all) undefined constants for the currently loaded PRISM model
	 * (assuming they have changed since the last time this was called).
	 * @param definedMFConstants The constant values
	 * @param exact if true, do exact evaluation of constants (using BigRational)
	 */
	public void setPRISMModelConstants(Values definedMFConstants, boolean exact) throws PrismException
	{
		// If there is no change in constants, there is nothing to do
		boolean currentMFNone = currentDefinedMFConstants == null || currentDefinedMFConstants.getNumValues() == 0;
		boolean newMFNone = definedMFConstants == null || definedMFConstants.getNumValues() == 0;
		if (currentMFNone && newMFNone && currentDefinedMFConstantsAreExact == exact) {
			return;
		}
		if (currentDefinedMFConstants != null &&
		    currentDefinedMFConstants.equals(definedMFConstants) &&
		    currentDefinedMFConstantsAreExact == exact) {
			return;
		}

		// Clear any existing built model(s)
		clearBuiltModel();
		// Store constants here and in ModulesFile
		currentDefinedMFConstants = definedMFConstants;
		currentDefinedMFConstantsAreExact = exact;
		if (currentModulesFile != null) {
			currentModulesFile.setSomeUndefinedConstants(definedMFConstants, exact);
		}
		if (currentModelGenerator != null) {
			currentModelGenerator.setSomeUndefinedConstants(definedMFConstants, exact);
		}

		// If required, export parsed PRISM model, with constants expanded
		if (exportPrismConst) {
			try {
				exportPRISMModelWithExpandedConstants(exportPrismConstFile);
			}
			// In case of error, just print a warning
			catch (FileNotFoundException e) {
				mainLog.printWarning("PRISM code export failed: Couldn't open file \"" + exportPrismConstFile + "\" for output");
			} catch (PrismException e) {
				mainLog.printWarning("PRISM code export failed: " + e.getMessage());
			}
		}
	}

	/**
	 * Load a (built) model, with an accompanying (parsed) PRISM model.
	 * These will be stored and used for subsequent model checking etc.
	 * Pass in nulls to clear storage of the current model.
	 * @param modulesFile The PRISM model
	 */
	public void loadPRISMModelAndBuiltModel(ModulesFile modulesFile, Model model)
	{
		currentModelSource = ModelSource.PRISM_MODEL;
		// Clear any existing built model(s)
		clearBuiltModel();
		// Store model info
		currentModulesFile = modulesFile;
		currentModel = model;
		// Reset dependent info
		currentModelType = currentModulesFile == null ? null : currentModulesFile.getModelType();
		currentModelInfo = currentModulesFile;
		currentDefinedMFConstants = null;
	}

	/**
	 * Load a (built) model, without an accompanying (parsed) PRISM model.
	 * The model will be stored and used for subsequent model checking etc.
	 * Pass in null to clear storage of the current model.
	 * @param model The built model
	 */
	public void loadBuiltModel(Model model)
	{
		currentModelSource = ModelSource.BUILT_MODEL;
		// Clear any existing built model(s)
		clearBuiltModel();
		// Store model info
		currentModulesFile = null;
		currentModel = model;
		// Reset dependent info
		currentModelType = currentModel == null ? null : currentModel.getModelType();
		currentDefinedMFConstants = null;
	}

	/**
	 * Load files containing an explicit list of transitions/etc. for subsequent model building.
	 * @param statesFile File containing a list of states (optional, can be null)
	 * @param transFile File containing the list of transitions (required)
	 * @param labelsFile File containing label definitions (optional, can be null)
	 * @param stateRewardsFiles Files containing state reward definitions (optional, can be null)
	 * @param typeOverride Model type (auto-detected if {@code null})
	 */
	public void loadModelFromExplicitFiles(File statesFile, File transFile, File labelsFile, List<File> stateRewardsFiles, ModelType typeOverride) throws PrismException
	{
		currentModelSource = ModelSource.EXPLICIT_FILES;
		// Clear any existing built model(s)
		clearBuiltModel();
		// Construct ModelInfo
		ExplicitFiles2ModelInfo ef2mi = new ExplicitFiles2ModelInfo(this);
		currentModelInfo = ef2mi.buildModelInfo(statesFile, transFile, labelsFile, typeOverride);
		currentModulesFile = null;
		// Construct reward generator
		currentRewardGenerator = ef2mi.buildRewardInfo((stateRewardsFiles == null || stateRewardsFiles.isEmpty()) ? null : stateRewardsFiles.get(0));
		// Store explicit files info for later
		explicitFilesStatesFile = statesFile;
		explicitFilesTransFile = transFile;
		explicitFilesLabelsFile = labelsFile;
		explicitFilesStateRewardsFiles = stateRewardsFiles == null ? new ArrayList<>() : new ArrayList<>(stateRewardsFiles);
		explicitFilesNumStates = ef2mi.getNumStates();
		// Reset dependent info
		currentModelType = currentModelInfo == null ? null : currentModelInfo.getModelType();
		currentDefinedMFConstants = null;
	}

	/**
	 * Get the type of the currently stored model.
	 * @return
	 */
	public ModelType getModelType()
	{
		return currentModelType;
	}

	/**
	 * Get the currently stored (parsed) PRISM model.
	 * @return
	 */
	public ModulesFile getPRISMModel()
	{
		return currentModulesFile;
	}

	/**
	 * Get the ModelGenerator for the currently loaded model.
	 * This will have either have been loaded directly
	 * using {@link #loadModelGenerator(ModelGenerator)}
	 * or created automatically, e.g., for a PRISM model that has been loaded
	 * using {@link #loadPRISMModel(ModulesFile)}.
	 * Throw an explanatory exception if not possible.
	 */
	public ModelGenerator<?> getModelGenerator() throws PrismException
	{
		if (currentModelGenerator == null) {
			switch (currentModelSource) {
			case PRISM_MODEL:
				// No PRISM model
				if (currentModulesFile == null)
					throw new PrismException("There is no currently loaded PRISM model");
				// PRISM model exists but no generator - this will provide the error message
				ModulesFileModelGenerator.create(currentModulesFile, this);
				// Shouldn't happen, so generic error message
				throw new PrismException("No model generator was created");
			case MODEL_GENERATOR:
				throw new PrismException("There is no currently loaded model generator");
			case BUILT_MODEL:
			case EXPLICIT_FILES:
				buildModelIfRequired();
				if (currentModelGenerator != null) {
					return currentModelGenerator;
				}
			default:
				throw new PrismException("No model generator was created");
			}
		}
		return currentModelGenerator;
	}

	/**
	 * Get the values that have been provided for undefined constants in the current model.
	 */
	public Values getUndefinedModelValues()
	{
		return currentDefinedMFConstants;
	}
	
	/**
	 * Get the currently stored built (symbolic) model.
	 * @return
	 */
	public Model getBuiltModel()
	{
		return currentModel;
	}

	/**
	 * Get the currently stored built explicit model.
	 * @return
	 */
	public explicit.Model<?> getBuiltModelExplicit()
	{
		return currentModelExpl;
	}

	/**
	 * Returns true if the current model is of a type that can be built (e.g. not a PTA).
	 */
	public boolean modelCanBeBuilt()
	{
		if (currentModelType.realTime())
			return false;
		return true;
	}

	/**
	 * Returns true if the current model has been built (for the currently selected engine).
	 */
	public boolean modelIsBuilt()
	{
		return (getExplicit() ? (currentModelExpl != null) : (currentModel != null));
	}

	/**
	 * Get the currently stored strategy (null if none)
	 */
	public Strategy getStrategy()
	{
		return strategy;
	}

	/**
	 * Build the currently loaded PRISM model and store for later use.
	 * The built model can be accessed subsequently via either
	 * {@link #getBuiltModel()} or {@link #getBuiltModelExplicit()},
	 * depending on the engine currently selected.
	 * Only call this to explicitly force a built; normally it is done automatically.
	 */
	public void buildModel() throws PrismException
	{
		mainLog.printSeparator();
		doBuildModel();
	}

	/**
	 * Build the currently loaded PRISM model, if it needs to be done,
	 * i.e. if it has not been constructed yet for the current engine.
	 */
	public void buildModelIfRequired() throws PrismException
	{
		if (!modelIsBuilt())
			doBuildModel();
	}

	/**
	 * Build the currently loaded PRISM model and store for later use.
	 * The built model can be accessed subsequently via either
	 * {@link #getBuiltModel()} or {@link #getBuiltModelExplicit()},
	 * depending on the engine currently selected.
	 */
	private void doBuildModel() throws PrismException
	{
		long l; // timer

		// Clear any existing built model(s)
		clearBuiltModel();

		try {
			if (currentModelType.realTime()) {
				throw new PrismException("You cannot build a " + currentModelType + " model explicitly, only perform model checking");
			}

			mainLog.print("\nBuilding model...\n");
			if (currentDefinedMFConstants != null && currentDefinedMFConstants.getNumValues() > 0)
				mainLog.println("Model constants: " + currentDefinedMFConstants);

			// Build model
			l = System.currentTimeMillis();
			switch (currentModelSource) {
			case PRISM_MODEL:
				if (currentModulesFile == null)
					throw new PrismException("There is no currently loaded PRISM model to build");
				if (!getExplicit()) {
					Modules2MTBDD mod2mtbdd = new Modules2MTBDD(this, currentModulesFile);
					currentModel = mod2mtbdd.translate();
					currentModelExpl = null;
				} else {
					if (currentModulesFile.getSystemDefn() != null) {
						throw new PrismNotSupportedException("Explicit engine does not currently support the system...endsystem construct");
					}
					ConstructModel constructModel = new ConstructModel(this);
					constructModel.setFixDeadlocks(getFixDeadlocks());
					currentModel = null;
					currentModelExpl = constructModel.constructModel(new ModulesFileModelGenerator(currentModulesFile, this), false);
				}
				// if (...) ... currentModel = buildModelExplicit(currentModulesFile);
				break;
			case MODEL_GENERATOR:
				if (currentModelGenerator == null)
					throw new PrismException("There is no currently loaded model generator to build");
				if (!getExplicit()) {
					ModelGenerator2MTBDD modelGen2mtbdd = new ModelGenerator2MTBDD(this);
					currentModel = modelGen2mtbdd.build((ModelGenerator<Double>) currentModelGenerator, (RewardGenerator<Double>) currentRewardGenerator);
					currentModelExpl = null;
				} else {
					ConstructModel constructModel = new ConstructModel(this);
					constructModel.setFixDeadlocks(getFixDeadlocks());
					currentModelExpl = constructModel.constructModel(currentModelGenerator);
					currentModel = null;
				}
				break;
			case EXPLICIT_FILES:
				if (!getExplicit()) {
					expf2mtbdd = new ExplicitFiles2MTBDD(this);
					ExplicitFilesRewardGenerator4MTBDD erfg4m = new ExplicitFilesRewardGenerator4MTBDD(this, explicitFilesStateRewardsFiles, explicitFilesNumStates);
					currentRewardGenerator = erfg4m;
					currentModel = expf2mtbdd.build(explicitFilesStatesFile, explicitFilesTransFile, explicitFilesLabelsFile, currentModelInfo, explicitFilesNumStates, erfg4m);
				} else {
					currentModelExpl = new ExplicitFiles2Model(this).build(explicitFilesStatesFile, explicitFilesTransFile, explicitFilesLabelsFile, currentModelInfo, explicitFilesNumStates);
					currentModelGenerator = new ModelModelGenerator<>(currentModelExpl, currentModelInfo);
					ExplicitFilesRewardGenerator efrg4e = new ExplicitFilesRewardGenerator4Explicit(this, explicitFilesStateRewardsFiles, explicitFilesNumStates);
					efrg4e.setStatesList(currentModelExpl.getStatesList());
					currentRewardGenerator = efrg4e;
				}
				break;
			default:
				throw new PrismException("Don't know how to build model from source " + currentModelSource);
			}
			l = System.currentTimeMillis() - l;
			mainLog.println("\nTime for model construction: " + l / 1000.0 + " seconds.");

			// For digital clocks, do some extra checks on the built model
			if (digital) {
				doBuildModelDigitalClocksChecks();
			}

			// Deal with deadlocks
			if (!getExplicit()) {
				StateList deadlocks = currentModel.getDeadlockStates();
				int numDeadlocks = deadlocks.size();
				if (numDeadlocks > 0) {
					if (getFixDeadlocks()) {
						mainLog.printWarning("Deadlocks detected and fixed in " + numDeadlocks + " states");
					} else {
						currentModel.printTransInfo(mainLog, getExtraDDInfo());
						mainLog.print("\n" + numDeadlocks + " deadlock states found");
						if (!getVerbose() && numDeadlocks > 10) {
							mainLog.print(". The first 10 are below. Use verbose mode to view them all.\n");
							deadlocks.print(mainLog, 10);
						} else {
							mainLog.print(":\n");
							deadlocks.print(mainLog);
						}
						mainLog.print("\nTip: Use the \"fix deadlocks\" option to automatically add self-loops in deadlock states.\n");
						throw new PrismException("Model contains " + numDeadlocks + " deadlock states");
					}
				}
			} else {
				checkForDeadlocksExpl(currentModelExpl);
			}

			// Print model stats
			mainLog.println();
			if (!getExplicit()) {
				mainLog.println("Type:        " + currentModel.getModelType());
				currentModel.printTransInfo(mainLog, getExtraDDInfo());
			} else {
				mainLog.println("Type:        " + currentModelExpl.getModelType());
				mainLog.print(currentModelExpl.infoStringTable());
			}

			// Notify model listeners of build success
			for (PrismModelListener listener : modelListeners) {
				if (listener != null)
					listener.notifyModelBuildSuccessful();
			}
		} catch (PrismException e) {
			// Notify model listeners of build failure
			for (PrismModelListener listener : modelListeners) {
				if (listener != null)
					listener.notifyModelBuildFailed(e);
			}
			// Throw exception anyway
			throw e;
		}
	}

	private void checkForDeadlocksExpl(explicit.Model modelExpl) throws PrismException
	{
		explicit.StateValues deadlocks = modelExpl.getDeadlockStatesList();
		int numDeadlocks = modelExpl.getNumDeadlockStates();
		if (numDeadlocks > 0) {
			if (getFixDeadlocks()) {
				mainLog.printWarning("Deadlocks detected and fixed in " + numDeadlocks + " states");
			} else {
				if (!(currentModelExpl == null))
					mainLog.print(currentModelExpl.infoStringTable());
				mainLog.print("\n" + numDeadlocks + " deadlock states found");
				if (!getVerbose() && numDeadlocks > 10) {
					mainLog.print(". The first 10 are below. Use verbose mode to view them all.\n");
					deadlocks.print(mainLog, 10);
				} else {
					mainLog.print(":\n");
					deadlocks.print(mainLog);
					mainLog.print(String.format("deadlocked model: %s\n", modelExpl));
				}
				mainLog.print("\nTip: Use the \"fix deadlocks\" option to automatically add self-loops in deadlock states.\n");

				throw new PrismException("Model contains " + numDeadlocks + " deadlock state" + (numDeadlocks > 1 ? "s" : ""));
			}
		}
	}

	private void doBuildModelDigitalClocksChecks() throws PrismException
	{
		// For digital clocks, by construction, deadlocks can only occur from timelocks (and are not allowed)
		if (!getExplicit()) {
			StateList deadlocks = currentModel.getDeadlockStates();
			if (deadlocks.size() > 0) {
				throw new PrismException("Timelock in " + currentModelType + ", e.g. in state (" + deadlocks.getFirstAsValues() + ")");
			}
		} else {
			if (currentModelExpl.getNumDeadlockStates() > 0) {
				int dl = currentModelExpl.getFirstDeadlockState();
				String dls = currentModelExpl.getStatesList().get(dl).toString(currentModelInfo);
				throw new PrismException("Timelock in " + currentModelType + ", e.g. in state " + dls);
			}
		}

		/*// Create new model checker object and do model checking
		PropertiesFile pf = parsePropertiesString("filter(exists,!\"invariants\"); E[F!\"invariants\"]");
		if (!getExplicit()) {
			ModelChecker mc = new NondetModelChecker(this, currentModel, pf);
			if (((Boolean) mc.check(pf.getProperty(0)).getResult()).booleanValue()) {
				mainLog.println(mc.check(pf.getProperty(1)).getCounterexample());
			}
			//sv.pr
			//mainLog.println("XX" + res.getResult());
		} else {
			explicit.StateModelChecker mc = new MDPModelChecker();
			mc.setLog(mainLog);
			mc.setSettings(settings);
			mc.setModulesFileAndPropertiesFile(currentModulesFile, pf);
			explicit.StateValues sv = mc.checkExpression(currentModelExpl, pf.getProperty(0));
			sv.print(mainLog, 1);
		}*/
	}

	/**
	 * Build a model from a PRISM modelling language description, storing it symbolically,
	 * as MTBDDs) via explicit-state reachability and model construction.
	 * It is assumed that all constants in the model file have been defined by now.  
	 * @param modulesFile Model to build
	 */
	public Model buildModelExplicit(ModulesFile modulesFile) throws PrismException
	{
		long l; // timer
		ConstructModel constructModel;
		explicit.Model<?> modelExpl;
		Model model;
		List<State> statesList;

		if (modulesFile.getModelType().realTime()) {
			throw new PrismException("You cannot build a " + modulesFile.getModelType() + " model explicitly, only perform model checking");
		}

		mainLog.print("\nBuilding model...\n");
		if (currentDefinedMFConstants != null && currentDefinedMFConstants.getNumValues() > 0)
			mainLog.println("Model constants: " + currentDefinedMFConstants);

		constructModel = new ConstructModel(this);
<<<<<<< HEAD
		modelExpl = constructModel.constructModel(new ModulesFileModelGenerator(modulesFile, this), false);
=======
		ModelGenerator<Double> modelGen = ModulesFileModelGenerator.createForDoubles(modulesFile, this);
		modelExpl = constructModel.constructModel(modelGen);
>>>>>>> 6eefe82c
		statesList = constructModel.getStatesList();

		// create Explicit2MTBDD object
		expm2mtbdd = new ExplicitModel2MTBDD(this);

		// build model
		l = System.currentTimeMillis();
		model = expm2mtbdd.buildModel((explicit.Model<Double>) modelExpl, statesList, modulesFile, false);
		l = System.currentTimeMillis() - l;

		mainLog.println("\nTime for model construction: " + l / 1000.0 + " seconds.");

		return model;
	}

	/**
	 * Export the currently loaded and parsed PRISM model to a file.
	 * @param file File to export to
	 */
	public void exportPRISMModel(File file) throws FileNotFoundException, PrismException
	{
		mainLog.print("\nExporting parsed PRISM file ");
		mainLog.println(getDestinationStringForFile(file));
		PrismLog tmpLog = getPrismLogForFile(file);
		tmpLog.print(currentModulesFile.toString());
		// tidy up
		if (file != null)
			tmpLog.close();
	}

	/**
	 * Export the currently loaded and parsed PRISM model to a file,
	 * after expanding all constants to their actual, defined values.
	 * @param file File to export to
	 */
	public void exportPRISMModelWithExpandedConstants(File file) throws FileNotFoundException, PrismException
	{
		mainLog.print("\nExporting parsed PRISM file (with constant expansion) ");
		mainLog.println(getDestinationStringForFile(file));
		PrismLog tmpLog = getPrismLogForFile(file);
		ModulesFile mfTmp = (ModulesFile) currentModulesFile.deepCopy();
		mfTmp = (ModulesFile) mfTmp.replaceConstants(currentModulesFile.getConstantValues());
		// NB: Don't use simplify() here because doesn't work for the purposes of printing out
		// (e.g. loss of parentheses causes precedence problems)
		tmpLog.print(mfTmp.toString());
		// tidy up
		if (file != null)
			tmpLog.close();
	}

	/**
	 * Export the currently loaded model's transition matrix to a Spy file.
	 * @param file File to export to
	 */
	public void exportToSpyFile(File file) throws FileNotFoundException, PrismException
	{
		int depth;
		JDDNode tmp;

		if (getExplicit())
			throw new PrismNotSupportedException("Export to Spy file not yet supported by explicit engine");

		// Build model, if necessary
		buildModelIfRequired();

		mainLog.println("\nExporting to spy file \"" + file + "\"...");

		// choose depth
		depth = currentModel.getAllDDRowVars().n();
		if (depth > 9)
			depth = 9;

		// get rid of non det vars if necessary
		tmp = currentModel.getTrans();
		JDD.Ref(tmp);
		if (currentModelType == ModelType.MDP) {
			tmp = JDD.MaxAbstract(tmp, ((NondetModel) currentModel).getAllDDNondetVars());
		}

		// export to spy file
		JDD.ExportMatrixToSpyFile(tmp, currentModel.getAllDDRowVars(), currentModel.getAllDDColVars(), depth, file.getPath());
		JDD.Deref(tmp);
	}

	/**
	 * Export the MTBDD for the currently loaded model's transition matrix to a Dot file.
	 * @param file File to export to
	 */
	public void exportToDotFile(File file) throws FileNotFoundException, PrismException
	{
		if (getExplicit())
			throw new PrismNotSupportedException("Export to Dot file not yet supported by explicit engine");

		// Build model, if necessary
		buildModelIfRequired();

		// Check again (in case engine was switched)
		if (getExplicit())
			throw new PrismNotSupportedException("Export to Dot file not yet supported by explicit engine");
		
		// Export to dot file
		mainLog.println("\nExporting to dot file \"" + file + "\"...");
		JDD.ExportDDToDotFileLabelled(currentModel.getTrans(), file.getPath(), currentModel.getDDVarNames());
	}

	/**
	 * Export the currently loaded model's transition matrix to a file (or to the log)
	 * @param ordered Ensure that (source) states are in ascending order?
	 * @param exportType Type of export; one of: <ul>
	 * <li> {@link #EXPORT_PLAIN} 
	 * <li> {@link #EXPORT_MATLAB}
	 * <li> {@link #EXPORT_DOT}
	 * <li> {@link #EXPORT_MRMC}
	 * <li> {@link #EXPORT_ROWS}
	 * <li> {@link #EXPORT_DOT_STATES}
	 * </ul>
	 * @param file File to export to (if null, print to the log instead)
	 */
	public void exportTransToFile(boolean ordered, int exportType, File file) throws FileNotFoundException, PrismException
	{
		// can only do ordered version of export for MDPs
		if (currentModelType == ModelType.MDP) {
			if (!ordered)
				mainLog.printWarning("Cannot export unordered transition matrix for MDPs; using ordered.");
			ordered = true;
		}
		// can only do ordered version of export for MRMC
		if (exportType == EXPORT_MRMC) {
			if (!ordered)
				mainLog.printWarning("Cannot export unordered transition matrix in MRMC format; using ordered.");
			ordered = true;
		}
		// can only do ordered version of export for rows format
		if (exportType == EXPORT_ROWS) {
			if (!ordered)
				mainLog.printWarning("Cannot export unordered transition matrix in rows format; using ordered.");
			ordered = true;
		}

		// Build model, if necessary
		buildModelIfRequired();

		// print message
		mainLog.print("\nExporting transition matrix ");
		mainLog.print(getStringForExportType(exportType) + " ");
		mainLog.println(getDestinationStringForFile(file));

		// do export
		int precision = settings.getInteger(PrismSettings.PRISM_EXPORT_MODEL_PRECISION);
		if (!getExplicit()) {
			currentModel.exportToFile(exportType, ordered, file, precision);
		} else {
			PrismLog tmpLog = getPrismLogForFile(file);
			switch (exportType) {
			case Prism.EXPORT_PLAIN:
				currentModelExpl.exportToPrismExplicitTra(tmpLog, precision);
				break;
			case Prism.EXPORT_MATLAB:
				throw new PrismNotSupportedException("Export not yet supported");
			case Prism.EXPORT_DOT:
				currentModelExpl.exportToDotFile(tmpLog, precision);
				break;
			case Prism.EXPORT_DOT_STATES:
				currentModelExpl.exportToDotFile(tmpLog, null, true, precision);
				break;
			case Prism.EXPORT_MRMC:
			case Prism.EXPORT_ROWS:
				throw new PrismNotSupportedException("Export not yet supported");
			}
			tmpLog.close();
		}

		// for export to dot with states, need to do a bit more
		if (!getExplicit() && exportType == EXPORT_DOT_STATES) {
			// open (appending to) existing new file log or use main log
			PrismLog tmpLog = getPrismLogForFile(file, true);
			// insert states info into dot file
			currentModel.getReachableStates().printDot(tmpLog);
			// print footer
			tmpLog.println("}");
			// tidy up
			if (file != null)
				tmpLog.close();
		}
	}

	/**
	 * Export the currently loaded model's state rewards to a file (or files, or stdout).
	 * If there is more than 1 reward structure, then multiple files are generated
	 * (e.g. "rew.sta" becomes "rew1.sta", "rew2.sta", ...)
	 * @param exportType Type of export; one of: <ul>
	 * <li> {@link #EXPORT_PLAIN} 
	 * <li> {@link #EXPORT_MATLAB}
	 * <li> {@link #EXPORT_MRMC}
	 * </ul>
	 * @param file File to export to (if null, print to the log instead)
	 */
	public void exportStateRewardsToFile(int exportType, File file) throws FileNotFoundException, PrismException
	{
		int numRewardStructs = currentRewardGenerator.getNumRewardStructs();
		if (numRewardStructs == 0) {
			mainLog.println("\nOmitting state reward export as there are no reward structures");
			return;
		}
		
		// Rows format does not apply to vectors
		if (exportType == EXPORT_ROWS)
			exportType = EXPORT_PLAIN;

		// Build model, if necessary
		buildModelIfRequired();

		mainLog.print("\nExporting state rewards ");
		mainLog.print(getStringForExportType(exportType) + " ");
		mainLog.println(getDestinationStringForFile(file));

		// Do export, writing to multiple files if necessary
		int precision = settings.getInteger(PrismSettings.PRISM_EXPORT_MODEL_PRECISION);
		boolean noexportheaders = !settings.getBoolean(PrismSettings.PRISM_EXPORT_MODEL_HEADERS);
		List <String> files = new ArrayList<>();
		for (int r = 0; r < numRewardStructs; r++) {
			String filename = (file != null) ? file.getPath() : null;
			if (filename != null && numRewardStructs > 1) {
				filename = PrismUtils.addCounterSuffixToFilename(filename, r + 1);
				files.add(filename);
			}
			File fileToUse = (filename == null) ? null : new File(filename);
			if (!getExplicit()) {
				currentModel.exportStateRewardsToFile(r, exportType, fileToUse, precision, noexportheaders);
			} else {
				explicit.StateModelChecker mcExpl = createModelCheckerExplicit(null);
				try (PrismLog out = getPrismLogForFile(fileToUse)){
					((explicit.ProbModelChecker) mcExpl).exportStateRewardsToFile(currentModelExpl, r, exportType, out, noexportheaders, precision);
				} catch (PrismNotSupportedException e1) {
					mainLog.println("\nReward export failed: " + e1.getMessage());
					try {
						fileToUse.delete();
					} catch (SecurityException e2) {
						// Cannot delete File; continue
					}
				}
			}
		}
		
		if (files.size() > 1) {
			mainLog.println("Rewards were exported to multiple files: " + PrismUtils.joinString(files, ","));
		}
	}
	
	/**
	 * Export the currently loaded model's transition rewards to a file
	 * @param ordered Ensure that (source) states are in ascending order?
	 * @param exportType Type of export; one of: <ul>
	 * <li> {@link #EXPORT_PLAIN} 
	 * <li> {@link #EXPORT_MATLAB}
	 * <li> {@link #EXPORT_MRMC}
	 * <li> {@link #EXPORT_ROWS}
	 * </ul>
	 * @param file File to export to (if null, print to the log instead)
	 */
	public void exportTransRewardsToFile(boolean ordered, int exportType, File file) throws FileNotFoundException, PrismException
	{
		int numRewardStructs = currentRewardGenerator.getNumRewardStructs();
		if (numRewardStructs == 0) {
			mainLog.println("\nOmitting transition reward export as there are no reward structures");
			return;
		}
		
		if (getExplicit())
			throw new PrismNotSupportedException("Export of transition rewards not yet supported by explicit engine");

		// Can only do ordered version of export for MDPs
		if (currentModelType == ModelType.MDP) {
			if (!ordered)
				mainLog.printWarning("Cannot export unordered transition reward matrix for MDPs; using ordered.");
			ordered = true;
		}
		// Can only do ordered version of export for MRMC
		if (exportType == EXPORT_MRMC) {
			if (!ordered)
				mainLog.printWarning("Cannot export unordered transition reward matrix in MRMC format; using ordered.");
			ordered = true;
		}
		// Can only do ordered version of export for rows format
		if (exportType == EXPORT_ROWS) {
			if (!ordered)
				mainLog.printWarning("Cannot export unordered transition matrix in rows format; using ordered.");
			ordered = true;
		}

		// Build model, if necessary
		buildModelIfRequired();

		mainLog.print("\nExporting transition rewards ");
		mainLog.print(getStringForExportType(exportType) + " ");
		mainLog.println(getDestinationStringForFile(file));

		// Do export, writing to multiple files if necessary
		int precision = settings.getInteger(PrismSettings.PRISM_EXPORT_MODEL_PRECISION);
		boolean noexportheaders = !settings.getBoolean(PrismSettings.PRISM_EXPORT_MODEL_HEADERS);
		List <String> files = new ArrayList<>();
		for (int r = 0; r < numRewardStructs; r++) {
			String filename = (file != null) ? file.getPath() : null;
			if (filename != null && numRewardStructs > 1) {
				filename = PrismUtils.addCounterSuffixToFilename(filename, r + 1);
				files.add(filename);
			}
			File fileToUse = (filename == null) ? null : new File(filename);
			if (!getExplicit()) {
				currentModel.exportTransRewardsToFile(r, exportType, ordered, fileToUse, precision, noexportheaders);
			} else {
				// Not implemented yet
			}
		}
		
		if (files.size() > 1) {
			mainLog.println("Rewards were exported to multiple files: " + PrismUtils.joinString(files, ","));
		}
	}

	/**
	 * Export the currently loaded model's bottom strongly connected components (BSCCs) to a file
	 * @param exportType Type of export; one of: <ul>
	 * <li> {@link #EXPORT_PLAIN} 
	 * <li> {@link #EXPORT_MATLAB}
	 * </ul>
	 * @param file File to export to (if null, print to the log instead)
	 */
	public void exportBSCCsToFile(int exportType, File file) throws FileNotFoundException, PrismException
	{
		int i, n;
		long l; // timer
		PrismLog tmpLog;
		SCCComputer sccComputer = null;
		explicit.SCCConsumerStore sccConsumerExpl = null;
		//Vector<JDDNode> bsccs;
		//JDDNode not, bscc;

		// no specific states format for MRMC
		if (exportType == EXPORT_MRMC)
			exportType = EXPORT_PLAIN;
		// rows format does not apply to states output
		if (exportType == EXPORT_ROWS)
			exportType = EXPORT_PLAIN;

		// Build model, if necessary
		buildModelIfRequired();

		// Compute BSCCs
		mainLog.println("\nComputing BSCCs...");
		l = System.currentTimeMillis();
		if (!getExplicit()) {
			sccComputer = getSCCComputer(currentModel);
			sccComputer.computeBSCCs();
		} else {
			sccConsumerExpl = new explicit.SCCConsumerStore();
			getExplicitSCCComputer(currentModelExpl, sccConsumerExpl).computeSCCs();
		}
		l = System.currentTimeMillis() - l;
		mainLog.println("\nTime for BSCC computation: " + l / 1000.0 + " seconds.");

		// print message
		mainLog.print("\nExporting BSCCs ");
		mainLog.print(getStringForExportType(exportType) + " ");
		mainLog.println(getDestinationStringForFile(file));

		// create new file log or use main log
		tmpLog = getPrismLogForFile(file);

		// print header: list of model vars
		if (exportType == EXPORT_MATLAB)
			tmpLog.print("% ");
		tmpLog.print("Variables: (");
		for (i = 0; i < currentModelInfo.getNumVars(); i++) {
			tmpLog.print(currentModelInfo.getVarName(i));
			if (i < currentModelInfo.getNumVars() - 1)
				tmpLog.print(",");
		}
		tmpLog.println(")");

		// print states for each bscc
		if (!getExplicit()) {
			n = sccComputer.getBSCCs().size();
		} else {
			n = sccConsumerExpl.getBSCCs().size();
		}
		for (i = 0; i < n; i++) {
			tmpLog.println();
			if (exportType == EXPORT_MATLAB)
				tmpLog.print("% ");
			tmpLog.println("BSCC " + (i + 1) + "/" + n + ":");
			if (exportType == EXPORT_MATLAB)
				tmpLog.println("bscc" + (i + 1) + "=[");
			if (!getExplicit()) {
				if (exportType != EXPORT_MATLAB)
					new StateListMTBDD(sccComputer.getBSCCs().get(i), currentModel).print(tmpLog);
				else
					new StateListMTBDD(sccComputer.getBSCCs().get(i), currentModel).printMatlab(tmpLog);
				JDD.Deref(sccComputer.getBSCCs().get(i));
			} else {
				explicit.StateValues.createFromBitSet(sccConsumerExpl.getBSCCs().get(i), currentModelExpl).print(tmpLog, true, exportType == EXPORT_MATLAB, true, true);
			}
			if (exportType == EXPORT_MATLAB)
				tmpLog.println("];");
		}

		if (!getExplicit()) {
			JDD.Deref(sccComputer.getNotInBSCCs());
		}

		// tidy up
		if (file != null)
			tmpLog.close();
	}

	/**
	 * Export the (states of the) currently loaded model's maximal end components (MECs) to a file
	 * @param exportType Type of export; one of: <ul>
	 * <li> {@link #EXPORT_PLAIN} 
	 * <li> {@link #EXPORT_MATLAB}
	 * </ul>
	 * @param file File to export to (if null, print to the log instead)
	 */
	public void exportMECsToFile(int exportType, File file) throws FileNotFoundException, PrismException
	{
		int i, n;
		long l; // timer
		PrismLog tmpLog;
		ECComputer ecComputer = null;
		explicit.ECComputer ecComputerExpl = null;

		// no specific states format for MRMC
		if (exportType == EXPORT_MRMC)
			exportType = EXPORT_PLAIN;
		// rows format does not apply to states output
		if (exportType == EXPORT_ROWS)
			exportType = EXPORT_PLAIN;

		// Build model, if necessary
		buildModelIfRequired();

		// Compute MECs
		mainLog.println("\nComputing MECs...");
		l = System.currentTimeMillis();
		if (!getExplicit()) {
			ecComputer = getECComputer((NondetModel) currentModel);
			ecComputer.computeMECStates();
		} else {
			ecComputerExpl = getExplicitECComputer((explicit.NondetModel<?>) currentModelExpl);
			ecComputerExpl.computeMECStates();
		}
		l = System.currentTimeMillis() - l;
		mainLog.println("\nTime for MEC computation: " + l / 1000.0 + " seconds.");

		// print message
		mainLog.print("\nExporting MECs ");
		mainLog.print(getStringForExportType(exportType) + " ");
		mainLog.println(getDestinationStringForFile(file));

		// create new file log or use main log
		tmpLog = getPrismLogForFile(file);

		// print header: list of model vars
		if (exportType == EXPORT_MATLAB)
			tmpLog.print("% ");
		tmpLog.print("Variables: (");
		for (i = 0; i < currentModelInfo.getNumVars(); i++) {
			tmpLog.print(currentModelInfo.getVarName(i));
			if (i < currentModelInfo.getNumVars() - 1)
				tmpLog.print(",");
		}
		tmpLog.println(")");

		// print states for each mec
		if (!getExplicit()) {
			n = ecComputer.getMECStates().size();
		} else {
			n = ecComputerExpl.getMECStates().size();
		}
		for (i = 0; i < n; i++) {
			tmpLog.println();
			if (exportType == EXPORT_MATLAB)
				tmpLog.print("% ");
			tmpLog.println("MEC " + (i + 1) + "/" + n + ":");
			if (exportType == EXPORT_MATLAB)
				tmpLog.println("mec" + (i + 1) + "=[");
			if (!getExplicit()) {
				if (exportType != EXPORT_MATLAB)
					new StateListMTBDD(ecComputer.getMECStates().get(i), currentModel).print(tmpLog);
				else
					new StateListMTBDD(ecComputer.getMECStates().get(i), currentModel).printMatlab(tmpLog);
				JDD.Deref(ecComputer.getMECStates().get(i));
			} else {
				explicit.StateValues.createFromBitSet(ecComputerExpl.getMECStates().get(i), currentModelExpl).print(tmpLog, true, exportType == EXPORT_MATLAB,
						true, true);
			}
			if (exportType == EXPORT_MATLAB)
				tmpLog.println("];");
		}

		// tidy up
		if (file != null)
			tmpLog.close();
	}

	/**
	 * Export the (states of the) currently loaded model's strongly connected components (SCCs) to a file
	 * @param exportType Type of export; one of: <ul>
	 * <li> {@link #EXPORT_PLAIN} 
	 * <li> {@link #EXPORT_MATLAB}
	 * </ul>
	 * @param file File to export to (if null, print to the log instead)
	 */
	public void exportSCCsToFile(int exportType, File file) throws FileNotFoundException, PrismException
	{
		int i, n;
		long l; // timer
		PrismLog tmpLog;
		SCCComputer sccComputer = null;
		explicit.SCCConsumerStore sccConsumerExpl = null;

		// no specific states format for MRMC
		if (exportType == EXPORT_MRMC)
			exportType = EXPORT_PLAIN;
		// rows format does not apply to states output
		if (exportType == EXPORT_ROWS)
			exportType = EXPORT_PLAIN;

		// Build model, if necessary
		buildModelIfRequired();

		// Compute SCCs
		mainLog.println("\nComputing SCCs...");
		l = System.currentTimeMillis();
		if (!getExplicit()) {
			sccComputer = getSCCComputer(currentModel);
			sccComputer.computeSCCs();
		} else {
			sccConsumerExpl = new explicit.SCCConsumerStore();
			getExplicitSCCComputer(currentModelExpl, sccConsumerExpl).computeSCCs();
		}
		l = System.currentTimeMillis() - l;
		mainLog.println("\nTime for SCC computation: " + l / 1000.0 + " seconds.");

		// print message
		mainLog.print("\nExporting SCCs ");
		mainLog.print(getStringForExportType(exportType) + " ");
		mainLog.println(getDestinationStringForFile(file));

		// create new file log or use main log
		tmpLog = getPrismLogForFile(file);

		// print header: list of model vars
		if (exportType == EXPORT_MATLAB)
			tmpLog.print("% ");
		tmpLog.print("Variables: (");
		for (i = 0; i < currentModelInfo.getNumVars(); i++) {
			tmpLog.print(currentModelInfo.getVarName(i));
			if (i < currentModelInfo.getNumVars() - 1)
				tmpLog.print(",");
		}
		tmpLog.println(")");

		// print states for each scc
		if (!getExplicit()) {
			n = sccComputer.getSCCs().size();
		} else {
			n = sccConsumerExpl.getSCCs().size();
		}
		for (i = 0; i < n; i++) {
			tmpLog.println();
			if (exportType == EXPORT_MATLAB)
				tmpLog.print("% ");
			tmpLog.println("SCC " + (i + 1) + "/" + n + ":");
			if (exportType == EXPORT_MATLAB)
				tmpLog.println("scc" + (i + 1) + "=[");
			if (!getExplicit()) {
				if (exportType != EXPORT_MATLAB)
					new StateListMTBDD(sccComputer.getSCCs().get(i), currentModel).print(tmpLog);
				else
					new StateListMTBDD(sccComputer.getSCCs().get(i), currentModel).printMatlab(tmpLog);
				JDD.Deref(sccComputer.getSCCs().get(i));
			} else {
				explicit.StateValues.createFromBitSet(sccConsumerExpl.getSCCs().get(i), currentModelExpl).print(tmpLog, true, exportType == EXPORT_MATLAB, true, true);
			}
			if (exportType == EXPORT_MATLAB)
				tmpLog.println("];");
		}

		if (!getExplicit()) {
			JDD.Deref(sccComputer.getNotInSCCs());
		}

		// tidy up
		if (file != null)
			tmpLog.close();
	}

	/**
	 * Export the states satisfying labels from the properties file to a file.
	 * The PropertiesFile should correspond to the currently loaded model.
	 * @param propertiesFile The properties file (for further labels)
	 * @param exportType Type of export; one of: <ul>
	 * <li> {@link #EXPORT_PLAIN}
	 * <li> {@link #EXPORT_MATLAB}
	 * </ul>
	 * @param file File to export to (if null, print to the log instead)
	 */
	public void exportPropLabelsToFile(PropertiesFile propertiesFile, int exportType, File file) throws FileNotFoundException, PrismException
	{
		Objects.requireNonNull(propertiesFile);

		// Collect names of labels to export from properties file
		List<String> labelNames = new ArrayList<String>();
		LabelList ll = propertiesFile.getLabelList();
		new Range(ll.size()).map((int i) -> ll.getLabelName(i)).collect(labelNames);

		doExportLabelsToFile(propertiesFile, exportType, file, labelNames);
	}

	/**
	 * Export the states satisfying labels from the currently loaded model and (optionally) a properties file to a file.
	 * The PropertiesFile should correspond to the currently loaded model. 
	 * @param propertiesFile The properties file, for further labels (ignored if null)
	 * @param exportType Type of export; one of: <ul>
	 * <li> {@link #EXPORT_PLAIN} 
	 * <li> {@link #EXPORT_MATLAB}
	 * </ul>
	 * @param file File to export to (if null, print to the log instead)
	 */
	public void exportLabelsToFile(PropertiesFile propertiesFile, int exportType, File file) throws FileNotFoundException, PrismException
	{
		// Collect names of labels to export from model
		List<String> labelNames = new ArrayList<String>();
		labelNames.add("init");
		labelNames.add("deadlock");
		labelNames.addAll(currentModelInfo.getLabelNames());
		// Collect names of labels to export from properties file
		if (propertiesFile != null) {
			LabelList ll = propertiesFile.getLabelList();
			new Range(ll.size()).map((int i) -> ll.getLabelName(i)).collect(labelNames);
		}

		doExportLabelsToFile(propertiesFile, exportType, file, labelNames);
	}

	/**
	 * Export the states satisfying labels from the currently loaded model and/or a properties file to a file.
	 * The PropertiesFile should correspond to the currently loaded model.
	 * @param propertiesFile The properties file, for further labels (ignored if null)
	 * @param exportType Type of export; one of: <ul>
	 * <li> {@link #EXPORT_PLAIN}
	 * <li> {@link #EXPORT_MATLAB}
	 * </ul>
	 * @param file File to export to (if null, print to the log instead)
	 * @param labelNames The list of label names to export
	 */
	private void doExportLabelsToFile(PropertiesFile propertiesFile, int exportType, File file, List<String> labelNames) throws PrismException, FileNotFoundException
	{
		// Build model, if necessary
		buildModelIfRequired();

		// Print message
		mainLog.print("\nExporting labels and satisfying states ");
		mainLog.print(getStringForExportType(exportType) + " ");
		mainLog.println(getDestinationStringForFile(file));

		// Export
		if (getExplicit()) {
			PrismLog out = getPrismLogForFile(file);
			explicit.StateModelChecker mcExpl = createModelCheckerExplicit(propertiesFile);
			mcExpl.exportLabels(currentModelExpl, labelNames, exportType, out);
			out.close();
		} else {
			StateModelChecker mc = createModelChecker(propertiesFile);
			mc.exportLabels(labelNames, exportType, file);
		}
	}

	/**
	 * Export the currently loaded model's states to a file
	 * @param exportType Type of export; one of: <ul>
	 * <li> {@link #EXPORT_PLAIN} 
	 * <li> {@link #EXPORT_MATLAB}
	 * </ul>
	 * @param file File to export to (if null, print to the log instead)
	 */
	public void exportStatesToFile(int exportType, File file) throws FileNotFoundException, PrismException
	{
		PrismLog tmpLog;

		// No specific states format for MRMC
		if (exportType == EXPORT_MRMC)
			exportType = EXPORT_PLAIN;
		// Rows format does not apply to states output
		if (exportType == EXPORT_ROWS)
			exportType = EXPORT_PLAIN;

		// Build model, if necessary
		buildModelIfRequired();

		// Print message
		mainLog.print("\nExporting list of reachable states ");
		mainLog.print(getStringForExportType(exportType) + " ");
		mainLog.println(getDestinationStringForFile(file));

		// Create new file log or use main log
		tmpLog = getPrismLogForFile(file);

		// Export
		if (!getExplicit()) {
			currentModel.exportStates(exportType, tmpLog);
		} else {
			currentModelExpl.exportStates(exportType, currentModelInfo.createVarList(), tmpLog);
		}

		// Tidy up
		if (file != null)
			tmpLog.close();
	}

	/**
	 * Perform model checking of a property on the currently loaded model and return result.
	 * Here, the property is passed as a string and parsed first. Usually, you would use the other
	 * model checking methods which assume you have already parsed the property separately.
	 * This is just a simplified method for convenience. The property string can in fact be a whole
	 * properties file, e.g. you can define labels/constants/etc. too, but an exception will be
	 * thrown if there is more than one property present.    
	 * @param propertyString The property (in fact properties file) to check as a string
	 */
	public Result modelCheck(String propertyString) throws PrismException
	{
		PropertiesFile propertiesFile = parsePropertiesString(propertyString);
		if (propertiesFile.getNumProperties() != 1) {
			throw new PrismException("There should be exactly one property to check (there are " + propertiesFile.getNumProperties() + ")");
		}
		return modelCheck(propertiesFile, propertiesFile.getPropertyObject(0));
	}

	/**
	 * Perform model checking of a property on the currently loaded model and return result.
	 * @param propertiesFile Parent property file of property (for labels/constants/...)
	 * @param expr The property to check
	 */
	public Result modelCheck(PropertiesFile propertiesFile, Expression expr) throws PrismException, PrismLangException
	{
		return modelCheck(propertiesFile, new Property(expr));
	}

	/**
	 * Perform model checking of a property on the currently loaded model and return result.
	 * @param propertiesFile Parent property file of property (for labels/constants/...)
	 * @param prop The property to check
	 */
	public Result modelCheck(PropertiesFile propertiesFile, Property prop) throws PrismException, PrismLangException
	{
		return modelCheck(propertiesFile, prop, false); // default is to not compute the Pareto
	}

	public Result modelCheck(PropertiesFile propertiesFile, Property prop, boolean computePareto) throws PrismException, PrismLangException
	{
		Result res = null;
		Values definedPFConstants = propertiesFile.getConstantValues();
		boolean engineSwitch = false, switchToMTBDDEngine = false;
		int lastEngine = -1;

		if (!digital)
			mainLog.printSeparator();
		mainLog.println("\nModel checking: " + prop);
		if (currentDefinedMFConstants != null && currentDefinedMFConstants.getNumValues() > 0)
			mainLog.println("Model constants: " + currentDefinedMFConstants);
		if (definedPFConstants != null && definedPFConstants.getNumValues() > 0)
			mainLog.println("Property constants: " + definedPFConstants);

		// Check that property is valid for the current model type
		prop.getExpression().checkValid(currentModelType);

		// Remove old strategy if present
		clearStrategy();
		
		// PTA (and similar) model checking is handled separately
		if (currentModelType.realTime()) {
			return modelCheckPTA(propertiesFile, prop.getExpression(), definedPFConstants);
		}

		// For exact model checking
		if (settings.getBoolean(PrismSettings.PRISM_EXACT_ENABLED)) {
			return modelCheckExact(propertiesFile, prop);
		}
		// For fast adaptive uniformisation
		if (currentModelType == ModelType.CTMC && settings.getString(PrismSettings.PRISM_TRANSIENT_METHOD).equals("Fast adaptive uniformisation")) {
			FastAdaptiveUniformisationModelChecker fauMC;
			fauMC = new FastAdaptiveUniformisationModelChecker(this, currentModulesFile, propertiesFile);
			return fauMC.check(prop.getExpression());
		}
		// Heuristic choices of engine/method
		if (settings.getString(PrismSettings.PRISM_HEURISTIC).equals("Speed")) {
			mainLog.printWarning("Switching to sparse engine and (backwards) Gauss Seidel (default for heuristic=speed).");
			engineSwitch = true;
			lastEngine = getEngine();
			setEngine(Prism.SPARSE);
			settings.set(PrismSettings.PRISM_LIN_EQ_METHOD, "Backwards Gauss-Seidel");

		}
		// Auto-switch engine if required
		if (currentModelType == ModelType.MDP && !Expression.containsMultiObjective(prop.getExpression())) {
			if (getMDPSolnMethod() != Prism.MDP_VALITER && !getExplicit()) {
				mainLog.printWarning("Switching to explicit engine to allow use of chosen MDP solution method.");
				engineSwitch = true;
				lastEngine = getEngine();
				setEngine(Prism.EXPLICIT);
			}
		}
		if (Expression.containsNonProbLTLFormula(prop.getExpression())) {
			mainLog.printWarning("Switching to explicit engine to allow non-probabilistic LTL model checking.");
			engineSwitch = true;
			lastEngine = getEngine();
			setEngine(Prism.EXPLICIT);
		}
		if (settings.getBoolean(PrismSettings.PRISM_INTERVAL_ITER)) {
			if (currentModelType == ModelType.MDP && Expression.containsMinReward(prop.getExpression())) {
				mainLog.printWarning("Switching to explicit engine to allow interval iteration on Rmin operator.");
				engineSwitch = true;
				lastEngine = getEngine();
				setEngine(Prism.EXPLICIT);
			}
		}
		try {

			// resolve property references in the property
			Expression e = (Expression) prop.getExpression().expandPropRefsAndLabels(propertiesFile, null);

			// Build model, if necessary
			buildModelIfRequired();

			// Compatibility check
			if (genStrat && currentModelType.nondeterministic() && !getExplicit()) {
				if (!((NondetModel) currentModel).areAllChoiceActionsUnique())
					throw new PrismException("Cannot generate strategies with the current engine "
							+ "because some state of the model do not have unique action labels for each choice. "
							+ "Either switch to the explicit engine or add more action labels to the model");
			}

			// Check if we need to switch to MTBDD engine
			if (!getExplicit() && getEngine() != MTBDD) {
				long n = currentModel.getNumStates();
				// Either because number of states is two big for double-valued solution vectors
				if (n == -1 || n > Integer.MAX_VALUE) {
					mainLog.printWarning("Switching to MTBDD engine, as number of states is too large for " + engineStrings[getEngine()] + " engine.");
					switchToMTBDDEngine = true;
				}
				// Or based on heuristic choices of engine/method
				// (sparse/hybrid typically v slow if need to work with huge state spaces)
				else if (settings.getString(PrismSettings.PRISM_HEURISTIC).equals("Speed") && n > MTBDD_STATES_THRESHOLD) {
					mainLog.printWarning("Switching to MTBDD engine (default for heuristic=speed and this state space size).");
					switchToMTBDDEngine = true;
				}
				// NB: Need to make sure solution methods supported for MTBDDs are used
				if (switchToMTBDDEngine) {
					engineSwitch = true;
					lastEngine = getEngine();
					setEngine(Prism.MTBDD);
					settings.set(PrismSettings.PRISM_LIN_EQ_METHOD, "Jacobi");
				}
			}

			// Create new model checker object and do model checking
			if (!getExplicit()) {
				ModelChecker mc = createModelChecker(propertiesFile);
				res = mc.check(prop.getExpression());
			} else {
				explicit.StateModelChecker mc = createModelCheckerExplicit(propertiesFile);
				mc.setComputeParetoSet(computePareto);
				res = mc.check(currentModelExpl, e);
			}
			
			// If model checking generated a strategy, store it
			if (res.getStrategy() != null) {
				strategy = res.getStrategy();
			}
		} finally {
			// Undo auto-switch (if any)
			if (engineSwitch) {
				setEngine(lastEngine);
			}
		}

		// Return result
		return res;
	}

	/**
	 * Perform model checking of a property on the currently loaded PTA PRISM model and return result.
	 * @param propertiesFile Parent property file of property (for labels/constants/...)
	 * @param expr The property to check
	 * @param definedPFConstants Optional values info for properties file (to display in log) 
	 */
	public Result modelCheckPTA(PropertiesFile propertiesFile, Expression expr, Values definedPFConstants) throws PrismException, PrismLangException
	{
		// Check that property is valid for this model type
		// and create new model checker object
		expr.checkValid(currentModelType);

		// Remove old strategy if present
		clearStrategy();
		
		// Digital clocks translation
		if (settings.getString(PrismSettings.PRISM_PTA_METHOD).equals("Digital clocks") || currentModelType == ModelType.POPTA || currentModelType == ModelType.TPTG) {
			digital = true;
			ModulesFile oldModulesFile = currentModulesFile;
			try {
				DigitalClocks dc = new DigitalClocks(this);
				dc.translate(oldModulesFile, propertiesFile, expr);
				loadPRISMModel(dc.getNewModulesFile());
				// If required, export generated PRISM model
				if (exportDigital) {
					try {
						exportPRISMModel(exportDigitalFile);
					}
					// In case of error, just print a warning
					catch (FileNotFoundException e) {
						mainLog.printWarning("PRISM code export failed: Couldn't open file \"" + exportDigitalFile + "\" for output");
					} catch (PrismException e) {
						mainLog.printWarning("PRISM code export failed: " + e.getMessage());
					}
				}
				return modelCheck(dc.getNewPropertiesFile(), dc.getNewPropertyToCheck());
			} finally {
				digital = false;
				currentModulesFile = oldModulesFile;
				currentModelType = oldModulesFile.getModelType();
				clearBuiltModel();
				currentModel = null;
				currentModelExpl = null;
			}
		}
		// Other methods
		else {
			PTAModelChecker mcPta;
			mcPta = new PTAModelChecker(this, currentModulesFile, propertiesFile);
			return mcPta.check(expr);
		}
	}

	/**
	 * Check if the currently loaded model is suitable for analysis with the simulator.
	 * If not, an explanatory exception is thrown.
	 */
	public void checkModelForSimulation() throws PrismException
	{
		// Get (but ignore) the ModelGenerator.
		// If creation failed before, this tries again, throwing an explanatory exception.
		try {
			getModelGenerator();
			// No support for real-time models yet
			if (currentModelType.realTime()) {
				throw new PrismException(currentModelType + "s are not currently supported");
			}
		} catch (PrismException e) {
			throw new PrismException("Simulation not possible: "+ e.getMessage());
		}
	}

	/**
	 * Load the current model into the simulator.
	 */
	public void loadModelIntoSimulator() throws PrismException
	{
		// Get the ModelGenerator.
		// If creation failed before, this tries again, throwing an explanatory exception.
		ModelGenerator<?> modelGenForSim = null;
		try {
			modelGenForSim = getModelGenerator();
		} catch (PrismException e) {
			throw new PrismException("Simulation not possible: "+ e.getMessage());
		}
		// Load into simulator
		getSimulator().loadModel((ModelGenerator<Double>) modelGenForSim, (RewardGenerator<Double>) currentRewardGenerator);
	}

	/**
	 * Load the current strategy (if any) into the simulator.
	 * Does nothing if there is no strategy to load, or is not able to be simulated.
	 */
	public void loadStrategyIntoSimulator() throws PrismException
	{
		if (getStrategy() != null && getStrategy() instanceof StrategyGenerator) {
			getSimulator().loadStrategy((StrategyGenerator) getStrategy());
		}
	}

	/**
	 * Check whether a property is suitable for approximate model checking using the simulator.
	 * @param expr The property to check.
	 */
	public boolean isPropertyOKForSimulation(Expression expr)
	{
		return getSimulator().isPropertyOKForSimulation(expr);
	}

	/**
	 * Check if a property is suitable for analysis with the simulator.
	 * If not, an explanatory exception is thrown.
	 * @param expr The property to check.
	 */
	public void checkPropertyForSimulation(Expression expr) throws PrismException
	{
		getSimulator().checkPropertyForSimulation(expr);
	}

	/**
	 * Perform approximate model checking of a property on the currently loaded model, using the simulator.
	 * Sampling starts from the initial state provided or, if null, the default
	 * initial state is used, selecting randomly (each time) if there are more than one.
	 * Returns a Result object, except in case of error, where an Exception is thrown.
	 * Note: All constants in the model/property files must have already been defined.
	 * @param propertiesFile Parent property file of property (for labels/constants/...)
	 * @param expr The property to check
	 * @param definedPFConstants Optional values info for properties file (to display in log) 
	 * @param initialState Initial state (if null, use default, selecting randomly if needed)
	 * @param maxPathLength The maximum path length for sampling
	 * @param simMethod Object specifying details of method to use for simulation
	 */
	public Result modelCheckSimulator(PropertiesFile propertiesFile, Expression expr, Values definedPFConstants, State initialState, long maxPathLength,
			SimulationMethod simMethod) throws PrismException
	{
		// Print info
		mainLog.printSeparator();
		mainLog.println("\nSimulating: " + expr);
		if (currentDefinedMFConstants != null && currentDefinedMFConstants.getNumValues() > 0)
			mainLog.println("Model constants: " + currentDefinedMFConstants);
		if (definedPFConstants != null && definedPFConstants.getNumValues() > 0)
			mainLog.println("Property constants: " + definedPFConstants);

		if (currentModelType.nondeterministic() && currentModelType.removeNondeterminism() != currentModelType) {
			mainLog.printWarning("For simulation, nondeterminism in " + currentModelType + " is resolved uniformly (resulting in " + currentModelType.removeNondeterminism() + ").");
		}

		// Check that property is valid for this model type
		expr.checkValid(currentModelType.removeNondeterminism());

		// Remove old strategy if present
		clearStrategy();
		
		// Do simulation
		loadModelIntoSimulator();
		Result res = getSimulator().modelCheckSingleProperty(propertiesFile, expr, initialState, maxPathLength, simMethod);

		return res;
	}

	/**
	 * Perform approximate model checking of several properties (simultaneously) on the currently loaded model, using the simulator.
	 * Sampling starts from the initial state provided or, if null, the default
	 * initial state is used, selecting randomly (each time) if there are more than one.
	 * Returns an array of results, some of which may be Exception objects if there were errors.
	 * In the case of an error which affects all properties, an exception is thrown.
	 * Note: All constants in the model/property files must have already been defined.
	 * @param propertiesFile Parent property file of property (for labels/constants/...)
	 * @param exprs The properties to check
	 * @param definedPFConstants Optional values info for properties file (to display in log) 
	 * @param initialState Initial state (if null, use default, selecting randomly if needed)
	 * @param maxPathLength The maximum path length for sampling
	 * @param simMethod Object specifying details of method to use for simulation
	 */
	public Result[] modelCheckSimulatorSimultaneously(PropertiesFile propertiesFile, List<Expression> exprs, Values definedPFConstants, State initialState,
			long maxPathLength, SimulationMethod simMethod) throws PrismException
	{
		// Print info
		mainLog.printSeparator();
		mainLog.print("\nSimulating");
		if (exprs.size() == 1) {
			mainLog.println(": " + exprs.get(0));
		} else {
			mainLog.println(" " + exprs.size() + " properties:");
			for (int i = 0; i < exprs.size(); i++) {
				mainLog.println(" " + exprs.get(i));
			}
		}
		if (currentDefinedMFConstants != null && currentDefinedMFConstants.getNumValues() > 0)
			mainLog.println("Model constants: " + currentDefinedMFConstants);
		if (definedPFConstants != null && definedPFConstants.getNumValues() > 0)
			mainLog.println("Property constants: " + definedPFConstants);

		if (currentModelType.nondeterministic() && currentModelType.removeNondeterminism() != currentModelType) {
			mainLog.printWarning("For simulation, nondeterminism in " + currentModelType + " is resolved uniformly (resulting in " + currentModelType.removeNondeterminism() + ").");
		}

		// Check that properties are valid for this model type
		for (Expression expr : exprs)
			expr.checkValid(currentModelType.removeNondeterminism());

		// Remove old strategy if present
		clearStrategy();
		
		// Do simulation
		loadModelIntoSimulator();
		Result[] resArray = getSimulator().modelCheckMultipleProperties(propertiesFile, exprs, initialState, maxPathLength, simMethod);

		return resArray;
	}

	/**
	 * Perform an approximate model checking experiment on the currently loaded model, using the simulator.
	 * (specified by values for undefined constants from the property only).
	 * Sampling starts from the initial state provided or, if null, the default
	 * initial state is used, selecting randomly (each time) if there are more than one.
	 * Results are stored in the ResultsCollection object passed in,
	 * some of which may be Exception objects if there were errors.
	 * In the case of an error which affects all properties, an exception is thrown.
	 * Note: All constants in the model file must have already been defined.
	 * @param propertiesFile Properties file containing property to check, constants defined
	 * @param undefinedConstants Details of constant ranges defining the experiment
	 * @param results Where to store the results
	 * @param expr The property to check
	 * @param initialState Initial state (if null, is selected randomly)
	 * @param maxPathLength The maximum path length for sampling
	 * @param simMethod Object specifying details of method to use for simulation
	 * @throws PrismException if something goes wrong with the sampling algorithm
	 * @throws InterruptedException if the thread is interrupted
	 */
	public void modelCheckSimulatorExperiment(PropertiesFile propertiesFile, UndefinedConstants undefinedConstants, ResultsCollection results, Expression expr,
			State initialState, long maxPathLength, SimulationMethod simMethod) throws PrismException, InterruptedException
	{
		// Print info
		mainLog.printSeparator();
		mainLog.println("\nSimulating: " + expr);
		if (currentDefinedMFConstants != null && currentDefinedMFConstants.getNumValues() > 0)
			mainLog.println("Model constants: " + currentDefinedMFConstants);
		mainLog.println("Property constants: " + undefinedConstants.getPFDefinedConstantsString());

		// Remove old strategy if present
		clearStrategy();
		
		// Do simulation
		loadModelIntoSimulator();
		getSimulator().modelCheckExperiment(propertiesFile, undefinedConstants, results, expr, initialState, maxPathLength, simMethod);
	}

	/**
	 * Perform model checking on the currently loaded model using exact methods
	 * (currently, this is done via the parametric model checking functionality)
	 * @param propertiesFile parent properties file
	 * @param prop property to model check
	 */
	public Result modelCheckExact(PropertiesFile propertiesFile, Property prop) throws PrismException
	{
		// Some checks
		if (!(currentModelType == ModelType.DTMC || currentModelType == ModelType.CTMC || currentModelType == ModelType.MDP))
			throw new PrismNotSupportedException("Exact model checking is only supported for DTMCs, CTMCs and MDPs");

		if (currentModelType == ModelType.MDP && getFairness())
			throw new PrismNotSupportedException("Exact model checking does not support checking MDPs under fairness");

		// Remove old strategy if present
		clearStrategy();
		
		// Set up a dummy parameter (not used)
		String[] paramNames = new String[] { "dummy" };
		String[] paramLowerBounds = new String[] { "0" };
		String[] paramUpperBounds = new String[] { "1" };
		// And execute parameteric model checking
		param.ModelBuilder builder = new ModelBuilder(this, param.ParamMode.EXACT);
		FunctionFactory functionFactory = builder.getFunctionFactory(paramNames, paramLowerBounds, paramUpperBounds);
		ParamModel modelExpl = builder.constructModel(ModulesFileModelGenerator.createForRationalFunctions(currentModulesFile, functionFactory, this));
		ParamModelChecker mc = new ParamModelChecker(this, param.ParamMode.EXACT);
		mc.setModelBuilder(builder);
		mc.setParameters(paramNames, paramLowerBounds, paramUpperBounds);
		mc.setModulesFileAndPropertiesFile(currentModulesFile, propertiesFile);

		if (digital) {
			// have to do deadlock checks, as we are in digital clock mode for PTA checking,
			// cf. doBuildModelDigitalClocksChecks()
			if (modelExpl.getNumDeadlockStates() > 0) {
				int dl = modelExpl.getFirstDeadlockState();
				String dls = modelExpl.getStatesList().get(dl).toString(currentModelInfo);
				throw new PrismException("Timelock in PTA, e.g. in state " + dls);
			}
		}

		Result result = mc.check(modelExpl, prop.getExpression());

		// Convert result of parametric model checking to a single value,
		// either boolean for boolean properties or a rational for numeric properties
		// There should be just one region since no parameters are used
		ParamResult paramResult = (ParamResult) result.getResult();
		result.setResult(paramResult.getSimpleResult(prop.getType()));
		result.setAccuracy(new Accuracy(AccuracyLevel.EXACT));

		// Print result to log
		String resultString = "Result";
		resultString += ": " + result.getResultAndAccuracy();
		if (result.getResult() instanceof BigRational) {
			resultString += " (" + ((BigRational) result.getResult()).toApproximateString() + ")";
		}
		mainLog.println("\n" + resultString);

		return result;
	}

	/**
	 * Perform parametric model checking on the currently loaded model.
	 * @param propertiesFile parent properties file
	 * @param prop property to model check
	 * @param paramNames parameter names
	 * @param paramLowerBounds lower bounds of parameters
	 * @param paramUpperBounds upper bounds of parameters
	 */
	public Result modelCheckParametric(PropertiesFile propertiesFile, Property prop, String[] paramNames, String[] paramLowerBounds, String[] paramUpperBounds)
			throws PrismException
	{
		// Some checks
		if (paramNames == null) {
			throw new PrismException("Must specify some parameters when using " + "the parametric analysis");
		}
		if (!(currentModelType == ModelType.DTMC || currentModelType == ModelType.CTMC || currentModelType == ModelType.MDP))
			throw new PrismNotSupportedException("Parametric model checking is only supported for DTMCs, CTMCs and MDPs");

		if (currentModelType == ModelType.MDP && getFairness())
			throw new PrismNotSupportedException("Parametric model checking does not support checking MDPs under fairness");

		Values definedPFConstants = propertiesFile.getConstantValues();
		Values constlist = currentModulesFile.getConstantValues();
		for (int pnr = 0; pnr < paramNames.length; pnr++) {
			constlist.removeValue(paramNames[pnr]);
		}

		// Print info
		mainLog.printSeparator();
		mainLog.println("\nParametric model checking: " + prop);
		if (currentDefinedMFConstants != null && currentDefinedMFConstants.getNumValues() > 0)
			mainLog.println("Model constants: " + currentDefinedMFConstants);
		if (definedPFConstants != null && definedPFConstants.getNumValues() > 0)
			mainLog.println("Property constants: " + definedPFConstants);

		// Remove old strategy if present
		clearStrategy();
		
		param.ModelBuilder builder = new ModelBuilder(this, param.ParamMode.PARAMETRIC);
		FunctionFactory functionFactory = builder.getFunctionFactory(paramNames, paramLowerBounds, paramUpperBounds);
		ParamModel modelExpl = builder.constructModel(ModulesFileModelGenerator.createForRationalFunctions(currentModulesFile, functionFactory, this));
		ParamModelChecker mc = new ParamModelChecker(this, param.ParamMode.PARAMETRIC);
		mc.setModelBuilder(builder);
		mc.setParameters(paramNames, paramLowerBounds, paramUpperBounds);
		mc.setModulesFileAndPropertiesFile(currentModulesFile, propertiesFile);
		Result result = mc.check(modelExpl, prop.getExpression());

		// Print result to log
		String resultString = "Result";
		if (!("Result".equals(prop.getExpression().getResultName())))
			resultString += " (" + prop.getExpression().getResultName().toLowerCase() + ")";
		resultString += ": " + result.getResultString();
		mainLog.print("\n" + resultString);

		return result;
	}

	/**
	 * Export the current strategy. The associated model should be attached to the strategy.
	 * Strictly, speaking that does not need to be the currently loaded model,
	 * but it would probably have been discarded if that was not the case.
	 * @param strat The strategy
	 * @param exportType The type of output
	 * @param file File to output the path to (stdout if null)
	 */
	public void exportStrategy(StrategyExportType exportType, File file) throws FileNotFoundException, PrismException
	{
		if (getStrategy() != null) {
			exportStrategy(getStrategy(), exportType, file);
		} else {
			throw new PrismException("There is no current strategy to export");
		}
	}

	/**
	 * Export a strategy. The associated model should be attached to the strategy.
	 * Strictly, speaking that does not need to be the currently loaded model,
	 * but it would probably have been discarded if that was not the case.
	 * @param strat The strategy
	 * @param exportType The type of output
	 * @param file File to output the path to (stdout if null)
	 */
	public void exportStrategy(Strategy strat, StrategyExportType exportType, File file) throws FileNotFoundException, PrismException
	{
		PrismLog tmpLog;
		// Print message
		mainLog.print("\nExporting strategy " + exportType.description() + " ");
		mainLog.println(getDestinationStringForFile(file));

		// Export to file (or use main log)
		int precision = settings.getInteger(PrismSettings.PRISM_EXPORT_MODEL_PRECISION);
		tmpLog = getPrismLogForFile(file);
		switch (exportType) {
		case ACTIONS:
			strat.exportActions(tmpLog);
			break;
		case INDICES:
			strat.exportIndices(tmpLog);
			break;
		case INDUCED_MODEL:
			strat.exportInducedModel(tmpLog, precision);
			break;
		case DOT_FILE:
			strat.exportDotFile(tmpLog, precision);
			break;
		}
		if (file != null)
			tmpLog.close();
	}

	/**
	 * Generate a random path through the currently loaded model using the simulator.
	 * @param details Information about the path to be generated
	 * @param maxPathLength The maximum length of path to generate
	 * @param file File to output the path to (stdout if null)
	 */
	public void generateSimulationPath(String details, long maxPathLength, File file) throws PrismException, PrismLangException
	{
		loadModelIntoSimulator();
		GenerateSimulationPath genPath = new GenerateSimulationPath(getSimulator(), mainLog);
		genPath.generateSimulationPath(null, details, maxPathLength, file);
	}

	/**
	 * Compute steady-state probabilities for the current model (DTMCs/CTMCs only).
	 * Output probability distribution to log. 
	 */
	public void doSteadyState() throws PrismException
	{
		doSteadyState(EXPORT_PLAIN, null, null);
	}

	/**
	 * Compute steady-state probabilities for the current model (DTMCs/CTMCs only).
	 * Output probability distribution to a file (or, if {@code fileOut} is null, to log). 
	 * The exportType should be EXPORT_PLAIN or EXPORT_MATLAB.
	 * Optionally (if non-null), read in the initial probability distribution from a file.
	 */
	public void doSteadyState(int exportType, File fileOut, File fileIn) throws PrismException
	{
		long l = 0; // timer
		StateValues probs = null;
		explicit.StateValues probsExpl = null;
		PrismLog tmpLog;

		// Do some checks
		if (!(currentModelType == ModelType.CTMC || currentModelType == ModelType.DTMC))
			throw new PrismException("Steady-state probabilities only computed for DTMCs/CTMCs");
		if (exportType == EXPORT_MRMC)
			exportType = EXPORT_PLAIN; // no specific states format for MRMC
		if (exportType == EXPORT_ROWS)
			exportType = EXPORT_PLAIN; // rows format does not apply to states output

		// Print message
		mainLog.printSeparator();
		mainLog.println("\nComputing steady-state probabilities...");

		// Build model, if necessary
		buildModelIfRequired();

		l = System.currentTimeMillis();
		if (!getExplicit()) {
			probs = computeSteadyStateProbabilities(currentModel, fileIn);
		} else {
			probsExpl = computeSteadyStateProbabilitiesExplicit(currentModelExpl, fileIn);
		}
		l = System.currentTimeMillis() - l;

		// print message
		mainLog.print("\nPrinting steady-state probabilities ");
		mainLog.print(getStringForExportType(exportType) + " ");
		mainLog.println(getDestinationStringForFile(fileOut));

		// create new file log or use main log
		tmpLog = getPrismLogForFile(fileOut);

		// print out or export probabilities
		if (!getExplicit())
			probs.print(tmpLog, fileOut == null, exportType == EXPORT_MATLAB, fileOut == null, fileOut == null);
		else
			probsExpl.print(tmpLog, fileOut == null, exportType == EXPORT_MATLAB, fileOut == null, fileOut == null);

		// print out computation time
		mainLog.println("\nTime for steady-state probability computation: " + l / 1000.0 + " seconds.");

		// tidy up
		if (!getExplicit())
			probs.clear();
		else
			probsExpl.clear();
		if (fileOut != null)
			tmpLog.close();
	}

	/**
	 * Compute steady-state probabilities (for a DTMC or CTMC) using symbolic engines.
	 * Optionally (if non-null), read in the initial probability distribution from a file.
	 * If null, start from initial state (or uniform distribution over multiple initial states).
	 */
	protected StateValues computeSteadyStateProbabilities(Model model, File fileIn) throws PrismException
	{
		ProbModelChecker mc;
		if (model.getModelType() == ModelType.DTMC) {
			mc = new ProbModelChecker(this, model, null);
		} else if (model.getModelType() == ModelType.CTMC) {
			mc = new StochModelChecker(this, model, null);
		} else {
			throw new PrismException("Steady-state probabilities only computed for DTMCs/CTMCs");
		}
		return mc.doSteadyState(fileIn);
	}

	/**
	 * Compute steady-state probabilities (for a DTMC or CTMC) using the explicit engine.
	 * Optionally (if non-null), read in the initial probability distribution from a file.
	 * If null, start from initial state (or uniform distribution over multiple initial states).
	 */
	protected explicit.StateValues computeSteadyStateProbabilitiesExplicit(explicit.Model<?> model, File fileIn) throws PrismException
	{
		explicit.StateValues probs;
		switch (model.getModelType()) {
		case DTMC: {
			DTMCModelChecker mcDTMC = new DTMCModelChecker(this);
			probs = mcDTMC.doSteadyState((DTMC<Double>) model, fileIn);
			break;
		}
		case CTMC: {
			CTMCModelChecker mcCTMC = new CTMCModelChecker(this);
			probs = mcCTMC.doSteadyState((CTMC<Double>) model, fileIn);
			break;
		}
		default:
			throw new PrismException("Steady-state probabilities only computed for DTMCs/CTMCs");
		}
		return probs;
	}

	/**
	 * Compute transient probabilities (forwards) for the current model (DTMCs/CTMCs only).
	 * Output probability distribution to log.
	 * For a discrete-time model, {@code time} will be cast to an integer.
	 */
	public void doTransient(double time) throws PrismException
	{
		doTransient(time, EXPORT_PLAIN, null, null);
	}

	/**
	 * Compute transient probabilities (forwards) for the current model (DTMCs/CTMCs only).
	 * Output probability distribution to a file (or, if {@code fileOut} is null, to log). 
	 * For a discrete-time model, {@code time} will be cast to an integer.
	 * The exportType should be EXPORT_PLAIN or EXPORT_MATLAB.
	 * Optionally (if non-null), read in the initial probability distribution from a file.
	 */
	public void doTransient(double time, int exportType, File fileOut, File fileIn) throws PrismException
	{
		long l = 0; // timer
		ModelChecker mc = null;
		StateValues probs = null;
		explicit.StateValues probsExpl = null;
		PrismLog tmpLog;

		// Do some checks
		if (!(currentModelType == ModelType.CTMC || currentModelType == ModelType.DTMC))
			throw new PrismException("Steady-state probabilities only computed for DTMCs/CTMCs");
		if (time < 0)
			throw new PrismException("Cannot compute transient probabilities for negative time value");
		if (exportType == EXPORT_MRMC)
			exportType = EXPORT_PLAIN; // no specific states format for MRMC
		if (exportType == EXPORT_ROWS)
			exportType = EXPORT_PLAIN; // rows format does not apply to states output

		// Print message
		mainLog.printSeparator();
		String strTime = currentModelType.continuousTime() ? Double.toString(time) : Integer.toString((int) time);
		mainLog.println("\nComputing transient probabilities (time = " + strTime + ")...");

		l = System.currentTimeMillis();

		// FAU
		if (currentModelType == ModelType.CTMC && settings.getString(PrismSettings.PRISM_TRANSIENT_METHOD).equals("Fast adaptive uniformisation")) {
			if (fileIn != null) {
				throw new PrismException("Fast adaptive uniformisation cannot read an initial distribution from a file");
			}
			ModulesFileModelGenerator<Double> prismModelGen = ModulesFileModelGenerator.createForDoubles(currentModulesFile, this);
			FastAdaptiveUniformisation fau = new FastAdaptiveUniformisation(this, prismModelGen);
			fau.setConstantValues(currentModulesFile.getConstantValues());
			probsExpl = fau.doTransient(time);
		}
		// Symbolic
		else if (!getExplicit()) {
			buildModelIfRequired();
			if (currentModelType == ModelType.DTMC) {
				mc = new ProbModelChecker(this, currentModel, null);
				probs = ((ProbModelChecker) mc).doTransient((int) time, fileIn);
			} else {
				mc = new StochModelChecker(this, currentModel, null);
				probs = ((StochModelChecker) mc).doTransient(time, fileIn);
			}
		}
		// Explicit
		else {
			buildModelIfRequired();
			if (currentModelType == ModelType.DTMC) {
				DTMCModelChecker mcDTMC = new DTMCModelChecker(this);
				probsExpl = mcDTMC.doTransient((DTMC<Double>) currentModelExpl, (int) time, fileIn);
			} else if (currentModelType == ModelType.CTMC) {
				CTMCModelChecker mcCTMC = new CTMCModelChecker(this);
				probsExpl = mcCTMC.doTransient((CTMC<Double>) currentModelExpl, time, fileIn);
			} else {
				throw new PrismException("Transient probabilities only computed for DTMCs/CTMCs");
			}
		}

		l = System.currentTimeMillis() - l;

		// print message
		mainLog.print("\nPrinting transient probabilities ");
		mainLog.print(getStringForExportType(exportType) + " ");
		mainLog.println(getDestinationStringForFile(fileOut));

		// create new file log or use main log
		tmpLog = getPrismLogForFile(fileOut);

		// print out or export probabilities
		if (probs != null)
			probs.print(tmpLog, fileOut == null, exportType == EXPORT_MATLAB, fileOut == null, fileOut == null);
		else
			probsExpl.print(tmpLog, fileOut == null, exportType == EXPORT_MATLAB, fileOut == null, fileOut == null);

		// print out computation time
		mainLog.println("\nTime for transient probability computation: " + l / 1000.0 + " seconds.");

		// tidy up
		if (probs != null)
			probs.clear();
		if (probsExpl != null)
			probsExpl.clear();
		if (fileOut != null)
			tmpLog.close();
	}

	/**
	 * Compute transient probabilities (forwards) for the current model (DTMCs/CTMCs only)
	 * for a range of time points. Each distribution is computed incrementally.
	 * Output probability distribution to a file (or, if file is null, to log).
	 * Time points are specified using an UndefinedConstants with a single ranging variable  
	 * (of the appropriate type (int/double) and with arbitrary name).
	 * The exportType should be EXPORT_PLAIN or EXPORT_MATLAB.
	 * Optionally (if non-null), read in the initial probability distribution from a file.
	 */
	public void doTransient(UndefinedConstants times, int exportType, File fileOut, File fileIn) throws PrismException
	{
		int i, timeInt = 0, initTimeInt = 0;
		double timeDouble = 0, initTimeDouble = 0;
		Object time;
		long l = 0; // timer
		StateValues probs = null, initDist = null;
		explicit.StateValues probsExpl = null, initDistExpl = null;
		PrismLog tmpLog = null;
		File fileOutActual = null;

		// Do some checks
		if (!(currentModelType == ModelType.CTMC || currentModelType == ModelType.DTMC))
			throw new PrismException("Steady-state probabilities only computed for DTMCs/CTMCs");
		if (exportType == EXPORT_MRMC)
			exportType = EXPORT_PLAIN; // no specific states format for MRMC
		if (exportType == EXPORT_ROWS)
			exportType = EXPORT_PLAIN; // rows format does not apply to states output

		// Step through required time points
		for (i = 0; i < times.getNumPropertyIterations(); i++) {

			// Get time, check non-negative
			time = times.getPFConstantValues().getValue(0);
			if (currentModelType.continuousTime())
				timeDouble = ((Double) time).doubleValue();
			else
				timeInt = ((Integer) time).intValue();
			if (currentModelType.continuousTime() ? (((Double) time).doubleValue() < 0) : (((Integer) time).intValue() < 0))
				throw new PrismException("Cannot compute transient probabilities for negative time value");

			// Print message
			mainLog.printSeparator();
			mainLog.println("\nComputing transient probabilities (time = " + time + ")...");

			l = System.currentTimeMillis();

			// FAU
			if (currentModelType == ModelType.CTMC && settings.getString(PrismSettings.PRISM_TRANSIENT_METHOD).equals("Fast adaptive uniformisation")) {
				if (fileIn != null) {
					throw new PrismException("Fast adaptive uniformisation cannot read an initial distribution from a file");
				}
				ModulesFileModelGenerator<Double> prismModelGen = ModulesFileModelGenerator.createForDoubles(currentModulesFile, this);
				FastAdaptiveUniformisation fau = new FastAdaptiveUniformisation(this, prismModelGen);
				fau.setConstantValues(currentModulesFile.getConstantValues());
				if (i == 0) {
					probsExpl = fau.doTransient(timeDouble);
					initTimeDouble = 0.0;
				} else {
					probsExpl = fau.doTransient(timeDouble - initTimeDouble, probsExpl);
				}
			}
			// Symbolic
			else if (!getExplicit()) {
				buildModelIfRequired();
				if (currentModelType.continuousTime()) {
					StochModelChecker mc = new StochModelChecker(this, currentModel, null);
					if (i == 0) {
						initDist = mc.readDistributionFromFile(fileIn);
						initTimeDouble = 0;
					}
					probs = ((StochModelChecker) mc).doTransient(timeDouble - initTimeDouble, initDist);
				} else {
					ProbModelChecker mc = new ProbModelChecker(this, currentModel, null);
					if (i == 0) {
						initDist = mc.readDistributionFromFile(fileIn);
						initTimeInt = 0;
					}
					probs = ((ProbModelChecker) mc).doTransient(timeInt - initTimeInt, initDist);
				}
			}
			// Explicit
			else {
				buildModelIfRequired();
				if (currentModelType.continuousTime()) {
					CTMCModelChecker mc = new CTMCModelChecker(this);
					if (i == 0) {
						initDistExpl = mc.readDistributionFromFile(fileIn, currentModelExpl);
						initTimeDouble = 0;
					}
					probsExpl = mc.doTransient((CTMC<Double>) currentModelExpl, timeDouble - initTimeDouble, initDistExpl);
				} else {
					DTMCModelChecker mc = new DTMCModelChecker(this);
					if (i == 0) {
						initDistExpl = mc.readDistributionFromFile(fileIn, currentModelExpl);
						initTimeInt = 0;
					}
					probsExpl = mc.doTransient((DTMC<Double>) currentModelExpl, timeInt - initTimeInt, initDistExpl);
				}
			}

			l = System.currentTimeMillis() - l;

			// If output is to a file and there are multiple points, change filename
			if (fileOut != null && times.getNumPropertyIterations() > 1) {
				fileOutActual = new File(PrismUtils.addSuffixToFilename(fileOut.getPath(), time.toString()));
			} else {
				fileOutActual = fileOut;
			}

			// print message
			mainLog.print("\nPrinting transient probabilities ");
			mainLog.print(getStringForExportType(exportType) + " ");
			mainLog.println(getDestinationStringForFile(fileOutActual));

			// create new file log or use main log
			tmpLog = getPrismLogForFile(fileOutActual);

			// print out or export probabilities
			if (probs != null)
				probs.print(tmpLog, fileOut == null, exportType == EXPORT_MATLAB, fileOut == null);
			else if (!settings.getString(PrismSettings.PRISM_TRANSIENT_METHOD).equals("Fast adaptive uniformisation")) {
				probsExpl.print(tmpLog, fileOut == null, exportType == EXPORT_MATLAB, fileOut == null, true);
			} else {
				// If full state space not computed, don't print vectors and always show states
				probsExpl.print(tmpLog, fileOut == null, exportType == EXPORT_MATLAB, true, false);
			}

			// print out computation time
			mainLog.println("\nTime for transient probability computation: " + l / 1000.0 + " seconds.");

			// Prepare for next iteration
			initDist = probs;
			initDistExpl = probsExpl;
			initTimeInt = timeInt;
			initTimeDouble = timeDouble;
			times.iterateProperty();
		}

		// tidy up
		if (probs != null)
			probs.clear();
		if (probsExpl != null)
			probsExpl.clear();
		if (fileOut != null)
			tmpLog.close();
	}

	public void explicitBuildTest() throws PrismException
	{
		/* old code...
		String tmpFile = "";
		try {
			explicit.ConstructModel constructModel = new explicit.ConstructModel(getSimulator(), mainLog);
			mainLog.println("\nConstructing model explicitly...");
			explicit.Model modelExplicit = constructModel.constructModel(currentModulesFile);
			tmpFile = File.createTempFile("explicitbuildtest", ".tra").getAbsolutePath();
			tmpFile = "explicitbuildtest.tra";
			mainLog.println("\nExporting (explicit) model to \"" + tmpFile + "1\"...");
			modelExplicit.exportToPrismExplicitTra(tmpFile + "1");
			mainLog.println("\nExporting (normal) model to \"" + tmpFile + "2\"...");
			exportTransToFile(true, Prism.EXPORT_PLAIN, new File(tmpFile + "2"));
			explicit.ModelSimple modelExplicit2 = null;
			switch (currentModelType) {
			case DTMC:
				modelExplicit2 = new explicit.DTMCSimple();
				break;
			case CTMC:
				modelExplicit2 = new explicit.CTMCSimple();
				break;
			case MDP:
				modelExplicit2 = new explicit.MDPSimple();
				break;
			}
			modelExplicit2.buildFromPrismExplicit(tmpFile + "2");
			if (!modelExplicit.equals(modelExplicit2)) {
				throw new PrismException("Explicit models differ");
			}
		} catch (IOException e) {
			throw new PrismException("Could not create temporary file \"" + tmpFile + "\"");
		}*/
	}

	/**
	 * Clear the built model if needed (free/deallocate memory etc).
	 * This resets {@code currentModel} and {@code currentModelExpl} to {@code null}.
	 * Also clear objects that connect to a build model, notably strategies.
	 */
	private void clearBuiltModel()
	{
		if (currentModel != null) {
			currentModel.clear();
			currentModel = null;
		}
		currentModelExpl = null;
		clearStrategy();
	}

	/**
	 * Clear the currently stored strategy if present (free/deallocate memory etc).
	 * This resets {@code strategy} to {@code null}.
	 */
	private void clearStrategy()
	{
		if (strategy != null) {
			strategy.clear();
			strategy = null;
		}
	}
	
	/**
	 * Clear up and close down.
	 */
	public void closeDown()
	{
		closeDown(true);
	}

	/**
	 * Clear up and close down.
	 * @param check Whether to perform checks on CUDD status when shutting it down. 
	 */
	public void closeDown(boolean check)
	{
		// Clear any built model(s)
		clearBuiltModel();
		// Close down libraries/engines
		PrismNative.closeDown();
		PrismMTBDD.closeDown();
		PrismSparse.closeDown();
		PrismHybrid.closeDown();
		ParamModelChecker.closeDown();
		// Close down CUDD/JDD
		if (cuddStarted) {
			JDD.CloseDownCUDD(check);
			// reset CUDD status
			cuddStarted = false;
		}
	}

	/**
	 * Utility method to create and initialise a (symbolic) model checker based on the current model.
	 * @param propertiesFile Optional properties file for extra info needed during model checking (can be null)
	 */
	private StateModelChecker createModelChecker(PropertiesFile propertiesFile) throws PrismException
	{
		// Create a dummy properties file if none exist
		// (the symbolic model checkers rely on this to store e.g. model labels)
		if (propertiesFile == null) {
			propertiesFile = parsePropertiesString("");
		}
		// Create model checker
		StateModelChecker mc = StateModelChecker.createModelChecker(currentModelType, this, currentModel, propertiesFile);
		// Pass any additional local settings
		// TODO

		return mc;
	}

	/**
	 * Utility method to create and initialise an (explicit) model checker based on the current model.
	 * @param propertiesFile Optional properties file for extra info needed during model checking (can be null)
	 */
	private explicit.StateModelChecker createModelCheckerExplicit(PropertiesFile propertiesFile) throws PrismException
	{
		// Create model checker
		explicit.StateModelChecker mc = explicit.StateModelChecker.createModelChecker(currentModelType, this);
		mc.setModelCheckingInfo(currentModelInfo, propertiesFile, currentRewardGenerator);
		// Pass any additional local settings
		mc.setExportTarget(exportTarget);
		mc.setExportTargetFilename(exportTargetFilename);
		mc.setExportProductTrans(exportProductTrans);
		mc.setExportProductTransFilename(exportProductTransFilename);
		mc.setExportProductStates(exportProductStates);
		mc.setExportProductStatesFilename(exportProductStatesFilename);
		mc.setExportProductVector(exportProductVector);
		mc.setExportProductVectorFilename(exportProductVectorFilename);
		mc.setStoreVector(storeVector);
		mc.setGenStrat(genStrat);
		mc.setRestrictStratToReach(restrictStratToReach);
		mc.setDoBisim(doBisim);

		return mc;
	}

	/**
	 * Either create a new PrismFileLog for {@code file} or,
	 * if {@code file} is null, return {@code mainLog}.
	 * Throws a {@code PrismException} if there is a problem opening the file.
	 */
	private PrismLog getPrismLogForFile(File file) throws PrismException
	{
		return getPrismLogForFile(file, false);
	}

	/**
	 * Either create a new PrismFileLog for {@code file} or,
	 * if {@code file} is null, return {@code mainLog}.
	 * Throws a {@code PrismException} if there is a problem opening the file.
	 * If {@code append} is true, file should be opened in "append" mode.
	 */
	private PrismLog getPrismLogForFile(File file, boolean append) throws PrismException
	{
		// create new file log or use main log
		PrismLog tmpLog;
		if (file != null) {
			tmpLog = PrismFileLog.create(file.getPath(), append);
		} else {
			tmpLog = mainLog;
		}
		return tmpLog;
	}

	/**
	 * Get a string describing an output format, e.g. "in plain text format" for EXPORT_PLAIN.
	 */
	private static String getStringForExportType(int exportType)
	{
		switch (exportType) {
		case EXPORT_PLAIN:
			return "in plain text format";
		case EXPORT_MATLAB:
			return "in Matlab format";
		case EXPORT_DOT:
			return "in Dot format";
		case EXPORT_MRMC:
			return "in MRMC format";
		case EXPORT_ROWS:
			return "in rows format";
		case EXPORT_DOT_STATES:
			return "in Dot format (with states)";
		default:
			return "in ? format";
		}
	}

	/**
	 * Get a string describing the output destination specified by a File:
	 * "to file \"filename\"..." if non-null; "below:" if null
	 */
	private static String getDestinationStringForFile(File file)
	{
		return (file == null) ? "below:" : "to file \"" + file + "\"...";
	}

	//------------------------------------------------------------------------------
	// Old API methods, supported via new one
	//------------------------------------------------------------------------------

	/**
	 * @deprecated
	 * Load a PRISM model, build it, store for later use and return.
	 * Reachability and model construction are done symbolically, i.e. using (MT)BDDs.
	 * It is assumed that all constants in the PRISM model file have been defined by now.  
	 * @param modulesFile Model to build
	 */
	@Deprecated
	public Model buildModel(ModulesFile modulesFile) throws PrismException
	{
		loadPRISMModel(modulesFile);
		buildModel();
		return getBuiltModel();
	}

	/**
	 * @deprecated
	 * Load a (built) model and export its transition matrix to a Spy file.
	 * @param model The model
	 * @param file File to export to
	 */
	@Deprecated
	public void exportToSpyFile(Model model, File file) throws FileNotFoundException, PrismException
	{
		loadBuiltModel(model);
		exportToSpyFile(file);
	}

	/**
	 * @deprecated
	 * Load a (built) model and export the MTBDD for its transition matrix to a Dot file.
	 * @param model The model
	 * @param file File to export to
	 */
	@Deprecated
	public void exportToDotFile(Model model, File file) throws FileNotFoundException, PrismException
	{
		loadBuiltModel(model);
		exportToDotFile(file);
	}

	/**
	 * @deprecated
	 * Load a (built) model and export its transition matrix to a file
	 * @param model The model
	 * @param ordered Ensure that (source) states are in ascending order?
	 * @param exportType Type of export; one of: <ul>
	 * <li> {@link #EXPORT_PLAIN} 
	 * <li> {@link #EXPORT_MATLAB}
	 * <li> {@link #EXPORT_DOT}
	 * <li> {@link #EXPORT_MRMC}
	 * <li> {@link #EXPORT_ROWS}
	 * <li> {@link #EXPORT_DOT_STATES}
	 * </ul>
	 * @param file File to export to (if null, print to the log instead)
	 */
	@Deprecated
	public void exportToFile(Model model, boolean ordered, int exportType, File file) throws FileNotFoundException, PrismException
	{
		exportTransToFile(model, ordered, exportType, file);
	}

	/**
	 * @deprecated
	 * Load a (built) model and export its transition matrix to a file (or to the log)
	 * @param model The model
	 * @param ordered Ensure that (source) states are in ascending order?
	 * @param exportType Type of export; one of: <ul>
	 * <li> {@link #EXPORT_PLAIN} 
	 * <li> {@link #EXPORT_MATLAB}
	 * <li> {@link #EXPORT_DOT}
	 * <li> {@link #EXPORT_MRMC}
	 * <li> {@link #EXPORT_ROWS}
	 * <li> {@link #EXPORT_DOT_STATES}
	 * </ul>
	 * @param file File to export to (if null, print to the log instead)
	 */
	@Deprecated
	public void exportTransToFile(Model model, boolean ordered, int exportType, File file) throws FileNotFoundException, PrismException
	{
		loadBuiltModel(model);
		exportTransToFile(ordered, exportType, file);
	}

	/**
	 * @deprecated
	 * Load a (built) model and export its state rewards to a file
	 * @param model The model
	 * @param exportType Type of export; one of: <ul>
	 * <li> {@link #EXPORT_PLAIN} 
	 * <li> {@link #EXPORT_MATLAB}
	 * <li> {@link #EXPORT_MRMC}
	 * </ul>
	 * @param file File to export to (if null, print to the log instead)
	 */
	@Deprecated
	public void exportStateRewardsToFile(Model model, int exportType, File file) throws FileNotFoundException, PrismException
	{
		loadBuiltModel(model);
		exportStateRewardsToFile(exportType, file);
	}

	/**
	 * @deprecated
	 * Load a (built) model and export its transition rewards to a file
	 * @param model The model
	 * @param ordered Ensure that (source) states are in ascending order?
	 * @param exportType Type of export; one of: <ul>
	 * <li> {@link #EXPORT_PLAIN} 
	 * <li> {@link #EXPORT_MATLAB}
	 * <li> {@link #EXPORT_MRMC}
	 * <li> {@link #EXPORT_ROWS}
	 * </ul>
	 * @param file File to export to (if null, print to the log instead)
	 */
	@Deprecated
	public void exportTransRewardsToFile(Model model, boolean ordered, int exportType, File file) throws FileNotFoundException, PrismException
	{
		loadBuiltModel(model);
		exportTransRewardsToFile(ordered, exportType, file);
	}

	/**
	 * @deprecated
	 * Load a (built) model and export its bottom strongly connected components (BSCCs) to a file
	 * @param model The model
	 * @param exportType Type of export; one of: <ul>
	 * <li> {@link #EXPORT_PLAIN} 
	 * <li> {@link #EXPORT_MATLAB}
	 * </ul>
	 * @param file File to export to (if null, print to the log instead)
	 */
	@Deprecated
	public void exportBSCCsToFile(Model model, int exportType, File file) throws FileNotFoundException, PrismException
	{
		loadBuiltModel(model);
		exportBSCCsToFile(exportType, file);
	}

	/**
	 * @deprecated
	 * Load a (built) model and export the states satisfying labels from it and a properties file to a file
	 * The PropertiesFile should correspond to the model. 
	 * @param model The model
	 * @param modulesFile The corresponding (parsed) PRISM model (for the labels)
	 * @param propertiesFile The properties file (for further labels)
	 * @param exportType Type of export; one of: <ul>
	 * <li> {@link #EXPORT_PLAIN} 
	 * <li> {@link #EXPORT_MATLAB}
	 * </ul>
	 * @param file File to export to (if null, print to the log instead)
	 */
	@Deprecated
	public void exportLabelsToFile(Model model, ModulesFile modulesFile, PropertiesFile propertiesFile, int exportType, File file)
			throws FileNotFoundException, PrismException
	{
		loadPRISMModelAndBuiltModel(modulesFile, model);
		exportLabelsToFile(propertiesFile, exportType, file);
	}

	/**
	 * @deprecated
	 * Load a (built) model and export its states to a file
	 * @param model The model
	 * @param exportType Type of export; one of: <ul>
	 * <li> {@link #EXPORT_PLAIN} 
	 * <li> {@link #EXPORT_MATLAB}
	 * </ul>
	 * @param file File to export to (if null, print to the log instead)
	 */
	@Deprecated
	public void exportStatesToFile(Model model, int exportType, File file) throws FileNotFoundException, PrismException
	{
		loadBuiltModel(model);
		exportStateRewardsToFile(exportType, file);
	}

	/**
	 * @deprecated
	 * Load a (built) model, perform model checking of a property on it and return result.
	 * @param model The model to check
	 * @param propertiesFile Parent property file of property (for labels/constants/...)
	 * @param expr The property to check
	 */
	@Deprecated
	public Result modelCheck(Model model, PropertiesFile propertiesFile, Expression expr) throws PrismException, PrismLangException
	{
		loadBuiltModel(model);
		return modelCheck(propertiesFile, expr);
	}

	/**
	 * @deprecated
	 * Load a PRISM PTA model, perform model checking of a property on it and return result.
	 * @param modulesFile The corresponding (parsed) PRISM model (for the labels)
	 * @param propertiesFile Parent property file of property (for labels/constants/...)
	 * @param expr The property to check
	 */
	@Deprecated
	public Result modelCheckPTA(ModulesFile modulesFile, PropertiesFile propertiesFile, Expression expr) throws PrismException, PrismLangException
	{
		loadPRISMModel(modulesFile);
		return modelCheckPTA(propertiesFile, expr, null);
	}

	/**
	 * @deprecated
	 */
	@Deprecated
	public Result modelCheckSimulator(ModulesFile modulesFile, PropertiesFile propertiesFile, Expression expr, State initialState, long maxPathLength,
			SimulationMethod simMethod) throws PrismException
	{
		loadPRISMModel(modulesFile);
		return modelCheckSimulator(propertiesFile, expr, null, initialState, maxPathLength, simMethod);
	}

	/**
	 * @deprecated
	 */
	@Deprecated
	public Result[] modelCheckSimulatorSimultaneously(ModulesFile modulesFile, PropertiesFile propertiesFile, List<Expression> exprs, State initialState,
			long maxPathLength, SimulationMethod simMethod) throws PrismException
	{
		loadPRISMModel(modulesFile);
		return modelCheckSimulatorSimultaneously(propertiesFile, exprs, null, initialState, maxPathLength, simMethod);
	}

	/**
	 * @deprecated
	 */
	@Deprecated
	public void modelCheckSimulatorExperiment(ModulesFile modulesFile, PropertiesFile propertiesFile, UndefinedConstants undefinedConstants,
			ResultsCollection results, Expression propertyToCheck, State initialState, long maxPathLength, SimulationMethod simMethod) throws PrismException,
			InterruptedException
	{
		loadPRISMModel(modulesFile);
		modelCheckSimulatorExperiment(propertiesFile, undefinedConstants, results, propertyToCheck, initialState, maxPathLength, simMethod);
	}

	/**
	 * @deprecated
	 * Load (built) model and compute steady-state probabilities (DTMCs/CTMCs only).
	 * Output probability distribution to log. 
	 */
	@Deprecated
	public void doSteadyState(Model model) throws PrismException
	{
		doSteadyState(model, EXPORT_PLAIN, null);
	}

	/**
	 * @deprecated
	 * Load (built) model and compute steady-state probabilities (DTMCs/CTMCs only).
	 * Output probability distribution to a file (or, if file is null, to log). 
	 * The exportType should be EXPORT_PLAIN or EXPORT_MATLAB.
	 */
	@Deprecated
	public void doSteadyState(Model model, int exportType, File file) throws PrismException
	{
		loadBuiltModel(model);
		doSteadyState(exportType, file, null);
	}

	/**
	 * @deprecated
	 * Load (built) model and compute transient probabilities (DTMCs/CTMCs only).
	 * Output probability distribution to log. 
	 */
	@Deprecated
	public void doTransient(Model model, double time) throws PrismException
	{
		doTransient(model, time, EXPORT_PLAIN, null, null);
	}

	/**
	 * @deprecated
	 * Load (built) model and compute transient probabilities (DTMCs/CTMCs only).
	 * Output probability distribution to a file (or, if file is null, to log). 
	 * The exportType should be EXPORT_PLAIN or EXPORT_MATLAB.
	 * Optionally (if non-null), read in the initial probability distribution from a file.
	 */
	@Deprecated
	public void doTransient(Model model, double time, int exportType, File file, File fileIn) throws PrismException
	{
		loadBuiltModel(model);
		doTransient(time, exportType, file, fileIn);
	}
}

//------------------------------------------------------------------------------<|MERGE_RESOLUTION|>--- conflicted
+++ resolved
@@ -2205,12 +2205,8 @@
 			mainLog.println("Model constants: " + currentDefinedMFConstants);
 
 		constructModel = new ConstructModel(this);
-<<<<<<< HEAD
-		modelExpl = constructModel.constructModel(new ModulesFileModelGenerator(modulesFile, this), false);
-=======
 		ModelGenerator<Double> modelGen = ModulesFileModelGenerator.createForDoubles(modulesFile, this);
 		modelExpl = constructModel.constructModel(modelGen);
->>>>>>> 6eefe82c
 		statesList = constructModel.getStatesList();
 
 		// create Explicit2MTBDD object
