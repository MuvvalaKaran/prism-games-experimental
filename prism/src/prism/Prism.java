//==============================================================================
//	
//	Authors:
//	* Dave Parker <david.parker@comlab.ox.ac.uk> (University of Oxford, formerly University of Birmingham)
//	* Andrew Hinton <ug60axh@cs.bham.ac.uk> (University of Birmingham)
//	
//------------------------------------------------------------------------------
//	
//	This file is part of PRISM.
//	
//	PRISM is free software; you can redistribute it and/or modify
//	it under the terms of the GNU General Public License as published by
//	the Free Software Foundation; either version 2 of the License, or
//	(at your option) any later version.
//	
//	PRISM is distributed in the hope that it will be useful,
//	but WITHOUT ANY WARRANTY; without even the implied warranty of
//	MERCHANTABILITY or FITNESS FOR A PARTICULAR PURPOSE.  See the
//	GNU General Public License for more details.
//	
//	You should have received a copy of the GNU General Public License
//	along with PRISM; if not, write to the Free Software Foundation,
//	Inc., 59 Temple Place, Suite 330, Boston, MA  02111-1307  USA
//	
//==============================================================================

package prism;

import java.io.ByteArrayInputStream;
import java.io.File;
import java.io.FileInputStream;
import java.io.FileNotFoundException;
import java.util.ArrayList;
import java.util.List;

import dv.DoubleVector;
import explicit.CTMC;
import explicit.CTMCModelChecker;
import explicit.ConstructModel;
import explicit.DTMC;
import explicit.DTMCModelChecker;
import explicit.ExplicitFiles2Model;
import explicit.FastAdaptiveUniformisation;
import explicit.FastAdaptiveUniformisationModelChecker;
import explicit.ModelModelGenerator;
import hybrid.PrismHybrid;
import jdd.JDD;
import jdd.JDDNode;
import jdd.JDDVars;
import mtbdd.PrismMTBDD;
import odd.ODDUtils;
import param.BigRational;
import param.ModelBuilder;
import param.ParamModel;
import param.ParamModelChecker;
import param.ParamResult;
import parser.PrismParser;
import parser.State;
import parser.Values;
import parser.ast.Expression;
import parser.ast.ForLoop;
import parser.ast.LabelList;
import parser.ast.ModulesFile;
import parser.ast.PropertiesFile;
import parser.ast.Property;
import prism.Accuracy.AccuracyLevel;
import pta.DigitalClocks;
import pta.PTAModelChecker;
import simulator.GenerateSimulationPath;
import simulator.ModulesFileModelGenerator;
import simulator.ModulesFileModelGeneratorSymbolic;
import simulator.SimulatorEngine;
import simulator.method.SimulationMethod;
import sparse.PrismSparse;
import strat.Strategy;

/**
 * Main class for all PRISM's core functionality.
 * This is independent of the user interface (command line or gui).
 */
public class Prism extends PrismComponent implements PrismSettingsListener
{
	/** PRISM extension version (e.g. "2.0"). Read from prism.Version.
	 * The usual version (and versionSuffix) variable is retained below
	 * in order to keep track of  the base version of PRISM */
	private static String versionExtension = prism.Version.versionExtensionString;
	
	/** Optional PRISM extension version suffix (e.g. "dev", "beta"). Read from prism.Version. */
	private static String versionExtensionSuffix = prism.Version.versionExtensionSuffixString;

	/** PRISM version (e.g. "4.0.3"). Read from prism.Version. */
	private static String version = prism.Version.versionString;

	/** Optional PRISM version suffix (e.g. "dev", "beta"). Read from prism.Version. */
	private static String versionSuffix = prism.Version.versionSuffixString;

	/** Build number (e.g. "6667"). Defaults to "" (undefined), read from prism.Revision class if present. */
	private static String buildNumber = "";
	static {
		try {
			buildNumber = Prism.class.getClassLoader().loadClass("prism.Revision").getField("svnRevision").get(null).toString();
		} catch (Exception e) {
			// Any problems (e.g. class not created), ignore.
		}
	}

	//------------------------------------------------------------------------------
	// Constants
	//------------------------------------------------------------------------------

	// underlying computation engine
	public static final int MTBDD = 1;
	public static final int SPARSE = 2;
	public static final int HYBRID = 3;
	public static final int EXPLICIT = 4;
	private static String[] engineStrings = { "?", "MTBDD", "Sparse", "Hybrid", "Explicit" };

	// methods for solving linear equation systems
	public static final int POWER = 1;
	public static final int JACOBI = 2;
	public static final int GAUSSSEIDEL = 3;
	public static final int BGAUSSSEIDEL = 4;
	public static final int PGAUSSSEIDEL = 5;
	public static final int BPGAUSSSEIDEL = 6;
	public static final int JOR = 7;
	public static final int SOR = 8;
	public static final int BSOR = 9;
	public static final int PSOR = 10;
	public static final int BPSOR = 11;

	// methods for solving MDPs
	public static final int MDP_VALITER = 1;
	public static final int MDP_GAUSSSEIDEL = 2;
	public static final int MDP_POLITER = 3;
	public static final int MDP_MODPOLITER = 4;
	public static final int MDP_LP = 5;

	// methods for solving multi-objective queries on MDPs
	public static final int MDP_MULTI_VALITER = 1;
	public static final int MDP_MULTI_GAUSSSEIDEL = 2;
	public static final int MDP_MULTI_LP = 3;

	// termination criterion for iterative methods
	public static final int ABSOLUTE = 1;
	public static final int RELATIVE = 2;

	// options for model matrix export
	public static final int EXPORT_PLAIN = 1;
	public static final int EXPORT_MATLAB = 2;
	public static final int EXPORT_DOT = 3;
	public static final int EXPORT_MRMC = 4;
	public static final int EXPORT_ROWS = 5;
	public static final int EXPORT_DOT_STATES = 6;

	// options for adversary export
	public static final int EXPORT_ADV_NONE = 1;
	public static final int EXPORT_ADV_DTMC = 2;
	public static final int EXPORT_ADV_MDP = 3;

	// options for strategy export (for sparse engine)
	public static final int EXPORT_STRAT_ACTIONS = 1;
	public static final int EXPORT_STRAT_INDICES = 2;
	public static final int EXPORT_STRAT_INDUCED = 3;
	public static final int EXPORT_STRAT_DOT = 4;
		
	// methods for SCC decomposition
	public static final int XIEBEEREL = 1;
	public static final int LOCKSTEP = 2;
	public static final int SCCFIND = 3;

	// state space cut-off to trigger MTBDD engine
	protected static final int MTBDD_STATES_THRESHOLD = 100000000;
	
	// Options for type of strategy export
	public enum StrategyExportType {
		ACTIONS, INDICES, INDUCED_MODEL, DOT_FILE, MATLAB;
		public String description()
		{
			switch (this) {
			case ACTIONS:
				return "as actions";
			case INDICES:
				return "as indices";
			case INDUCED_MODEL:
				return "as an induced model";
			case DOT_FILE:
				return "as a dot file";
			case MATLAB:
				return "as a Matlab file";
			default:
				return this.toString();
			}
		}
	}

	//------------------------------------------------------------------------------
	// Settings / flags / options
	//------------------------------------------------------------------------------

	// explicit simulation
	protected boolean explicitSimulation = true; // CLEMENS: TODO: where to get this from?

	// Export parsed PRISM model?
	protected boolean exportPrism = false;
	protected File exportPrismFile = null;
	protected boolean exportPrismConst = false;
	protected File exportPrismConstFile = null;
	// Export digital clocks translation PRISM model?
	protected boolean exportDigital = false;
	protected File exportDigitalFile = null;
	// Export target state info?
	protected boolean exportTarget = false;
	protected String exportTargetFilename = null;
	// Export product model info?
	protected boolean exportProductTrans = false;
	protected String exportProductTransFilename = null;
	protected boolean exportProductStates = false;
	protected String exportProductStatesFilename = null;
	protected boolean exportProductVector = false;
	protected String exportProductVectorFilename = null;
	// Store the final results vector after model checking?
	protected boolean storeVector = false;
	// Generate/store a strategy during model checking?
	protected boolean genStrat = false;
	// Should any generated strategies should be restricted to the states reachable under them?
	protected boolean restrictStratToReach = true;
	// Do bisimulation minimisation before model checking?
	protected boolean doBisim = false;

	// A few miscellaneous options (i.e. defunct/hidden/undocumented/etc.)
	// See constructor below for default values

	private boolean doReach = true; // do reachability? (sometimes might want to skip it)
	private boolean bsccComp = true; // do bscc computation before steady-state?
	private boolean checkZeroLoops = false;

	// MTBDD construction method (NOW DEFUNCT)
	//  1 - use with ordering 1: nondet vars form a tree at the top
	//  3 - use with ordering 2: zero for nonexistant bits
	// nb: option 2 removed because it was stupid
	private int construction = 3;

	// MTBDD variable ordering
	//  1 - (s ... s) (l ... l) (r c ... r c)
	//  2 - (s l ... l r c ... r c) (s l ... l r c ... r c) ...
	private int ordering = 1;

	// Method to use for (symbolic) state-space reachability
	private int reachMethod = REACH_BFS;

	//------------------------------------------------------------------------------
	// Parsers/translators/model checkers/simulators/etc.
	//------------------------------------------------------------------------------

	private static PrismParser thePrismParser = null;
	private static boolean prismParserInUse = false;
	private ExplicitFiles2MTBDD expf2mtbdd = null;
	private ExplicitModel2MTBDD expm2mtbdd = null;
	private SimulatorEngine theSimulator = null;

	//------------------------------------------------------------------------------
	// Event listeners
	//------------------------------------------------------------------------------

	private List<PrismModelListener> modelListeners;

	//------------------------------------------------------------------------------
	// State
	//------------------------------------------------------------------------------

	private enum ModelSource {
		PRISM_MODEL, MODEL_GENERATOR, EXPLICIT_FILES, BUILT_MODEL
	}

	// Info about currently loaded model, if any
	// Model source
	private ModelSource currentModelSource = ModelSource.PRISM_MODEL;
	// Model type
	private ModelType currentModelType = null;
	// Model info
	private ModelInfo currentModelInfo = null;
	// PRISM model (null if none loaded)
	private ModulesFile currentModulesFile = null;
	// Model generator (null if none loaded)
	private ModelGenerator currentModelGenerator = null;
	// Reward generator (null if none loaded)
	private RewardGenerator currentRewardGenerator = null;
	// Constants to be defined for PRISM model
	private Values currentDefinedMFConstants = null;
	// Was currentDefinedMFConstants evaluated exactly?
	private boolean currentDefinedMFConstantsAreExact = false;
	// Built model storage - symbolic or explicit - at most one is non-null
	private Model currentModel = null;
	private explicit.Model currentModelExpl = null;
	// Are we doing digital clocks translation for PTAs?
	boolean digital = false;

	// Info about the strategy that was generated
	private strat.Strategy strategy;
	// in case we want to simulate strategies from the command line
	private List<strat.Strategy> subsystemStrategies;

	// Info for explicit files load
	private File explicitFilesStatesFile = null;
	private File explicitFilesTransFile = null;
	private File explicitFilesLabelsFile = null;
	private File explicitFilesStateRewardsFile = null;
	private int explicitFilesNumStates = -1;

	// Has the CUDD library been initialised yet?
	private boolean cuddStarted = false;

	// Info about automatic engine switching
	private int engineOld = -1;
	private boolean engineSwitched = false;

	//------------------------------------------------------------------------------
	// Constructors + options methods
	//------------------------------------------------------------------------------

	/**
	 * Construct a new Prism object.
	 * @param mainLog PrismLog where all output will be sent.
	 */
	public Prism(PrismLog mainLog)
	{
		// set up log
		this.mainLog = mainLog;
		// set up some default options
		settings = new PrismSettings();
		// add this Prism object as a results listener
		settings.addSettingsListener(this);
		// create list of model listeners
		modelListeners = new ArrayList<PrismModelListener>();
	}

	/**
	 * Construct a new Prism object.
	 * @deprecated ({@code techLog} is no longer used, use the {@link #prism.Prism(PrismLog)} constructor instead).
	 */
	@Deprecated
	public Prism(PrismLog mainLog, PrismLog techLog)
	{
		this(mainLog);
	}

	/**
	 * Read in PRISM settings from the default file (see PrismSettings.getLocationForSettingsFile()).
	 * If no file exists, attempt to create a new one with default settings.
	 */
	public void loadUserSettingsFile()
	{
		loadUserSettingsFile(null);
	}

	/**
	 * Read in PRISM settings from a specified file.
	 * If the file is null, use the default (see PrismSettings.getLocationForSettingsFile()).
	 * If no file exists, attempt to create a new one with default settings.
	 */
	public void loadUserSettingsFile(File settingsFile)
	{
		// load user's default settings
		try {
			if (settingsFile == null)
				settings.loadSettingsFile();
			else
				settings.loadSettingsFile(settingsFile);
		} catch (PrismException e) {
			// if there were no user defaults to load, create them
			try {
				if (settingsFile == null)
					settings.saveSettingsFile();
				else
					settings.saveSettingsFile(settingsFile);
			} catch (PrismException ex) {
				mainLog.printWarning("Failed to create new PRISM settings file.");
			}
		}
	}

	// Set methods

	/**
	 * Set the PrismLog where messages and model checking output will be sent.
	 */
	public void setMainLog(PrismLog l)
	{
		// store new log
		mainLog = l;
		// pass to other components
		JDD.SetOutputStream(mainLog.getFilePointer());
		PrismMTBDD.setMainLog(mainLog);
		PrismSparse.setMainLog(mainLog);
		PrismHybrid.setMainLog(mainLog);
	}

	// Set methods for main prism settings
	// (provided for convenience and for compatibility with old code)

	public void setEngine(int e) throws PrismException
	{
		settings.setChoice(PrismSettings.PRISM_ENGINE, e);
	}

	public void setVerbose(boolean b) throws PrismException
	{
		settings.set(PrismSettings.PRISM_VERBOSE, b);
	}

	public void setFairness(boolean b) throws PrismException
	{
		settings.set(PrismSettings.PRISM_FAIRNESS, b);
	}

	public void setPrecomp(boolean b) throws PrismException
	{
		settings.set(PrismSettings.PRISM_PRECOMPUTATION, b);
	}

	public void setProb0(boolean b) throws PrismException
	{
		settings.set(PrismSettings.PRISM_PROB0, b);
	}

	public void setProb1(boolean b) throws PrismException
	{
		settings.set(PrismSettings.PRISM_PROB1, b);
	}

	public void setFixDeadlocks(boolean b) throws PrismException
	{
		settings.set(PrismSettings.PRISM_FIX_DEADLOCKS, b);
	}

	public void setDoProbChecks(boolean b) throws PrismException
	{
		settings.set(PrismSettings.PRISM_DO_PROB_CHECKS, b);
	}

	public void setSumRoundOff(double d) throws PrismException
	{
		settings.set(PrismSettings.PRISM_SUM_ROUND_OFF, d);
	}

	public void setCompact(boolean b) throws PrismException
	{
		settings.set(PrismSettings.PRISM_COMPACT, b);
	}

	public void setLinEqMethod(int i) throws PrismException
	{
		settings.setChoice(PrismSettings.PRISM_LIN_EQ_METHOD, i);
	}

	public void setLinEqMethodParam(double d) throws PrismException
	{
		settings.set(PrismSettings.PRISM_LIN_EQ_METHOD_PARAM, d);
	}

	public void setMDPSolnMethod(int i) throws PrismException
	{
		settings.setChoice(PrismSettings.PRISM_MDP_SOLN_METHOD, i);
	}

	public void setMDPMultiSolnMethod(int i) throws PrismException
	{
		settings.setChoice(PrismSettings.PRISM_MDP_MULTI_SOLN_METHOD, i);
	}

	public void setTermCrit(int i) throws PrismException
	{
		settings.setChoice(PrismSettings.PRISM_TERM_CRIT, i);
	}

	public void setTermCritParam(double d) throws PrismException
	{
		settings.set(PrismSettings.PRISM_TERM_CRIT_PARAM, d);
	}

	public void setMaxIters(int i) throws PrismException
	{
		settings.set(PrismSettings.PRISM_MAX_ITERS, i);
	}

	public void setGridResolution(int i) throws PrismException
	{
		settings.set(PrismSettings.PRISM_GRID_RESOLUTION, i);
	}

	public void setCUDDMaxMem(String s) throws PrismException
	{
		settings.set(PrismSettings.PRISM_CUDD_MAX_MEM, s);
	}

	public void setCUDDEpsilon(double d) throws PrismException
	{
		settings.set(PrismSettings.PRISM_CUDD_EPSILON, d);
	}

	public void setNumSBLevels(int i) throws PrismException
	{
		settings.set(PrismSettings.PRISM_NUM_SB_LEVELS, i);
	}

	public void setSBMaxMem(int i) throws PrismException
	{
		settings.set(PrismSettings.PRISM_SB_MAX_MEM, i);
	}

	public void setNumSORLevels(int i) throws PrismException
	{
		settings.set(PrismSettings.PRISM_NUM_SOR_LEVELS, i);
	}

	public void setSORMaxMem(int i) throws PrismException
	{
		settings.set(PrismSettings.PRISM_SOR_MAX_MEM, i);
	}

	public void setDoSSDetect(boolean b) throws PrismException
	{
		settings.set(PrismSettings.PRISM_DO_SS_DETECTION, b);
	}

	public void setExtraDDInfo(boolean b) throws PrismException
	{
		settings.set(PrismSettings.PRISM_EXTRA_DD_INFO, b);
	}

	public void setExtraReachInfo(boolean b) throws PrismException
	{
		settings.set(PrismSettings.PRISM_EXTRA_REACH_INFO, b);
	}

	public void setSCCMethod(int i) throws PrismException
	{
		settings.setChoice(PrismSettings.PRISM_SCC_METHOD, i);
	}

	public void setExportAdv(int i) throws PrismException
	{
		settings.setChoice(PrismSettings.PRISM_EXPORT_ADV, i);
	}

	public void setExportAdvFilename(String s) throws PrismException
	{
		settings.set(PrismSettings.PRISM_EXPORT_ADV_FILENAME, s);
	}

	// Set methods for miscellaneous options

	public void setExportPrism(boolean b) throws PrismException
	{
		exportPrism = b;
	}

	/**
	 * Set file to export parsed PRISM file to (null = stdout).
	 */
	public void setExportPrismFile(File f) throws PrismException
	{
		exportPrismFile = f;
	}

	public void setExportPrismConst(boolean b) throws PrismException
	{
		exportPrismConst = b;
	}

	/**
	 * Set file to export parsed PRISM file, with constants expanded, to (null = stdout).
	 */
	public void setExportPrismConstFile(File f) throws PrismException
	{
		exportPrismConstFile = f;
	}

	public void setExportDigital(boolean b) throws PrismException
	{
		exportDigital = b;
	}

	/**
	 * Set file to export digital clocks translation PRISM file to (null = stdout).
	 */
	public void setExportDigitalFile(File f) throws PrismException
	{
		exportDigitalFile = f;
	}

	public void setExportTarget(boolean b) throws PrismException
	{
		exportTarget = b;
	}

	public void setExportTargetFilename(String s) throws PrismException
	{
		exportTargetFilename = s;
	}

	public void setExportProductTrans(boolean b) throws PrismException
	{
		exportProductTrans = b;
	}

	public void setExportProductTransFilename(String s) throws PrismException
	{
		exportProductTransFilename = s;
	}

	public void setExportProductStates(boolean b) throws PrismException
	{
		exportProductStates = b;
	}

	public void setExportProductStatesFilename(String s) throws PrismException
	{
		exportProductStatesFilename = s;
	}

	public void setExportProductVector(boolean b) throws PrismException
	{
		exportProductVector = b;
	}

	public void setExportProductVectorFilename(String s) throws PrismException
	{
		exportProductVectorFilename = s;
	}

	/**
	 * Specify whether or not to store the final results vector after model checking.
	 */
	public void setStoreVector(boolean storeVector)
	{
		this.storeVector = storeVector;
	}

	/**
	 * Specify whether or not a strategy should be generated during model checking.
	 */
	public void setGenStrat(boolean genStrat)
	{
		this.genStrat = genStrat;
	}

	/**
	 * Specify whether or not any generated strategies should be restricted to the states reachable under them.
	 */
	public void setRestrictStratToReach(boolean restrictStratToReach)
	{
		this.restrictStratToReach = restrictStratToReach;
	}

	/**
	 * Specify whether or not to do bisimulation minimisation before model checking.
	 */
	public void setDoBisim(boolean doBisim)
	{
		this.doBisim = doBisim;
	}

	public void setDoReach(boolean b) throws PrismException
	{
		doReach = b;
	}

	public void setBSCCComp(boolean b) throws PrismException
	{
		bsccComp = b;
	}

	public void setCheckZeroLoops(boolean checkZeroLoops)
	{
		this.checkZeroLoops = checkZeroLoops;
	}

	public void setConstruction(int i) throws PrismException
	{
		construction = i;
	}

	public void setOrdering(int i) throws PrismException
	{
		ordering = i;
	}

	public static int REACH_BFS = 1;
	public static int REACH_FRONTIER = 2;

	public void setReachMethod(int reachMethod)
	{
		this.reachMethod = reachMethod;
	}

	// Get methods

	/**
	 * Get the name of this tool.
	 * ("PRISM" by default, extensions might override) 
	 */
	public static String getToolName()
	{
		return "PRISM-games";
	}

	/**
	 * Get the name of the command-line version of this tool.
	 * ("prism" by default, extensions might override) 
	 */
	public static String getCommandLineName()
	{
		return "prism-games";
	}

	/**
	 * Get current version number, as a string. 
	 */
	public static String getVersion()
	{
		String v = versionExtension;
		// Append version suffix (e.g. "dev", "beta") if non-empty
		if (versionExtensionSuffix.length() > 0) {
			v += "." + versionExtensionSuffix;
		}
		return v;
	}

	/**
	 * Get number of the version of PRISM on which this extension is based, as a string. 
	 */
	public static String getBaseVersion()
	{
		String v = version;
		// Append version suffix (e.g. "dev", "beta") if non-empty
		if (versionSuffix.length() > 0) {
			v += "." + versionSuffix;
			// In this case, also append any build number
			if (buildNumber.length() > 0)
				v += ".r" + buildNumber;
		}
		return v;
	}

	/**
	 * Get build number (SVN revision) for current version. Returns "" if not set up.
	 */
	public static String getBuildNumber()
	{
		return buildNumber;
	}

	public PrismLog getMainLog()
	{
		return mainLog;
	}

	public PrismSettings getSettings()
	{
		return settings;
	}

	// Get methods for main prism settings
	// (as above, provided for convenience and for compatibility with old code)

	public int getEngine()
	{
		return settings.getChoice(PrismSettings.PRISM_ENGINE);
	}

	/**
	 * Is the current engine "Explicit"?
	 */
	public boolean getExplicit()
	{
		return getEngine() == Prism.EXPLICIT;
	}

	public boolean getFixDeadlocks()
	{
		return settings.getBoolean(PrismSettings.PRISM_FIX_DEADLOCKS);
	}

	public boolean getDoProbChecks()
	{
		return settings.getBoolean(PrismSettings.PRISM_DO_PROB_CHECKS);
	}

	public double getSumRoundOff()
	{
		return settings.getDouble(PrismSettings.PRISM_SUM_ROUND_OFF);
	}

	public int getLinEqMethod()
	{
		return settings.getChoice(PrismSettings.PRISM_LIN_EQ_METHOD);
	}

	public double getLinEqMethodParam()
	{
		return settings.getDouble(PrismSettings.PRISM_LIN_EQ_METHOD_PARAM);
	}

	public int getMDPSolnMethod()
	{
		return settings.getChoice(PrismSettings.PRISM_MDP_SOLN_METHOD);
	}

	public int getMDPMultiSolnMethod()
	{
		return settings.getChoice(PrismSettings.PRISM_MDP_MULTI_SOLN_METHOD);
	}

	public int getTermCrit()
	{
		return settings.getChoice(PrismSettings.PRISM_TERM_CRIT);
	}

	public double getTermCritParam()
	{
		return settings.getDouble(PrismSettings.PRISM_TERM_CRIT_PARAM);
	}

	public int getMaxIters()
	{
		return settings.getInteger(PrismSettings.PRISM_MAX_ITERS);
	}

	public int getGridResolution()
	{
		return settings.getInteger(PrismSettings.PRISM_GRID_RESOLUTION);
	}
	
	public boolean getVerbose()
	{
		return settings.getBoolean(PrismSettings.PRISM_VERBOSE);
	}

	public boolean getPrecomp()
	{
		return settings.getBoolean(PrismSettings.PRISM_PRECOMPUTATION);
	}

	public boolean getProb0()
	{
		return settings.getBoolean(PrismSettings.PRISM_PROB0);
	}

	public boolean getProb1()
	{
		return settings.getBoolean(PrismSettings.PRISM_PROB1);
	}

	public boolean getPreRel()
	{
		return settings.getBoolean(PrismSettings.PRISM_PRE_REL);
	}

	public boolean getFairness()
	{
		return settings.getBoolean(PrismSettings.PRISM_FAIRNESS);
	}

	public int getSBMaxMem()
	{
		return settings.getInteger(PrismSettings.PRISM_SB_MAX_MEM);
	}

	public int getNumSBLevels()
	{
		return settings.getInteger(PrismSettings.PRISM_NUM_SB_LEVELS);
	}

	public int getSORMaxMem()
	{
		return settings.getInteger(PrismSettings.PRISM_SOR_MAX_MEM);
	}

	public boolean getDoSSDetect()
	{
		return settings.getBoolean(PrismSettings.PRISM_DO_SS_DETECTION);
	}

	public boolean getExtraDDInfo()
	{
		return settings.getBoolean(PrismSettings.PRISM_EXTRA_DD_INFO);
	}

	public boolean getExtraReachInfo()
	{
		return settings.getBoolean(PrismSettings.PRISM_EXTRA_REACH_INFO);
	}

	public int getNumSORLevels()
	{
		return settings.getInteger(PrismSettings.PRISM_NUM_SOR_LEVELS);
	}

	public boolean getCompact()
	{
		return settings.getBoolean(PrismSettings.PRISM_COMPACT);
	}

	public String getCUDDMaxMem()
	{
		return settings.getString(PrismSettings.PRISM_CUDD_MAX_MEM);
	}

	public double getCUDDEpsilon()
	{
		return settings.getDouble(PrismSettings.PRISM_CUDD_EPSILON);
	}

	public int getSCCMethod()
	{
		return settings.getChoice(PrismSettings.PRISM_SCC_METHOD);
	}

	public int getExportAdv()
	{
		return settings.getChoice(PrismSettings.PRISM_EXPORT_ADV);
	}

	public String getExportAdvFilename()
	{
		return settings.getString(PrismSettings.PRISM_EXPORT_ADV_FILENAME);
	}

	// Get methods for miscellaneous options

	public boolean getExportPrism()
	{
		return exportPrism;
	}

	public File getExportPrismFile()
	{
		return exportPrismFile;
	}

	public boolean getExportPrismConst()
	{
		return exportPrismConst;
	}

	public File getExportPrismConstFile()
	{
		return exportPrismConstFile;
	}

	public boolean getExportTarget()
	{
		return exportTarget;
	}

	public String getExportTargetFilename()
	{
		return exportTargetFilename;
	}

	public boolean getExportProductTrans()
	{
		return exportProductTrans;
	}

	public String getExportProductTransFilename()
	{
		return exportProductTransFilename;
	}

	public boolean getExportProductStates()
	{
		return exportProductStates;
	}

	public String getExportProductStatesFilename()
	{
		return exportProductStatesFilename;
	}

	public boolean getExportProductVector()
	{
		return exportProductVector;
	}

	public String getExportProductVectorFilename()
	{
		return exportProductVectorFilename;
	}

	/**
	 * Whether or not to store the final results vector after model checking.
	 */
	public boolean getStoreVector()
	{
		return storeVector;
	}

	/**
	 * Whether or not a strategy should be generated during model checking.
	 */
	public boolean getGenStrat()
	{
		return genStrat;
	}

	/**
	 * Whether or not any generated strategies should be restricted to the states reachable under them.
	 */
	public boolean getRestrictStratToReach()
	{
		return restrictStratToReach;
	}

	/**
	 * Whether or not to do bisimulation minimisation before model checking.
	 */
	public boolean getDoBisim()
	{
		return doBisim;
	}

	public boolean getDoReach()
	{
		return doReach;
	}

	public boolean getBSCCComp()
	{
		return bsccComp;
	}

	public boolean getCheckZeroLoops()
	{
		return this.checkZeroLoops;
	}

	public int getConstruction()
	{
		return construction;
	}

	public int getOrdering()
	{
		return ordering;
	}

	public int getReachMethod()
	{
		return reachMethod;
	}

	/**
	 * Returns an integer containing flags for the C++ implementation of interval iteration,
	 * derived from the current settings object.
	 */
	public int getIntervalIterationFlags() throws PrismException
	{
		int flags = 0;

		OptionsIntervalIteration iiOptions = OptionsIntervalIteration.from(settings);

		if (iiOptions.isEnforceMonotonicityFromBelow())
			flags += 1;

		if (iiOptions.isEnforceMonotonicityFromAbove())
			flags += 2;

		if (iiOptions.isSelectMidpointForResult())
			flags += 4;  // select midpoint for result

		return flags;
	}



	public void addModelListener(PrismModelListener listener)
	{
		modelListeners.add(listener);
	}

	// String methods for options

	public static String getEngineString(int engine)
	{
		return engineStrings[engine];
	}

	/**
	 * Let PrismSettings object notify us things have changed
	 */
	public void notifySettings(PrismSettings settings)
	{
		if (cuddStarted) {
			JDD.SetCUDDEpsilon(settings.getDouble(PrismSettings.PRISM_CUDD_EPSILON));
			try {
				long cuddMaxMem = PrismUtils.convertMemoryStringtoKB(getCUDDMaxMem());
				JDD.SetCUDDMaxMem(cuddMaxMem);
			} catch (PrismException e) {
				// Fail silently if memory string is invalid 
			}
		}
		jdd.SanityJDD.enabled = settings.getBoolean(PrismSettings.PRISM_JDD_SANITY_CHECKS);
		PrismSparse.SetExportIterations(settings.getBoolean(PrismSettings.PRISM_EXPORT_ITERATIONS));
		PrismHybrid.SetExportIterations(settings.getBoolean(PrismSettings.PRISM_EXPORT_ITERATIONS));
		PrismMTBDD.SetExportIterations(settings.getBoolean(PrismSettings.PRISM_EXPORT_ITERATIONS));
	}

	//------------------------------------------------------------------------------
	// Access to parser, simulator, etc.
	//------------------------------------------------------------------------------

	/**
	 * Get (exclusive) access to the PRISM parser.
	 * Not usually used externally - use the ready-made model/property parse methods instead.
	 */
	public static PrismParser getPrismParser() throws InterruptedException
	{
		// Note: this mutex mechanism is based on public domain code by Doug Lea
		if (Thread.interrupted())
			throw new InterruptedException();
		// this code is synchronized on the whole Prism class
		// (because this is a static method)
		synchronized (Prism.class) {
			try {
				// wait until parser is free
				while (prismParserInUse) {
					Prism.class.wait();
				}
				// lock parser
				prismParserInUse = true;
				// return parser, creating anew if necessary
				if (thePrismParser == null)
					thePrismParser = new PrismParser();
				return thePrismParser;
			} catch (InterruptedException e) {
				Prism.class.notify();
				throw e;
			}
		}
	}

	/**
	 * Release (exclusive) access to the PRISM parser.
	 */
	public static synchronized void releasePrismParser()
	{
		prismParserInUse = false;
		Prism.class.notify();
	}

	/**
	 * Get the SimulatorEngine object for PRISM, creating if necessary.
	 */
	public SimulatorEngine getSimulator()
	{
		if (theSimulator == null) {
			theSimulator = new SimulatorEngine(this, this);
		}
		return theSimulator;
	}

	/**
	 * Get an SCCComputer object.
	 * Type (i.e. algorithm) depends on SCCMethod PRISM option.
	 */
	public SCCComputer getSCCComputer(Model model) throws PrismException
	{
		return SCCComputer.createSCCComputer(this, model);
	}

	/**
	 * Get an SCCComputer object.
	 * Type (i.e. algorithm) depends on SCCMethod PRISM option.
	 */
	public SCCComputer getSCCComputer(JDDNode reach, JDDNode trans01, JDDVars allDDRowVars, JDDVars allDDColVars) throws PrismException
	{
		return SCCComputer.createSCCComputer(this, reach, trans01, allDDRowVars, allDDColVars);
	}

	/**
	 * Get an SCCComputer object for the explicit engine.
	 * @param consumer the SCCConsumer
	 */
	public explicit.SCCComputer getExplicitSCCComputer(explicit.Model model, explicit.SCCConsumer consumer) throws PrismException
	{
		return explicit.SCCComputer.createSCCComputer(this, model, consumer);
	}

	/**
	 * Get an ECComputer object.
	 */
	public ECComputer getECComputer(NondetModel model) throws PrismException
	{
		return ECComputer.createECComputer(this, model);
	}

	/**
	 * Get an ECComputer object.
	 */
	public ECComputer getECComputer(JDDNode reach, JDDNode trans, JDDNode trans01, JDDVars allDDRowVars, JDDVars allDDColVars, JDDVars allDDNondetVars)
			throws PrismException
	{
		return ECComputer.createECComputer(this, reach, trans, trans01, allDDRowVars, allDDColVars, allDDNondetVars);
	}

	/**
	 * Get an ECComputer object for the explicit engine.
	 */
	public explicit.ECComputer getExplicitECComputer(explicit.NondetModel model) throws PrismException
	{
		return explicit.ECComputer.createECComputer(this, model);
	}

	//------------------------------------------------------------------------------
	// Utility methods
	//------------------------------------------------------------------------------

	/**
	 * Compare two version numbers of PRISM (strings).
	 * Example ordering: { "1", "2.0", "2.1.alpha", "2.1.alpha.r5555", "2.1.alpha.r5557", "2.1.beta", "2.1.beta4", "2.1", "2.1.dev", "2.1.dev.r6666", "2.1.dev1", "2.1.dev2", "2.1.2", "2.9", "3", "3.4"};
	 * Returns: 1 if v1&gt;v2, -1 if v1&lt;v2, 0 if v1=v2
	 */
	public static int compareVersions(String v1, String v2)
	{
		String ss1[], ss2[], tmp[];
		int i, n, x;
		double s1 = 0, s2 = 0;
		boolean s1num, s2num;

		// Exactly equal
		if (v1.equals(v2))
			return 0;
		// Otherwise split into sections
		ss1 = v1.split("\\.");
		ss2 = v2.split("\\.");
		// Pad if one is shorter
		n = Math.max(ss1.length, ss2.length);
		if (ss1.length < n) {
			tmp = new String[n];
			for (i = 0; i < ss1.length; i++)
				tmp[i] = ss1[i];
			for (i = ss1.length; i < n; i++)
				tmp[i] = "";
			ss1 = tmp;
		}
		if (ss2.length < n) {
			tmp = new String[n];
			for (i = 0; i < ss2.length; i++)
				tmp[i] = ss2[i];
			for (i = ss2.length; i < n; i++)
				tmp[i] = "";
			ss2 = tmp;
		}
		// Loop through sections of string
		for (i = 0; i < n; i++) {
			// 2.1.alpha < 2.1, etc.
			// 2.1.alpha < 2.1.alpha2 < 2.1.alpha3, etc.
			// so replace alphax with -10000+x
			if (ss1[i].matches("alpha.*")) {
				try {
					if (ss1[i].length() == 5)
						x = 0;
					else
						x = Integer.parseInt(ss1[i].substring(5));
				} catch (NumberFormatException e) {
					x = 0;
				}
				ss1[i] = "" + (-10000 + x);
			}
			if (ss2[i].matches("alpha.*")) {
				try {
					if (ss2[i].length() == 5)
						x = 0;
					else
						x = Integer.parseInt(ss2[i].substring(5));
				} catch (NumberFormatException e) {
					x = 0;
				}
				ss2[i] = "" + (-10000 + x);
			}
			// 2.1.beta < 2.1, etc.
			// 2.1.beta < 2.1.beta2 < 2.1.beta3, etc.
			// so replace betax with -100+x
			if (ss1[i].matches("beta.*")) {
				try {
					if (ss1[i].length() == 4)
						x = 0;
					else
						x = Integer.parseInt(ss1[i].substring(4));
				} catch (NumberFormatException e) {
					x = 0;
				}
				ss1[i] = "" + (-100 + x);
			}
			if (ss2[i].matches("beta.*")) {
				try {
					if (ss2[i].length() == 4)
						x = 0;
					else
						x = Integer.parseInt(ss2[i].substring(4));
				} catch (NumberFormatException e) {
					x = 0;
				}
				ss2[i] = "" + (-100 + x);
			}
			// 2 < 2.1, etc.
			// so treat 2 as 2.0
			if (ss1[i].equals(""))
				ss1[i] = "0";
			if (ss2[i].equals(""))
				ss2[i] = "0";
			// 2.1 < 2.1.dev, etc.
			// 2.1.dev < 2.1.dev2 < 2.1.dev3, etc.
			// so replace devx with 0.5+x/1000
			if (ss1[i].matches("dev.*")) {
				try {
					if (ss1[i].length() == 3)
						x = 0;
					else
						x = Integer.parseInt(ss1[i].substring(3));
				} catch (NumberFormatException e) {
					x = 0;
				}
				ss1[i] = "" + (0.5 + x / 1000.0);
			}
			if (ss2[i].matches("dev.*")) {
				try {
					if (ss2[i].length() == 3)
						x = 0;
					else
						x = Integer.parseInt(ss2[i].substring(3));
				} catch (NumberFormatException e) {
					x = 0;
				}
				ss2[i] = "" + (0.5 + x / 1000.0);
			}
			// replace rx (e.g. as in 4.0.alpha.r5555) with x
			if (ss1[i].matches("r.*")) {
				try {
					x = Integer.parseInt(ss1[i].substring(1));
				} catch (NumberFormatException e) {
					x = 0;
				}
				ss1[i] = "" + x;
			}
			if (ss2[i].matches("r.*")) {
				try {
					x = Integer.parseInt(ss2[i].substring(1));
				} catch (NumberFormatException e) {
					x = 0;
				}
				ss2[i] = "" + x;
			}
			// See if strings are integers
			try {
				s1num = true;
				s1 = Double.parseDouble(ss1[i]);
			} catch (NumberFormatException e) {
				s1num = false;
			}
			try {
				s2num = true;
				s2 = Double.parseDouble(ss2[i]);
			} catch (NumberFormatException e) {
				s2num = false;
			}
			if (s1num && s2num) {
				if (s1 < s2)
					return -1;
				if (s1 > s2)
					return 1;
				if (s1 == s2)
					continue;
			}
		}

		return 0;
	}

	/*// Simple test harness for compareVersions
	public static void main(String[] args)
	{
		 String v[] =  { "1", "2.0", "2.1.alpha", "2.1.alpha.r5555", "2.1.alpha.r5557", "2.1.beta", "2.1.beta4", "2.1", "2.1.dev", "2.1.dev.r6666", "2.1.dev1", "2.1.dev2", "2.1.2", "2.9", "3", "3.4"};
		 for (int i = 0; i < v.length; i++) {
			 for (int j = 0; j < v.length; j++) {
				 int d = compareVersions(v[i], v[j]);
				 System.out.print(d == 1 ? ">" : d==0 ? "=" : d==-1 ? "<" : "?");
				 if (d != compareVersions(""+i, ""+j))
					 System.out.print("ERR(" + v[i] + "," + v[j] + ")");
					 
			 }
			 System.out.println();
		 }
	}*/

	/**
	 * Get access to the list of all PRISM language keywords.
	 */
	public static List<String> getListOfKeywords()
	{
		return PrismParser.getListOfKeywords();
	}

	//------------------------------------------------------------------------------
	// Main API methods
	//------------------------------------------------------------------------------

	/**
	 * Initialise PRISM.
	 */
	public void initialise() throws PrismException
	{
		boolean verbose = this.getSettings().getBoolean("PRISM_VERBOSE");
		mainLog.setVerbosityLevel(verbose ? PrismLog.VL_ALL : PrismLog.VL_DEFAULT);
		mainLog.print(getToolName() + "\n");
		mainLog.print(new String(new char[getToolName().length()]).replace("\0", "=") + "\n");
		mainLog.print("\nVersion: " + getVersion() + " (based on PRISM " + getBaseVersion() + ")\n");
		mainLog.print("Date: " + new java.util.Date() + "\n");
		try {
			String h = java.net.InetAddress.getLocalHost().getHostName();
			mainLog.print("Hostname: " + h + "\n");
		} catch (java.net.UnknownHostException e) {
		}
		mainLog.print("Memory limits: cudd=" + getCUDDMaxMem());
		mainLog.println(", java(heap)=" + PrismUtils.convertBytesToMemoryString(Runtime.getRuntime().maxMemory()));

		// initialise cudd/jdd
		long cuddMaxMem = PrismUtils.convertMemoryStringtoKB(getCUDDMaxMem());
		JDD.InitialiseCUDD(cuddMaxMem, getCUDDEpsilon());
		cuddStarted = true;
		JDD.SetOutputStream(mainLog.getFilePointer());

		// initialise libraries/engines
		PrismNative.initialise(this);
		PrismMTBDD.initialise(mainLog, mainLog);
		PrismSparse.initialise(mainLog, mainLog);
		PrismHybrid.initialise(mainLog, mainLog);

		// set cudd manager in other packages
		DoubleVector.setCUDDManager();
		ODDUtils.setCUDDManager();
	}

	/**
	 * Parse a PRISM model from a file.
	 * @param file File to read in
	 */
	public ModulesFile parseModelFile(File file) throws FileNotFoundException, PrismLangException
	{
		return parseModelFile(file, null);
	}

	/**
	 * Parse a PRISM model from a file.
	 * @param file File to read in
	 * @param typeOverride Optionally, override model type here (null if unused)
	 */
	public ModulesFile parseModelFile(File file, ModelType typeOverride) throws FileNotFoundException, PrismLangException
	{
		FileInputStream strModel;
		PrismParser prismParser;
		ModulesFile modulesFile = null;

		// open file
		strModel = new FileInputStream(file);

		try {
			// obtain exclusive access to the prism parser
			// (don't forget to release it afterwards)
			prismParser = getPrismParser();
			try {
				// parse file
				modulesFile = prismParser.parseModulesFile(strModel, typeOverride);
			} finally {
				// release prism parser
				releasePrismParser();
			}
		} catch (InterruptedException ie) {
			throw new PrismLangException("Concurrency error in parser");
		}

		modulesFile.tidyUp();

		return modulesFile;
	}

	/**
	 * Parse a PRISM model from a string.
	 * @param s String containing model
	 */
	public ModulesFile parseModelString(String s) throws PrismLangException
	{
		return parseModelString(s, null);
	}

	/**
	 * Parse a PRISM model from a string.
	 * @param s String containing model
	 * @param typeOverride Optionally, override model type here (null if unused)
	 */
	public ModulesFile parseModelString(String s, ModelType typeOverride) throws PrismLangException
	{
		PrismParser prismParser;
		ModulesFile modulesFile = null;

		try {
			// obtain exclusive access to the prism parser
			// (don't forget to release it afterwards)
			prismParser = getPrismParser();
			try {
				// parse string
				modulesFile = prismParser.parseModulesFile(new ByteArrayInputStream(s.getBytes()), typeOverride);
			} finally {
				// release prism parser
				releasePrismParser();
			}
		} catch (InterruptedException ie) {
			throw new PrismLangException("Concurrency error in parser");
		}

		modulesFile.tidyUp();

		return modulesFile;
	}

	/**
	 * Import a PRISM model from a PEPA model in a file
	 * @param file File to read in
	 */
	public ModulesFile importPepaFile(File file) throws PrismException, PrismLangException
	{
		return importModelFile("pepa", file);
	}

	/**
	 * Import a PRISM model from a PEPA model in a string
	 * @param s String containing model
	 */
	public ModulesFile importPepaString(String s) throws PrismException, PrismLangException
	{
		return importModelString("pepa", s);
	}

	/**
	 * Import a PRISM model from an SBML model in a file
	 * @param file File to read in
	 */
	public ModulesFile importSBMLFile(File file) throws PrismException, PrismLangException
	{
		return importModelFile("sbml", file);
	}

	/**
	 * Import a PRISM model from an SBML model in a string
	 * @param file File to read in
	 */
	public ModulesFile importSBMLString(String s) throws PrismException, PrismLangException
	{
		return importModelString("sbml", s);
	}

	/**
	 * Import a PRISM model by translating from another language
	 */
	public ModulesFile importModelFile(String lang, File file) throws PrismException, PrismLangException
	{
		PrismLanguageTranslator importer = createPrismLanguageTranslator(lang);
		importer.load(file);
		String prismModelString = importer.translateToString();
		return parseModelString(prismModelString);
	}

	/**
	 * Import a PRISM model by translating from another language
	 */
	public ModulesFile importModelString(String lang, String s) throws PrismException, PrismLangException
	{
		PrismLanguageTranslator importer = createPrismLanguageTranslator(lang);
		importer.load(s);
		String prismModelString = importer.translateToString();
		return parseModelString(prismModelString);
	}

	/**
	 * Create a translator to the PRISM language.
	 */
	private PrismLanguageTranslator createPrismLanguageTranslator(String lang) throws PrismException
	{
		PrismLanguageTranslator importer = null;
		switch (lang) {
		case "pepa":
			importer = new PEPA2Prism();
			break;
		case "sbml":
			importer = new SBML2Prism();
			break;
		default:
			throw new PrismException("Unknown import language \"" + lang + "\"");
		}
		return importer;
	}

	/**
	 * Import a PRISM model from a PRISM preprocessor file
	 * @param file File to read in
	 * @param params List of values for preprocessor parameters
	 */
	public ModulesFile importPrismPreprocFile(File file, String params[]) throws PrismException
	{
		String modelString;

		// Compile preprocessor file to a string
		Preprocessor pp = new Preprocessor(this, file);
		pp.setParameters(params);
		modelString = pp.preprocess();
		if (modelString == null) {
			throw new PrismException("No preprocessing information");
		}

		// Parse string as PRISM model and return
		return parseModelString(modelString);
	}

	/**
	 * Parse a PRISM properties file, using the currently loaded model
	 * for context (i.e. definitions of variables, constants, labels, etc.). 
	 * @param file File to read in
	 */
	public PropertiesFile parsePropertiesFile(File file) throws FileNotFoundException, PrismLangException
	{
		return parsePropertiesFile(currentModelInfo, file, true);
	}

	/**
	 * Parse a PRISM properties file, using a specific ModelInfo object (e.g. ModulesFile)
	 * for context (i.e. definitions of variables, constants, labels, etc.).
	 * Usually, just use {@link #parsePropertiesFile(File)}, which uses the currently loaded model. 
	 * @param modelInfo Accompanying model info (null if not needed)
	 * @param file File to read in
	 */
	public PropertiesFile parsePropertiesFile(ModelInfo modelInfo, File file) throws FileNotFoundException, PrismLangException
	{
		return parsePropertiesFile(modelInfo, file, true);
	}

	/**
	 * Parse a PRISM properties file, using the currently loaded model
	 * for context (i.e. definitions of variables, constants, labels, etc.). 
	 * You can also choose whether to do "tidy", i.e. post-parse checks and processing
	 * (this must be done at some point but may want to postpone to allow parsing of files with errors). 
	 * @param file File to read in
	 * @param tidy Whether or not to do "tidy" (post-parse checks and processing)
	 */
	public PropertiesFile parsePropertiesFile(File file, boolean tidy) throws FileNotFoundException, PrismLangException
	{
		return parsePropertiesFile(currentModelInfo, file, tidy);
	}

	/**
	 * Parse a PRISM properties file, using a specific ModelInfo object (e.g. ModulesFile)
	 * for context (i.e. definitions of variables, constants, labels, etc.).
	 * You can also choose whether to do "tidy", i.e. post-parse checks and processing
	 * (this must be done at some point but may want to postpone to allow parsing of files with errors). 
	 * Usually, just use {@link #parsePropertiesFile(File, boolean)}, which uses the currently loaded model. 
	 * @param modelInfo Accompanying model info (null if not needed)
	 * @param file File to read in
	 * @param tidy Whether or not to do "tidy" (post-parse checks and processing)
	 */
	public PropertiesFile parsePropertiesFile(ModelInfo modelInfo, File file, boolean tidy) throws FileNotFoundException, PrismLangException
	{
		FileInputStream strProperties;
		PrismParser prismParser;
		PropertiesFile propertiesFile = null;

		// open file
		strProperties = new FileInputStream(file);

		try {
			// obtain exclusive access to the prism parser
			// (don't forget to release it afterwards)
			prismParser = getPrismParser();
			try {
				// parse file
				propertiesFile = prismParser.parsePropertiesFile(modelInfo, strProperties);
			} finally {
				// release prism parser
				releasePrismParser();
			}
		} catch (InterruptedException ie) {
			throw new PrismLangException("Concurrency error in parser");
		}

		if (tidy)
			propertiesFile.tidyUp();

		return propertiesFile;
	}

	/**
	 * Parse a PRISM properties file from a string, using the currently loaded model
	 * for context (i.e. definitions of variables, constants, labels, etc.). 
	 * @param s String to parse
	 */
	public PropertiesFile parsePropertiesString(String s) throws PrismLangException
	{
		return parsePropertiesString(currentModelInfo, s);
	}

	/**
	 * Parse a PRISM properties file from a string, using a specific ModelInfo object (e.g. ModulesFile)
	 * for context (i.e. definitions of variables, constants, labels, etc.).
	 * Usually, just use {@link #parsePropertiesString(String)}, which uses the currently loaded model. 
	 * @param modelInfo Accompanying model info (null if not needed)
	 * @param s String to parse
	 */
	public PropertiesFile parsePropertiesString(ModelInfo modelInfo, String s) throws PrismLangException
	{
		PrismParser prismParser;
		PropertiesFile propertiesFile = null;

		try {
			// obtain exclusive access to the prism parser
			// (don't forget to release it afterwards)
			prismParser = getPrismParser();
			try {
				// parse string
				propertiesFile = prismParser.parsePropertiesFile(modelInfo, new ByteArrayInputStream(s.getBytes()));
			} finally {
				// release prism parser
				releasePrismParser();
			}
		} catch (InterruptedException ie) {
			throw new PrismLangException("Concurrency error in parser");
		}

		propertiesFile.tidyUp();

		return propertiesFile;
	}

	/**
	 * Parse a single PRISM expression from a string.
	 * @param s String to parse
	 */
	public static Expression parseSingleExpressionString(String s) throws PrismLangException
	{
		PrismParser prismParser;
		Expression expr;

		try {
			// obtain exclusive access to the prism parser
			// (don't forget to release it afterwards)
			prismParser = getPrismParser();
			try {
				// parse expression
				expr = prismParser.parseSingleExpression(new ByteArrayInputStream(s.getBytes()));
			} finally {
				// release prism parser
				releasePrismParser();
			}
		} catch (InterruptedException ie) {
			throw new PrismLangException("Concurrency error in parser");
		}

		return expr;
	}

	/**
	 * Parse a for-loop (as used e.g. in preprocessor) from a string.
	 * @param s String to parse
	 */
	public ForLoop parseForLoopString(String s) throws PrismLangException
	{
		PrismParser prismParser;
		ForLoop fl;

		try {
			// obtain exclusive access to the prism parser
			// (don't forget to release it afterwards)
			prismParser = getPrismParser();
			try {
				// parse for loop
				fl = prismParser.parseForLoop(new ByteArrayInputStream(s.getBytes()));
			} finally {
				// release prism parser
				releasePrismParser();
			}
		} catch (InterruptedException ie) {
			throw new PrismLangException("Concurrency error in parser");
		}

		return fl;
	}

	/**
	 * Load a (parsed) PRISM model, which will be stored and used for subsequent model checking etc.
	 * Some model constants can still be undefined at this stage.
	 * Pass in null to clear storage of the current PRISM model.
	 * @param modulesFile The PRISM model
	 */
	public void loadPRISMModel(ModulesFile modulesFile) throws PrismException
	{
		currentModelSource = ModelSource.PRISM_MODEL;
		// Store PRISM model
		currentModulesFile = modulesFile;
		// Create a model generator for the PRISM model if appropriate - we will use that where possible
		try {
			currentModelGenerator = new ModulesFileModelGenerator(currentModulesFile, this);
			currentRewardGenerator = ((ModulesFileModelGenerator) currentModelGenerator);
		} catch(PrismException e) {
			// If a ModelGenerator couldn't be created, just store null
			// Calling getModelGenerator can be used to determine the error if needed later
			currentModelGenerator = null;
			currentRewardGenerator = modulesFile;
		}
		// Clear any existing built model(s)
		clearBuiltModel();
		// Reset dependent info
		currentModelType = currentModulesFile == null ? null : currentModulesFile.getModelType();
		currentModelInfo = currentModulesFile;
		currentDefinedMFConstants = null;

		// Print basic model info
		mainLog.println("\nType:        " + currentModulesFile.getModelType());
		mainLog.print("Modules:     ");
		for (int i = 0; i < currentModulesFile.getNumModules(); i++) {
			mainLog.print(currentModulesFile.getModuleName(i) + " ");
		}
		mainLog.println();
		mainLog.print("Variables:   ");
		for (int i = 0; i < currentModulesFile.getNumVars(); i++) {
			mainLog.print(currentModulesFile.getVarName(i) + " ");
		}
		mainLog.println();
		if (currentModulesFile.getModelType().partiallyObservable()) {
			mainLog.println("Observables: " + String.join(" ", currentModulesFile.getObservableNames()));
		}

		// For some models, automatically switch engine
		switch (currentModelType) {
		case CSG:
		case SMG:
		case STPG:
		case CTMDP:
		case LTS:
		case POMDP:
			if (!getExplicit()) {
				mainLog.println("\nSwitching to explicit engine, which supports " + currentModelType + "s...");
				engineOld = getEngine();
				engineSwitched = true;
				try {
					setEngine(Prism.EXPLICIT);
				} catch (PrismException e) {
					// Won't happen
				}
			}
			break;
		// For other models, switch engine back if changed earlier
		default:
			if (engineSwitched) {
				try {
					setEngine(engineOld);
				} catch (PrismException e) {
					// Won't happen
				}
				engineSwitched = false;
			}
		}

		// If required, export parsed PRISM model
		if (exportPrism) {
			try {
				exportPRISMModel(exportPrismFile);
			}
			// In case of error, just print a warning
			catch (FileNotFoundException e) {
				mainLog.printWarning("PRISM code export failed: Couldn't open file \"" + exportPrismFile + "\" for output");
			} catch (PrismException e) {
				mainLog.printWarning("PRISM code export failed: " + e.getMessage());
			}
		}
	}

	/**
	 * Load a model generator, which will be stored and used for subsequent model checking etc.
	 * Some model constants can still be undefined at this stage.
	 * Pass in null to clear storage of the current model.
	 * @param modelGen The model generator
	 */
	public void loadModelGenerator(ModelGenerator modelGen)
	{
		currentModelSource = ModelSource.MODEL_GENERATOR;
		// Store model generator
		currentModelGenerator = modelGen;
		if (modelGen instanceof RewardGenerator) {
			currentRewardGenerator = (RewardGenerator) modelGen;
		} else {
			currentRewardGenerator = new RewardGenerator() {};
		}
		// Clear any existing built model(s)
		clearBuiltModel();
		// Reset dependent info
		currentModelType = currentModelGenerator == null ? null : currentModelGenerator.getModelType();
		currentModelInfo = currentModelGenerator;
		currentDefinedMFConstants = null;

		// Print basic model info
		mainLog.println("\nGenerator:   " + currentModelGenerator.getClass().getName());
		mainLog.println("Type:        " + currentModelGenerator.getModelType());
		// TODO: print more info 
		//mainLog.println();
	}

	/**
	 * Set (some or all) undefined constants for the currently loaded PRISM model
	 * (assuming they have changed since the last time this was called).
	 * <br>
	 * Constants are evaluated using standard (integer, floating-point) arithmetic.
	 * @param definedMFConstants The constant values
	 */
	public void setPRISMModelConstants(Values definedMFConstants) throws PrismException
	{
		setPRISMModelConstants(definedMFConstants, false);
	}

	/**
	 * Set (some or all) undefined constants for the currently loaded PRISM model
	 * (assuming they have changed since the last time this was called).
	 * @param definedMFConstants The constant values
	 * @param exact if true, do exact evaluation of constants (using BigRational)
	 */
	public void setPRISMModelConstants(Values definedMFConstants, boolean exact) throws PrismException
	{
		if (currentDefinedMFConstants == null && definedMFConstants == null && currentDefinedMFConstantsAreExact == exact)
			return;
		if (currentDefinedMFConstants != null &&
		    currentDefinedMFConstants.equals(definedMFConstants) &&
		    currentDefinedMFConstantsAreExact == exact) {
			// no change in constants and evaluation mode, nothing to do
			return;
		}

		// Clear any existing built model(s)
		clearBuiltModel();
		// Store constants here and in ModulesFile
		currentDefinedMFConstants = definedMFConstants;
		currentDefinedMFConstantsAreExact = exact;
		if (currentModulesFile != null) {
			currentModulesFile.setSomeUndefinedConstants(definedMFConstants, exact);
		}
		if (currentModelGenerator != null) {
			currentModelGenerator.setSomeUndefinedConstants(definedMFConstants, exact);
		}

		// If required, export parsed PRISM model, with constants expanded
		if (exportPrismConst) {
			try {
				exportPRISMModelWithExpandedConstants(exportPrismConstFile);
			}
			// In case of error, just print a warning
			catch (FileNotFoundException e) {
				mainLog.printWarning("PRISM code export failed: Couldn't open file \"" + exportPrismConstFile + "\" for output");
			} catch (PrismException e) {
				mainLog.printWarning("PRISM code export failed: " + e.getMessage());
			}
		}
	}

	/**
	 * Load a (built) model, with an accompanying (parsed) PRISM model.
	 * These will be stored and used for subsequent model checking etc.
	 * Pass in nulls to clear storage of the current model.
	 * @param modulesFile The PRISM model
	 */
	public void loadPRISMModelAndBuiltModel(ModulesFile modulesFile, Model model)
	{
		currentModelSource = ModelSource.PRISM_MODEL;
		// Clear any existing built model(s)
		clearBuiltModel();
		// Store model info
		currentModulesFile = modulesFile;
		currentModel = model;
		// Reset dependent info
		currentModelType = currentModulesFile == null ? null : currentModulesFile.getModelType();
		currentModelInfo = currentModulesFile;
		currentDefinedMFConstants = null;
	}

	/**
	 * Load a (built) model, without an accompanying (parsed) PRISM model.
	 * The model will be stored and used for subsequent model checking etc.
	 * Pass in null to clear storage of the current model.
	 * @param model The built model
	 */
	public void loadBuiltModel(Model model)
	{
		currentModelSource = ModelSource.BUILT_MODEL;
		// Clear any existing built model(s)
		clearBuiltModel();
		// Store model info
		currentModulesFile = null;
		currentModel = model;
		// Reset dependent info
		currentModelType = currentModel == null ? null : currentModel.getModelType();
		currentDefinedMFConstants = null;
	}

	/**
	 * Load files containing an explicit list of transitions/etc. for subsequent model building.
	 * @param statesFile File containing a list of states (optional, can be null)
	 * @param transFile File containing the list of transitions (required)
	 * @param labelsFile File containing label definitions (optional, can be null)
	 * @param stateRewardsFile File containing state reward definitions (optional, can be null)
	 * @param typeOverride Model type (auto-detected if {@code null})
	 */
	public void loadModelFromExplicitFiles(File statesFile, File transFile, File labelsFile, File stateRewardsFile, ModelType typeOverride) throws PrismException
	{
		currentModelSource = ModelSource.EXPLICIT_FILES;
		// Clear any existing built model(s)
		clearBuiltModel();
		// Construct ModelInfo
		ExplicitFiles2ModelInfo ef2mi = new ExplicitFiles2ModelInfo(this);
		currentModelInfo = ef2mi.buildModelInfo(statesFile, transFile, labelsFile, typeOverride);
		currentModulesFile = null;
		// Construct reward generator 
		currentRewardGenerator = ef2mi.buildRewardInfo(stateRewardsFile);
		// Store explicit files info for later
		explicitFilesStatesFile = statesFile;
		explicitFilesTransFile = transFile;
		explicitFilesLabelsFile = labelsFile;
		explicitFilesStateRewardsFile = stateRewardsFile;
		explicitFilesNumStates = ef2mi.getNumStates();
		// Reset dependent info
		currentModelType = currentModelInfo == null ? null : currentModelInfo.getModelType();
		currentDefinedMFConstants = null;
	}

	/**
	 * Get the type of the currently stored model.
	 * @return
	 */
	public ModelType getModelType()
	{
		return currentModelType;
	}

	/**
	 * Get the currently stored (parsed) PRISM model.
	 * @return
	 */
	public ModulesFile getPRISMModel()
	{
		return currentModulesFile;
	}

	/**
	 * Get the ModelGenerator for the currently loaded model.
	 * This will have either have been loaded directly
	 * using {@link #loadModelGenerator(ModelGenerator)}
	 * or created automatically, e.g., for a PRISM model that has been loaded
	 * using {@link #loadPRISMModel(ModulesFile)}.
	 * Throw an explanatory exception if not possible.
	 */
	public ModelGenerator getModelGenerator() throws PrismException
	{
		if (currentModelGenerator == null) {
			switch (currentModelSource) {
			case PRISM_MODEL:
				// No PRISM model
				if (currentModulesFile == null)
					throw new PrismException("There is no currently loaded PRISM model");
				// PRISM model exists but no generator - this will provide the error message
				new ModulesFileModelGenerator(currentModulesFile, this);
				// Shouldn't happen, so generic error message
				throw new PrismException("No model generator was created");
			case MODEL_GENERATOR:
				throw new PrismException("There is no currently loaded model generator");
			case BUILT_MODEL:
			case EXPLICIT_FILES:
				buildModelIfRequired();
				if (currentModelGenerator != null) {
					return currentModelGenerator;
				}
			default:
				throw new PrismException("No model generator was created");
			}
		}
		return currentModelGenerator;
	}

	/**
	 * Get the currently stored built (symbolic) model.
	 * @return
	 */
	public Model getBuiltModel()
	{
		return currentModel;
	}

	/**
	 * Get the currently stored built explicit model.
	 * @return
	 */
	public explicit.Model getBuiltModelExplicit()
	{
		return currentModelExpl;
	}

	/**
	 * Get the currently stored strategy
	 * 
	 * @return
	 */
	public strat.Strategy getStrategy()
	{
		return strategy;
	}

	/**
	 * Returns true if the current model is of a type that can be built (e.g. not a PTA).
	 */
	public boolean modelCanBeBuilt()
	{
<<<<<<< HEAD
		if (currentModelType == ModelType.PTA || currentModelType == ModelType.POPTA || currentModelType == ModelType.TPTG)
=======
		if (currentModelType.realTime())
>>>>>>> c8a66209
			return false;
		return true;
	}

	/**
	 * Returns true if the current model has been built (for the currently selected engine).
	 */
	public boolean modelIsBuilt()
	{
		return (getExplicit() ? (currentModelExpl != null) : (currentModel != null));
	}

	/**
	 * Build the currently loaded PRISM model and store for later use.
	 * The built model can be accessed subsequently via either
	 * {@link #getBuiltModel()} or {@link #getBuiltModelExplicit()},
	 * depending on the engine currently selected.
	 * Only call this to explicitly force a built; normally it is done automatically.
	 */
	public void buildModel() throws PrismException
	{
		mainLog.printSeparator();
		doBuildModel();
	}

	/**
	 * Build the currently loaded PRISM model, if it needs to be done,
	 * i.e. if it has not been constructed yet for the current engine.
	 */
	public void buildModelIfRequired() throws PrismException
	{
		if (!modelIsBuilt())
			doBuildModel();
	}

	/**
	 * Build the currently loaded PRISM model and store for later use.
	 * The built model can be accessed subsequently via either
	 * {@link #getBuiltModel()} or {@link #getBuiltModelExplicit()},
	 * depending on the engine currently selected.
	 */
	private void doBuildModel() throws PrismException
	{
		long l; // timer

		// Clear any existing built model(s)
		clearBuiltModel();

		try {
<<<<<<< HEAD
			if (currentModelType == ModelType.PTA || currentModelType == ModelType.POPTA || currentModelType == ModelType.TPTG) {
=======
			if (currentModelType.realTime()) {
>>>>>>> c8a66209
				throw new PrismException("You cannot build a " + currentModelType + " model explicitly, only perform model checking");
			}

			mainLog.print("\nBuilding model...\n");
			if (currentDefinedMFConstants != null && currentDefinedMFConstants.getNumValues() > 0)
				mainLog.println("Model constants: " + currentDefinedMFConstants);

			// Build model
			l = System.currentTimeMillis();
			switch (currentModelSource) {
			case PRISM_MODEL:
				if (currentModulesFile == null)
					throw new PrismException("There is no currently loaded PRISM model to build");
				if (!getExplicit()) {
					Modules2MTBDD mod2mtbdd = new Modules2MTBDD(this, currentModulesFile);
					currentModel = mod2mtbdd.translate();
					currentModelExpl = null;
				} else {
					if (currentModulesFile.getSystemDefn() != null) {
						throw new PrismNotSupportedException("Explicit engine does not currently support the system...endsystem construct");
					}
					ConstructModel constructModel = new ConstructModel(this);
					constructModel.setFixDeadlocks(getFixDeadlocks());
					currentModel = null;
					currentModelExpl = constructModel.constructModel(new ModulesFileModelGenerator(currentModulesFile, this), false);
				}
				// if (...) ... currentModel = buildModelExplicit(currentModulesFile);
				break;
			case MODEL_GENERATOR:
				if (currentModelGenerator == null)
					throw new PrismException("There is no currently loaded model generator to build");
				if (!getExplicit()) {
					ModelGenerator2MTBDD modelGen2mtbdd = new ModelGenerator2MTBDD(this);
					currentModel = modelGen2mtbdd.build(currentModelGenerator, currentRewardGenerator);
					currentModelExpl = null;
				} else {
					ConstructModel constructModel = new ConstructModel(this);
					constructModel.setFixDeadlocks(getFixDeadlocks());
					currentModelExpl = constructModel.constructModel(currentModelGenerator);
					currentModel = null;
				}
				break;
			case EXPLICIT_FILES:
				if (!getExplicit()) {
					expf2mtbdd = new ExplicitFiles2MTBDD(this);
					currentModel = expf2mtbdd.build(explicitFilesStatesFile, explicitFilesTransFile, explicitFilesLabelsFile, explicitFilesStateRewardsFile,
							currentModelInfo, explicitFilesNumStates);
				} else {
					currentModelExpl = new ExplicitFiles2Model(this).build(explicitFilesStatesFile, explicitFilesTransFile, explicitFilesLabelsFile, currentModelInfo, explicitFilesNumStates);
					currentModelGenerator = new ModelModelGenerator(currentModelExpl, currentModelInfo);
					ExplicitFilesRewardGenerator efrg = new ExplicitFilesRewardGenerator(this, explicitFilesStateRewardsFile, explicitFilesNumStates);
					efrg.setStatesList(currentModelExpl.getStatesList());
					currentRewardGenerator = efrg;
				}
				break;
			default:
				throw new PrismException("Don't know how to build model from source " + currentModelSource);
			}
			l = System.currentTimeMillis() - l;
			mainLog.println("\nTime for model construction: " + l / 1000.0 + " seconds.");

			// For digital clocks, do some extra checks on the built model
			if (digital) {
				doBuildModelDigitalClocksChecks();
			}

			// Deal with deadlocks
			if (!getExplicit()) {
				StateList deadlocks = currentModel.getDeadlockStates();
				int numDeadlocks = deadlocks.size();
				if (numDeadlocks > 0) {
					if (getFixDeadlocks()) {
						mainLog.printWarning("Deadlocks detected and fixed in " + numDeadlocks + " states");
					} else {
						currentModel.printTransInfo(mainLog, getExtraDDInfo());
						mainLog.print("\n" + numDeadlocks + " deadlock states found");
						if (!getVerbose() && numDeadlocks > 10) {
							mainLog.print(". The first 10 are below. Use verbose mode to view them all.\n");
							deadlocks.print(mainLog, 10);
						} else {
							mainLog.print(":\n");
							deadlocks.print(mainLog);
						}
						mainLog.print("\nTip: Use the \"fix deadlocks\" option to automatically add self-loops in deadlock states.\n");
						throw new PrismException("Model contains " + numDeadlocks + " deadlock states");
					}
				}
			} else {
				checkForDeadlocksExpl(currentModelExpl);
			}

			// Print model stats
			mainLog.println();
			if (!getExplicit()) {
				mainLog.println("Type:        " + currentModel.getModelType());
				currentModel.printTransInfo(mainLog, getExtraDDInfo());
			} else {
				mainLog.println("Type:        " + currentModelExpl.getModelType());
				mainLog.print(currentModelExpl.infoStringTable());
			}

			// Notify model listeners of build success
			for (PrismModelListener listener : modelListeners) {
				if (listener != null)
					listener.notifyModelBuildSuccessful();
			}
		} catch (PrismException e) {
			// Notify model listeners of build failure
			for (PrismModelListener listener : modelListeners) {
				if (listener != null)
					listener.notifyModelBuildFailed(e);
			}
			// Throw exception anyway
			throw e;
		}
	}

	private void checkForDeadlocksExpl(explicit.Model modelExpl) throws PrismException
	{
		explicit.StateValues deadlocks = modelExpl.getDeadlockStatesList();
		int numDeadlocks = modelExpl.getNumDeadlockStates();
		if (numDeadlocks > 0) {
			if (getFixDeadlocks()) {
				mainLog.printWarning("Deadlocks detected and fixed in " + numDeadlocks + " states");
			} else {
				if (!(currentModelExpl == null))
					mainLog.print(currentModelExpl.infoStringTable());
				mainLog.print("\n" + numDeadlocks + " deadlock states found");
				if (!getVerbose() && numDeadlocks > 10) {
					mainLog.print(". The first 10 are below. Use verbose mode to view them all.\n");
					deadlocks.print(mainLog, 10);
				} else {
					mainLog.print(":\n");
					deadlocks.print(mainLog);
					mainLog.print(String.format("deadlocked model: %s\n", modelExpl));
				}
				mainLog.print("\nTip: Use the \"fix deadlocks\" option to automatically add self-loops in deadlock states.\n");

				throw new PrismException("Model contains " + numDeadlocks + " deadlock state" + (numDeadlocks > 1 ? "s" : ""));
			}
		}
	}

	private void doBuildModelDigitalClocksChecks() throws PrismException
	{
		// For digital clocks, by construction, deadlocks can only occur from timelocks (and are not allowed)
		if (!getExplicit()) {
			StateList deadlocks = currentModel.getDeadlockStates();
			if (deadlocks.size() > 0) {
				throw new PrismException("Timelock in " + currentModelType + ", e.g. in state (" + deadlocks.getFirstAsValues() + ")");
			}
		} else {
			if (currentModelExpl.getNumDeadlockStates() > 0) {
				int dl = currentModelExpl.getFirstDeadlockState();
				String dls = currentModelExpl.getStatesList().get(dl).toString(currentModelInfo);
				throw new PrismException("Timelock in " + currentModelType + ", e.g. in state " + dls);
			}
		}

		/*// Create new model checker object and do model checking
		PropertiesFile pf = parsePropertiesString("filter(exists,!\"invariants\"); E[F!\"invariants\"]");
		if (!getExplicit()) {
			ModelChecker mc = new NondetModelChecker(this, currentModel, pf);
			if (((Boolean) mc.check(pf.getProperty(0)).getResult()).booleanValue()) {
				mainLog.println(mc.check(pf.getProperty(1)).getCounterexample());
			}
			//sv.pr
			//mainLog.println("XX" + res.getResult());
		} else {
			explicit.StateModelChecker mc = new MDPModelChecker();
			mc.setLog(mainLog);
			mc.setSettings(settings);
			mc.setModulesFileAndPropertiesFile(currentModulesFile, pf);
			explicit.StateValues sv = mc.checkExpression(currentModelExpl, pf.getProperty(0));
			sv.print(mainLog, 1);
		}*/
	}

	/**
	 * Build a model from a PRISM modelling language description, storing it symbolically,
	 * as MTBDDs) via explicit-state reachability and model construction.
	 * It is assumed that all constants in the model file have been defined by now.  
	 * @param modulesFile Model to build
	 */
	public Model buildModelExplicit(ModulesFile modulesFile) throws PrismException
	{
		long l; // timer
		ConstructModel constructModel;
		explicit.Model modelExpl;
		Model model;
		List<State> statesList;

<<<<<<< HEAD
		if (modulesFile.getModelType() == ModelType.PTA || currentModelType == ModelType.POPTA || modulesFile.getModelType() == ModelType.TPTG) {
=======
		if (modulesFile.getModelType().realTime()) {
>>>>>>> c8a66209
			throw new PrismException("You cannot build a " + modulesFile.getModelType() + " model explicitly, only perform model checking");
		}

		mainLog.print("\nBuilding model...\n");
		if (currentDefinedMFConstants != null && currentDefinedMFConstants.getNumValues() > 0)
			mainLog.println("Model constants: " + currentDefinedMFConstants);

		constructModel = new ConstructModel(this);
		modelExpl = constructModel.constructModel(new ModulesFileModelGenerator(modulesFile, this), false);
		statesList = constructModel.getStatesList();

		// create Explicit2MTBDD object
		expm2mtbdd = new ExplicitModel2MTBDD(this);

		// build model
		l = System.currentTimeMillis();
		model = expm2mtbdd.buildModel(modelExpl, statesList, modulesFile, false);
		l = System.currentTimeMillis() - l;

		mainLog.println("\nTime for model construction: " + l / 1000.0 + " seconds.");

		return model;
	}

	/**
	 * Export the currently loaded and parsed PRISM model to a file.
	 * @param file File to export to
	 */
	public void exportPRISMModel(File file) throws FileNotFoundException, PrismException
	{
		mainLog.print("\nExporting parsed PRISM file ");
		mainLog.println(getDestinationStringForFile(file));
		PrismLog tmpLog = getPrismLogForFile(file);
		tmpLog.print(currentModulesFile.toString());
		// tidy up
		if (file != null)
			tmpLog.close();
	}

	/**
	 * Export the currently loaded and parsed PRISM model to a file,
	 * after expanding all constants to their actual, defined values.
	 * @param file File to export to
	 */
	public void exportPRISMModelWithExpandedConstants(File file) throws FileNotFoundException, PrismException
	{
		mainLog.print("\nExporting parsed PRISM file (with constant expansion) ");
		mainLog.println(getDestinationStringForFile(file));
		PrismLog tmpLog = getPrismLogForFile(file);
		ModulesFile mfTmp = (ModulesFile) currentModulesFile.deepCopy();
		mfTmp = (ModulesFile) mfTmp.replaceConstants(currentModulesFile.getConstantValues());
		// NB: Don't use simplify() here because doesn't work for the purposes of printing out
		// (e.g. loss of parentheses causes precedence problems)
		tmpLog.print(mfTmp.toString());
		// tidy up
		if (file != null)
			tmpLog.close();
	}

	/**
	 * Export the currently loaded model's transition matrix to a Spy file.
	 * @param file File to export to
	 */
	public void exportToSpyFile(File file) throws FileNotFoundException, PrismException
	{
		int depth;
		JDDNode tmp;

		if (getExplicit())
			throw new PrismNotSupportedException("Export to Spy file not yet supported by explicit engine");

		// Build model, if necessary
		buildModelIfRequired();

		mainLog.println("\nExporting to spy file \"" + file + "\"...");

		// choose depth
		depth = currentModel.getAllDDRowVars().n();
		if (depth > 9)
			depth = 9;

		// get rid of non det vars if necessary
		tmp = currentModel.getTrans();
		JDD.Ref(tmp);
		if (currentModelType == ModelType.MDP) {
			tmp = JDD.MaxAbstract(tmp, ((NondetModel) currentModel).getAllDDNondetVars());
		}

		// export to spy file
		JDD.ExportMatrixToSpyFile(tmp, currentModel.getAllDDRowVars(), currentModel.getAllDDColVars(), depth, file.getPath());
		JDD.Deref(tmp);
	}

	/**
	 * Export the MTBDD for the currently loaded model's transition matrix to a Dot file.
	 * @param file File to export to
	 */
	public void exportToDotFile(File file) throws FileNotFoundException, PrismException
	{
		if (getExplicit())
			throw new PrismNotSupportedException("Export to Dot file not yet supported by explicit engine");

		// Build model, if necessary
		buildModelIfRequired();

		// Check again (in case engine was switched)
		if (getExplicit())
			throw new PrismNotSupportedException("Export to Dot file not yet supported by explicit engine");
		
		// Export to dot file
		mainLog.println("\nExporting to dot file \"" + file + "\"...");
		JDD.ExportDDToDotFileLabelled(currentModel.getTrans(), file.getPath(), currentModel.getDDVarNames());
	}

	/**
	 * Export the currently loaded model's transition matrix to a file (or to the log)
	 * @param ordered Ensure that (source) states are in ascending order?
	 * @param exportType Type of export; one of: <ul>
	 * <li> {@link #EXPORT_PLAIN} 
	 * <li> {@link #EXPORT_MATLAB}
	 * <li> {@link #EXPORT_DOT}
	 * <li> {@link #EXPORT_MRMC}
	 * <li> {@link #EXPORT_ROWS}
	 * <li> {@link #EXPORT_DOT_STATES}
	 * </ul>
	 * @param file File to export to (if null, print to the log instead)
	 */
	public void exportTransToFile(boolean ordered, int exportType, File file) throws FileNotFoundException, PrismException
	{
		// can only do ordered version of export for MDPs
		if (currentModelType == ModelType.MDP) {
			if (!ordered)
				mainLog.printWarning("Cannot export unordered transition matrix for MDPs; using ordered.");
			ordered = true;
		}
		// can only do ordered version of export for MRMC
		if (exportType == EXPORT_MRMC) {
			if (!ordered)
				mainLog.printWarning("Cannot export unordered transition matrix in MRMC format; using ordered.");
			ordered = true;
		}
		// can only do ordered version of export for rows format
		if (exportType == EXPORT_ROWS) {
			if (!ordered)
				mainLog.printWarning("Cannot export unordered transition matrix in rows format; using ordered.");
			ordered = true;
		}

		// Build model, if necessary
		buildModelIfRequired();

		// print message
		mainLog.print("\nExporting transition matrix ");
		mainLog.print(getStringForExportType(exportType) + " ");
		mainLog.println(getDestinationStringForFile(file));

		// do export
		if (!getExplicit()) {
			currentModel.exportToFile(exportType, ordered, file);
		} else {
			PrismLog tmpLog = getPrismLogForFile(file);
			switch (exportType) {
			case Prism.EXPORT_PLAIN:
				currentModelExpl.exportToPrismExplicitTra(tmpLog);
				break;
			case Prism.EXPORT_MATLAB:
				throw new PrismNotSupportedException("Export not yet supported");
			case Prism.EXPORT_DOT:
				currentModelExpl.exportToDotFile(tmpLog);
				break;
			case Prism.EXPORT_DOT_STATES:
				currentModelExpl.exportToDotFile(tmpLog, null, true);
				break;
			case Prism.EXPORT_MRMC:
			case Prism.EXPORT_ROWS:
				throw new PrismNotSupportedException("Export not yet supported");
			}
			tmpLog.close();
		}

		// for export to dot with states, need to do a bit more
		if (!getExplicit() && exportType == EXPORT_DOT_STATES) {
			// open (appending to) existing new file log or use main log
			PrismLog tmpLog = getPrismLogForFile(file, true);
			// insert states info into dot file
			currentModel.getReachableStates().printDot(tmpLog);
			// print footer
			tmpLog.println("}");
			// tidy up
			if (file != null)
				tmpLog.close();
		}
	}

	/**
	 * Export the currently loaded model's state rewards to a file (or files, or stdout).
	 * If there is more than 1 reward structure, then multiple files are generated
	 * (e.g. "rew.sta" becomes "rew1.sta", "rew2.sta", ...)
	 * @param exportType Type of export; one of: <ul>
	 * <li> {@link #EXPORT_PLAIN} 
	 * <li> {@link #EXPORT_MATLAB}
	 * <li> {@link #EXPORT_MRMC}
	 * </ul>
	 * @param file File to export to (if null, print to the log instead)
	 */
	public void exportStateRewardsToFile(int exportType, File file) throws FileNotFoundException, PrismException
	{
		int numRewardStructs = currentRewardGenerator.getNumRewardStructs();
		if (numRewardStructs == 0) {
			mainLog.println("\nOmitting state reward export as there are no reward structures");
			return;
		}
		
		// Rows format does not apply to vectors
		if (exportType == EXPORT_ROWS)
			exportType = EXPORT_PLAIN;

		// Build model, if necessary
		buildModelIfRequired();

		mainLog.print("\nExporting state rewards ");
		mainLog.print(getStringForExportType(exportType) + " ");
		mainLog.println(getDestinationStringForFile(file));

		// Do export, writing to multiple files if necessary
		List <String> files = new ArrayList<>();
		for (int r = 0; r < numRewardStructs; r++) {
			String filename = (file != null) ? file.getPath() : null;
			if (filename != null && numRewardStructs > 1) {
				filename = PrismUtils.addCounterSuffixToFilename(filename, r + 1);
				files.add(filename);
			}
			File fileToUse = (filename == null) ? null : new File(filename);
			if (!getExplicit()) {
				currentModel.exportStateRewardsToFile(r, exportType, fileToUse);
			} else {
				PrismLog out = getPrismLogForFile(fileToUse);
				explicit.StateModelChecker mcExpl = createModelCheckerExplicit(null);
				((explicit.ProbModelChecker) mcExpl).exportStateRewardsToFile(currentModelExpl, r, exportType, out);
				out.close();
			}
		}
		
		if (files.size() > 1) {
			mainLog.println("Rewards were exported to multiple files: " + PrismUtils.joinString(files, ","));
		}
	}
	
	/**
	 * Export the currently loaded model's transition rewards to a file
	 * @param ordered Ensure that (source) states are in ascending order?
	 * @param exportType Type of export; one of: <ul>
	 * <li> {@link #EXPORT_PLAIN} 
	 * <li> {@link #EXPORT_MATLAB}
	 * <li> {@link #EXPORT_MRMC}
	 * <li> {@link #EXPORT_ROWS}
	 * </ul>
	 * @param file File to export to (if null, print to the log instead)
	 */
	public void exportTransRewardsToFile(boolean ordered, int exportType, File file) throws FileNotFoundException, PrismException
	{
		int numRewardStructs = currentRewardGenerator.getNumRewardStructs();
		if (numRewardStructs == 0) {
			mainLog.println("\nOmitting transition reward export as there are no reward structures");
			return;
		}
		
		if (getExplicit())
			throw new PrismNotSupportedException("Export of transition rewards not yet supported by explicit engine");

		// Can only do ordered version of export for MDPs
		if (currentModelType == ModelType.MDP) {
			if (!ordered)
				mainLog.printWarning("Cannot export unordered transition reward matrix for MDPs; using ordered.");
			ordered = true;
		}
		// Can only do ordered version of export for MRMC
		if (exportType == EXPORT_MRMC) {
			if (!ordered)
				mainLog.printWarning("Cannot export unordered transition reward matrix in MRMC format; using ordered.");
			ordered = true;
		}
		// Can only do ordered version of export for rows format
		if (exportType == EXPORT_ROWS) {
			if (!ordered)
				mainLog.printWarning("Cannot export unordered transition matrix in rows format; using ordered.");
			ordered = true;
		}

		// Build model, if necessary
		buildModelIfRequired();

		mainLog.print("\nExporting transition rewards ");
		mainLog.print(getStringForExportType(exportType) + " ");
		mainLog.println(getDestinationStringForFile(file));

		// Do export, writing to multiple files if necessary
		List <String> files = new ArrayList<>();
		for (int r = 0; r < numRewardStructs; r++) {
			String filename = (file != null) ? file.getPath() : null;
			if (filename != null && numRewardStructs > 1) {
				filename = PrismUtils.addCounterSuffixToFilename(filename, r + 1);
				files.add(filename);
			}
			File fileToUse = (filename == null) ? null : new File(filename);
			if (!getExplicit()) {
				currentModel.exportTransRewardsToFile(r, exportType, ordered, fileToUse);
			} else {
				// Not implemented yet
			}
		}
		
		if (files.size() > 1) {
			mainLog.println("Rewards were exported to multiple files: " + PrismUtils.joinString(files, ","));
		}
	}

	/**
	 * Export the currently loaded model's bottom strongly connected components (BSCCs) to a file
	 * @param exportType Type of export; one of: <ul>
	 * <li> {@link #EXPORT_PLAIN} 
	 * <li> {@link #EXPORT_MATLAB}
	 * </ul>
	 * @param file File to export to (if null, print to the log instead)
	 */
	public void exportBSCCsToFile(int exportType, File file) throws FileNotFoundException, PrismException
	{
		int i, n;
		long l; // timer
		PrismLog tmpLog;
		SCCComputer sccComputer = null;
		explicit.SCCConsumerStore sccConsumerExpl = null;
		//Vector<JDDNode> bsccs;
		//JDDNode not, bscc;

		// no specific states format for MRMC
		if (exportType == EXPORT_MRMC)
			exportType = EXPORT_PLAIN;
		// rows format does not apply to states output
		if (exportType == EXPORT_ROWS)
			exportType = EXPORT_PLAIN;

		// Build model, if necessary
		buildModelIfRequired();

		// Compute BSCCs
		mainLog.println("\nComputing BSCCs...");
		l = System.currentTimeMillis();
		if (!getExplicit()) {
			sccComputer = getSCCComputer(currentModel);
			sccComputer.computeBSCCs();
		} else {
			sccConsumerExpl = new explicit.SCCConsumerStore();
			getExplicitSCCComputer(currentModelExpl, sccConsumerExpl).computeSCCs();
		}
		l = System.currentTimeMillis() - l;
		mainLog.println("\nTime for BSCC computation: " + l / 1000.0 + " seconds.");

		// print message
		mainLog.print("\nExporting BSCCs ");
		mainLog.print(getStringForExportType(exportType) + " ");
		mainLog.println(getDestinationStringForFile(file));

		// create new file log or use main log
		tmpLog = getPrismLogForFile(file);

		// print header: list of model vars
		if (exportType == EXPORT_MATLAB)
			tmpLog.print("% ");
		tmpLog.print("Variables: (");
		for (i = 0; i < currentModelInfo.getNumVars(); i++) {
			tmpLog.print(currentModelInfo.getVarName(i));
			if (i < currentModelInfo.getNumVars() - 1)
				tmpLog.print(",");
		}
		tmpLog.println(")");

		// print states for each bscc
		if (!getExplicit()) {
			n = sccComputer.getBSCCs().size();
		} else {
			n = sccConsumerExpl.getBSCCs().size();
		}
		for (i = 0; i < n; i++) {
			tmpLog.println();
			if (exportType == EXPORT_MATLAB)
				tmpLog.print("% ");
			tmpLog.println("BSCC " + (i + 1) + "/" + n + ":");
			if (exportType == EXPORT_MATLAB)
				tmpLog.println("bscc" + (i + 1) + "=[");
			if (!getExplicit()) {
				if (exportType != EXPORT_MATLAB)
					new StateListMTBDD(sccComputer.getBSCCs().get(i), currentModel).print(tmpLog);
				else
					new StateListMTBDD(sccComputer.getBSCCs().get(i), currentModel).printMatlab(tmpLog);
				JDD.Deref(sccComputer.getBSCCs().get(i));
			} else {
				explicit.StateValues.createFromBitSet(sccConsumerExpl.getBSCCs().get(i), currentModelExpl).print(tmpLog, true, exportType == EXPORT_MATLAB, true, true);
			}
			if (exportType == EXPORT_MATLAB)
				tmpLog.println("];");
		}

		if (!getExplicit()) {
			JDD.Deref(sccComputer.getNotInBSCCs());
		}

		// tidy up
		if (file != null)
			tmpLog.close();
	}

	/**
	 * Export the (states of the) currently loaded model's maximal end components (MECs) to a file
	 * @param exportType Type of export; one of: <ul>
	 * <li> {@link #EXPORT_PLAIN} 
	 * <li> {@link #EXPORT_MATLAB}
	 * </ul>
	 * @param file File to export to (if null, print to the log instead)
	 */
	public void exportMECsToFile(int exportType, File file) throws FileNotFoundException, PrismException
	{
		int i, n;
		long l; // timer
		PrismLog tmpLog;
		ECComputer ecComputer = null;
		explicit.ECComputer ecComputerExpl = null;

		// no specific states format for MRMC
		if (exportType == EXPORT_MRMC)
			exportType = EXPORT_PLAIN;
		// rows format does not apply to states output
		if (exportType == EXPORT_ROWS)
			exportType = EXPORT_PLAIN;

		// Build model, if necessary
		buildModelIfRequired();

		// Compute MECs
		mainLog.println("\nComputing MECs...");
		l = System.currentTimeMillis();
		if (!getExplicit()) {
			ecComputer = getECComputer((NondetModel) currentModel);
			ecComputer.computeMECStates();
		} else {
			ecComputerExpl = getExplicitECComputer((explicit.NondetModel) currentModelExpl);
			ecComputerExpl.computeMECStates();
		}
		l = System.currentTimeMillis() - l;
		mainLog.println("\nTime for MEC computation: " + l / 1000.0 + " seconds.");

		// print message
		mainLog.print("\nExporting MECs ");
		mainLog.print(getStringForExportType(exportType) + " ");
		mainLog.println(getDestinationStringForFile(file));

		// create new file log or use main log
		tmpLog = getPrismLogForFile(file);

		// print header: list of model vars
		if (exportType == EXPORT_MATLAB)
			tmpLog.print("% ");
		tmpLog.print("Variables: (");
		for (i = 0; i < currentModelInfo.getNumVars(); i++) {
			tmpLog.print(currentModelInfo.getVarName(i));
			if (i < currentModelInfo.getNumVars() - 1)
				tmpLog.print(",");
		}
		tmpLog.println(")");

		// print states for each mec
		if (!getExplicit()) {
			n = ecComputer.getMECStates().size();
		} else {
			n = ecComputerExpl.getMECStates().size();
		}
		for (i = 0; i < n; i++) {
			tmpLog.println();
			if (exportType == EXPORT_MATLAB)
				tmpLog.print("% ");
			tmpLog.println("MEC " + (i + 1) + "/" + n + ":");
			if (exportType == EXPORT_MATLAB)
				tmpLog.println("mec" + (i + 1) + "=[");
			if (!getExplicit()) {
				if (exportType != EXPORT_MATLAB)
					new StateListMTBDD(ecComputer.getMECStates().get(i), currentModel).print(tmpLog);
				else
					new StateListMTBDD(ecComputer.getMECStates().get(i), currentModel).printMatlab(tmpLog);
				JDD.Deref(ecComputer.getMECStates().get(i));
			} else {
				explicit.StateValues.createFromBitSet(ecComputerExpl.getMECStates().get(i), currentModelExpl).print(tmpLog, true, exportType == EXPORT_MATLAB,
						true, true);
			}
			if (exportType == EXPORT_MATLAB)
				tmpLog.println("];");
		}

		// tidy up
		if (file != null)
			tmpLog.close();
	}

	/**
	 * Export the (states of the) currently loaded model's strongly connected components (SCCs) to a file
	 * @param exportType Type of export; one of: <ul>
	 * <li> {@link #EXPORT_PLAIN} 
	 * <li> {@link #EXPORT_MATLAB}
	 * </ul>
	 * @param file File to export to (if null, print to the log instead)
	 */
	public void exportSCCsToFile(int exportType, File file) throws FileNotFoundException, PrismException
	{
		int i, n;
		long l; // timer
		PrismLog tmpLog;
		SCCComputer sccComputer = null;
		explicit.SCCConsumerStore sccConsumerExpl = null;

		// no specific states format for MRMC
		if (exportType == EXPORT_MRMC)
			exportType = EXPORT_PLAIN;
		// rows format does not apply to states output
		if (exportType == EXPORT_ROWS)
			exportType = EXPORT_PLAIN;

		// Build model, if necessary
		buildModelIfRequired();

		// Compute SCCs
		mainLog.println("\nComputing SCCs...");
		l = System.currentTimeMillis();
		if (!getExplicit()) {
			sccComputer = getSCCComputer(currentModel);
			sccComputer.computeSCCs();
		} else {
			sccConsumerExpl = new explicit.SCCConsumerStore();
			getExplicitSCCComputer(currentModelExpl, sccConsumerExpl).computeSCCs();
		}
		l = System.currentTimeMillis() - l;
		mainLog.println("\nTime for SCC computation: " + l / 1000.0 + " seconds.");

		// print message
		mainLog.print("\nExporting SCCs ");
		mainLog.print(getStringForExportType(exportType) + " ");
		mainLog.println(getDestinationStringForFile(file));

		// create new file log or use main log
		tmpLog = getPrismLogForFile(file);

		// print header: list of model vars
		if (exportType == EXPORT_MATLAB)
			tmpLog.print("% ");
		tmpLog.print("Variables: (");
		for (i = 0; i < currentModelInfo.getNumVars(); i++) {
			tmpLog.print(currentModelInfo.getVarName(i));
			if (i < currentModelInfo.getNumVars() - 1)
				tmpLog.print(",");
		}
		tmpLog.println(")");

		// print states for each scc
		if (!getExplicit()) {
			n = sccComputer.getSCCs().size();
		} else {
			n = sccConsumerExpl.getSCCs().size();
		}
		for (i = 0; i < n; i++) {
			tmpLog.println();
			if (exportType == EXPORT_MATLAB)
				tmpLog.print("% ");
			tmpLog.println("SCC " + (i + 1) + "/" + n + ":");
			if (exportType == EXPORT_MATLAB)
				tmpLog.println("scc" + (i + 1) + "=[");
			if (!getExplicit()) {
				if (exportType != EXPORT_MATLAB)
					new StateListMTBDD(sccComputer.getSCCs().get(i), currentModel).print(tmpLog);
				else
					new StateListMTBDD(sccComputer.getSCCs().get(i), currentModel).printMatlab(tmpLog);
				JDD.Deref(sccComputer.getSCCs().get(i));
			} else {
				explicit.StateValues.createFromBitSet(sccConsumerExpl.getSCCs().get(i), currentModelExpl).print(tmpLog, true, exportType == EXPORT_MATLAB, true, true);
			}
			if (exportType == EXPORT_MATLAB)
				tmpLog.println("];");
		}

		if (!getExplicit()) {
			JDD.Deref(sccComputer.getNotInSCCs());
		}

		// tidy up
		if (file != null)
			tmpLog.close();
	}

	/**
	 * Export the states satisfying labels from the currently loaded model and a properties file to a file.
	 * The PropertiesFile should correspond to the currently loaded model. 
	 * @param propertiesFile The properties file (for further labels)
	 * @param exportType Type of export; one of: <ul>
	 * <li> {@link #EXPORT_PLAIN} 
	 * <li> {@link #EXPORT_MATLAB}
	 * </ul>
	 * @param file File to export to (if null, print to the log instead)
	 */
	public void exportLabelsToFile(PropertiesFile propertiesFile, int exportType, File file) throws FileNotFoundException, PrismException
	{
		// Build model, if necessary
		buildModelIfRequired();

		// Print message
		mainLog.print("\nExporting labels and satisfying states ");
		mainLog.print(getStringForExportType(exportType) + " ");
		mainLog.println(getDestinationStringForFile(file));

		// Collect names of labels to export
		List<String> labelNames = new ArrayList<String>();
		labelNames.add("init");
		labelNames.add("deadlock");
		if (propertiesFile == null) {
			labelNames.addAll(currentModelInfo.getLabelNames());
		} else {
			LabelList ll = propertiesFile.getCombinedLabelList();
			int numLabels = ll.size();
			for (int i = 0; i < numLabels; i++) {
				labelNames.add(ll.getLabelName(i));
			}
		}

		// Export
		if (getExplicit()) {
			PrismLog out = getPrismLogForFile(file);
			explicit.StateModelChecker mcExpl = createModelCheckerExplicit(propertiesFile);
			mcExpl.exportLabels(currentModelExpl, labelNames, exportType, out);
			out.close();
		} else {
			prism.StateModelChecker mc = createModelChecker(propertiesFile);
			mc.exportLabels(labelNames, exportType, file);
		}
	}

	/**
	 * Export the currently loaded model's states to a file
	 * @param exportType Type of export; one of: <ul>
	 * <li> {@link #EXPORT_PLAIN} 
	 * <li> {@link #EXPORT_MATLAB}
	 * </ul>
	 * @param file File to export to (if null, print to the log instead)
	 */
	public void exportStatesToFile(int exportType, File file) throws FileNotFoundException, PrismException
	{
		PrismLog tmpLog;

		// No specific states format for MRMC
		if (exportType == EXPORT_MRMC)
			exportType = EXPORT_PLAIN;
		// Rows format does not apply to states output
		if (exportType == EXPORT_ROWS)
			exportType = EXPORT_PLAIN;

		// Build model, if necessary
		buildModelIfRequired();

		// Print message
		mainLog.print("\nExporting list of reachable states ");
		mainLog.print(getStringForExportType(exportType) + " ");
		mainLog.println(getDestinationStringForFile(file));

		// Create new file log or use main log
		tmpLog = getPrismLogForFile(file);

		// Export
		if (!getExplicit()) {
			currentModel.exportStates(exportType, tmpLog);
		} else {
			currentModelExpl.exportStates(exportType, currentModelInfo.createVarList(), tmpLog);
		}

		// Tidy up
		if (file != null)
			tmpLog.close();
	}

	/**
	 * Perform model checking of a property on the currently loaded model and return result.
	 * Here, the property is passed as a string and parsed first. Usually, you would use the other
	 * model checking methods which assume you have already parsed the property separately.
	 * This is just a simplified method for convenience. The property string can in fact be a whole
	 * properties file, e.g. you can define labels/constants/etc. too, but an exception will be
	 * thrown if there is more than one property present.    
	 * @param propertyString The property (in fact properties file) to check as a string
	 */
	public Result modelCheck(String propertyString) throws PrismException
	{
		PropertiesFile propertiesFile = parsePropertiesString(propertyString);
		if (propertiesFile.getNumProperties() != 1) {
			throw new PrismException("There should be exactly one property to check (there are " + propertiesFile.getNumProperties() + ")");
		}
		return modelCheck(propertiesFile, propertiesFile.getPropertyObject(0));
	}

	/**
	 * Perform model checking of a property on the currently loaded model and return result.
	 * @param propertiesFile Parent property file of property (for labels/constants/...)
	 * @param expr The property to check
	 */
	public Result modelCheck(PropertiesFile propertiesFile, Expression expr) throws PrismException, PrismLangException
	{
		return modelCheck(propertiesFile, new Property(expr));
	}

	/**
	 * Perform model checking of a property on the currently loaded model and return result.
	 * @param propertiesFile Parent property file of property (for labels/constants/...)
	 * @param prop The property to check
	 */
	public Result modelCheck(PropertiesFile propertiesFile, Property prop) throws PrismException, PrismLangException
	{
		return modelCheck(propertiesFile, prop, false); // default is to not compute the Pareto
	}

	public Result modelCheck(PropertiesFile propertiesFile, Property prop, boolean computePareto) throws PrismException, PrismLangException
	{
		Result res = null;
		Values definedPFConstants = propertiesFile.getConstantValues();
		boolean engineSwitch = false, switchToMTBDDEngine = false;
		int lastEngine = -1;

		if (!digital)
			mainLog.printSeparator();
		mainLog.println("\nModel checking: " + prop);
		if (currentDefinedMFConstants != null && currentDefinedMFConstants.getNumValues() > 0)
			mainLog.println("Model constants: " + currentDefinedMFConstants);
		if (definedPFConstants != null && definedPFConstants.getNumValues() > 0)
			mainLog.println("Property constants: " + definedPFConstants);

		// Check that property is valid for the current model type
		prop.getExpression().checkValid(currentModelType);

<<<<<<< HEAD
		// PTA model checking is handled separately
		if (currentModelType == ModelType.PTA || currentModelType == ModelType.POPTA || currentModelType == ModelType.TPTG) {
=======
		// PTA (and similar) model checking is handled separately
		if (currentModelType.realTime()) {
>>>>>>> c8a66209
			return modelCheckPTA(propertiesFile, prop.getExpression(), definedPFConstants);
		}

		// For exact model checking
		if (settings.getBoolean(PrismSettings.PRISM_EXACT_ENABLED)) {
			return modelCheckExact(propertiesFile, prop);
		}
		// For fast adaptive uniformisation
		if (currentModelType == ModelType.CTMC && settings.getString(PrismSettings.PRISM_TRANSIENT_METHOD).equals("Fast adaptive uniformisation")) {
			FastAdaptiveUniformisationModelChecker fauMC;
			fauMC = new FastAdaptiveUniformisationModelChecker(this, currentModulesFile, propertiesFile);
			return fauMC.check(prop.getExpression());
		}
		// Heuristic choices of engine/method
		if (settings.getString(PrismSettings.PRISM_HEURISTIC).equals("Speed")) {
			mainLog.printWarning("Switching to sparse engine and (backwards) Gauss Seidel (default for heuristic=speed).");
			engineSwitch = true;
			lastEngine = getEngine();
			setEngine(Prism.SPARSE);
			settings.set(PrismSettings.PRISM_LIN_EQ_METHOD, "Backwards Gauss-Seidel");

		}
		// Auto-switch engine if required
		if (currentModelType == ModelType.MDP && !Expression.containsMultiObjective(prop.getExpression())) {
			if (getMDPSolnMethod() != Prism.MDP_VALITER && !getExplicit()) {
				mainLog.printWarning("Switching to explicit engine to allow use of chosen MDP solution method.");
				engineSwitch = true;
				lastEngine = getEngine();
				setEngine(Prism.EXPLICIT);
			}
		}
		if (Expression.containsNonProbLTLFormula(prop.getExpression())) {
			mainLog.printWarning("Switching to explicit engine to allow non-probabilistic LTL model checking.");
			engineSwitch = true;
			lastEngine = getEngine();
			setEngine(Prism.EXPLICIT);
		}
		if (settings.getBoolean(PrismSettings.PRISM_INTERVAL_ITER)) {
			if (currentModelType == ModelType.MDP && Expression.containsMinReward(prop.getExpression())) {
				mainLog.printWarning("Switching to explicit engine to allow interval iteration on Rmin operator.");
				engineSwitch = true;
				lastEngine = getEngine();
				setEngine(Prism.EXPLICIT);
			}
		}
		try {

			// resolve property references in the property
			Expression e = (Expression) prop.getExpression().expandPropRefsAndLabels(propertiesFile, null);

			// Build model, if necessary
			buildModelIfRequired();

			// Compatibility check
			if (genStrat && currentModelType.nondeterministic() && !getExplicit()) {
				if (!((NondetModel) currentModel).areAllChoiceActionsUnique())
					throw new PrismException("Cannot generate strategies with the current engine "
							+ "because some state of the model do not have unique action labels for each choice. "
							+ "Either switch to the explicit engine or add more action labels to the model");
			}

			// Check if we need to switch to MTBDD engine
			if (!getExplicit() && getEngine() != MTBDD) {
				long n = currentModel.getNumStates();
				// Either because number of states is two big for double-valued solution vectors
				if (n == -1 || n > Integer.MAX_VALUE) {
					mainLog.printWarning("Switching to MTBDD engine, as number of states is too large for " + engineStrings[getEngine()] + " engine.");
					switchToMTBDDEngine = true;
				}
				// Or based on heuristic choices of engine/method
				// (sparse/hybrid typically v slow if need to work with huge state spaces)
				else if (settings.getString(PrismSettings.PRISM_HEURISTIC).equals("Speed") && n > MTBDD_STATES_THRESHOLD) {
					mainLog.printWarning("Switching to MTBDD engine (default for heuristic=speed and this state space size).");
					switchToMTBDDEngine = true;
				}
				// NB: Need to make sure solution methods supported for MTBDDs are used
				if (switchToMTBDDEngine) {
					engineSwitch = true;
					lastEngine = getEngine();
					setEngine(Prism.MTBDD);
					settings.set(PrismSettings.PRISM_LIN_EQ_METHOD, "Jacobi");
				}
			}

			// Create new model checker object and do model checking
			if (!getExplicit()) {
				ModelChecker mc = createModelChecker(propertiesFile);
				res = mc.check(prop.getExpression());
			} else {
				explicit.StateModelChecker mc = createModelCheckerExplicit(propertiesFile);
				mc.setComputeParetoSet(computePareto);
				// if implement strategy option is enabled, build a product with
				// strategy before model checking

				if (getSettings().getBoolean(PrismSettings.PRISM_IMPLEMENT_STRATEGY) && strategy != null) {
					try {
						mc.setStrategy(strategy);
						res = mc.check(strategy.buildProduct(currentModelExpl), e);
					} catch (UnsupportedOperationException uoe) {
						// Note: this also gets thrown if the strategy is stochastic update
						throw new PrismException("Building the product of the model and strategy failed");
					}
				} else {
					res = mc.check(currentModelExpl, e);
				}
				// saving strategy if it was generated.
				if (settings.getBoolean(PrismSettings.PRISM_GENERATE_STRATEGY)) {
					// one strategy
					strategy = res.getStrategy();
					if (strategy != null)
						strategy.setInfo("Property: " + prop.getExpression() + "\n" + "Type: " + strategy.getType() + "\nMemory size: "
								+ strategy.getMemorySize());
				}
			}
		} finally {
			// Undo auto-switch (if any)
			if (engineSwitch) {
				setEngine(lastEngine);
			}
		}

		// Return result
		return res;
	}

	/**
	 * Perform model checking of a property on the currently loaded PTA PRISM model and return result.
	 * @param propertiesFile Parent property file of property (for labels/constants/...)
	 * @param expr The property to check
	 * @param definedPFConstants Optional values info for properties file (to display in log) 
	 */
	public Result modelCheckPTA(PropertiesFile propertiesFile, Expression expr, Values definedPFConstants) throws PrismException, PrismLangException
	{
		// Check that property is valid for this model type
		// and create new model checker object
		expr.checkValid(currentModelType);

		// Digital clocks translation
		if (settings.getString(PrismSettings.PRISM_PTA_METHOD).equals("Digital clocks") || currentModelType == ModelType.POPTA || currentModelType == ModelType.TPTG) {
			digital = true;
			ModulesFile oldModulesFile = currentModulesFile;
			try {
				DigitalClocks dc = new DigitalClocks(this);
				dc.translate(oldModulesFile, propertiesFile, expr);
				loadPRISMModel(dc.getNewModulesFile());
				// If required, export generated PRISM model
				if (exportDigital) {
					try {
						exportPRISMModel(exportDigitalFile);
					}
					// In case of error, just print a warning
					catch (FileNotFoundException e) {
						mainLog.printWarning("PRISM code export failed: Couldn't open file \"" + exportDigitalFile + "\" for output");
					} catch (PrismException e) {
						mainLog.printWarning("PRISM code export failed: " + e.getMessage());
					}
				}
				return modelCheck(dc.getNewPropertiesFile(), dc.getNewPropertyToCheck());
			} finally {
				digital = false;
				currentModulesFile = oldModulesFile;
				currentModelType = oldModulesFile.getModelType();
				clearBuiltModel();
				currentModel = null;
				currentModelExpl = null;
			}
		}
		// Other methods
		else {
			PTAModelChecker mcPta;
			mcPta = new PTAModelChecker(this, currentModulesFile, propertiesFile);
			return mcPta.check(expr);
		}
	}

	/**
	 * Check if the currently loaded model is suitable for analysis with the simulator.
	 * If not, an explanatory exception is thrown.
	 */
	public void checkModelForSimulation() throws PrismException
	{
		// Get (but ignore) the ModelGenerator.
		// If creation failed before, this tries again, throwing an explanatory exception.
		try {
			getModelGenerator();
		} catch (PrismException e) {
			throw new PrismException("Simulation not possible: "+ e.getMessage());
		}
	}

	/**
	 * Load the current model into the simulator.
	 */
	public void loadModelIntoSimulator() throws PrismException
	{
		// Get the ModelGenerator.
		// If creation failed before, this tries again, throwing an explanatory exception.
		ModelGenerator modelGenForSim = null;
		try {
			modelGenForSim = getModelGenerator();
		} catch (PrismException e) {
			throw new PrismException("Simulation not possible: "+ e.getMessage());
		}
		// Load into simulator
		getSimulator().loadModel(modelGenForSim, currentRewardGenerator);
	}

	/**
	 * Check whether a property is suitable for approximate model checking using the simulator.
	 * @param expr The property to check.
	 */
	public boolean isPropertyOKForSimulation(Expression expr)
	{
		return getSimulator().isPropertyOKForSimulation(expr);
	}

	/**
	 * Check if a property is suitable for analysis with the simulator.
	 * If not, an explanatory exception is thrown.
	 * @param expr The property to check.
	 */
	public void checkPropertyForSimulation(Expression expr) throws PrismException
	{
		getSimulator().checkPropertyForSimulation(expr);
	}

	/**
	 * Perform approximate model checking of a property on the currently loaded model, using the simulator.
	 * Sampling starts from the initial state provided or, if null, the default
	 * initial state is used, selecting randomly (each time) if there are more than one.
	 * Returns a Result object, except in case of error, where an Exception is thrown.
	 * Note: All constants in the model/property files must have already been defined.
	 * @param propertiesFile Parent property file of property (for labels/constants/...)
	 * @param expr The property to check
	 * @param definedPFConstants Optional values info for properties file (to display in log) 
	 * @param initialState Initial state (if null, use default, selecting randomly if needed)
	 * @param maxPathLength The maximum path length for sampling
	 * @param simMethod Object specifying details of method to use for simulation
	 */
	public Result modelCheckSimulator(PropertiesFile propertiesFile, Expression expr, Values definedPFConstants, State initialState, long maxPathLength,
			SimulationMethod simMethod) throws PrismException
	{
		// Print info
		mainLog.printSeparator();
		mainLog.println("\nSimulating: " + expr);
		if (currentDefinedMFConstants != null && currentDefinedMFConstants.getNumValues() > 0)
			mainLog.println("Model constants: " + currentDefinedMFConstants);
		if (definedPFConstants != null && definedPFConstants.getNumValues() > 0)
			mainLog.println("Property constants: " + definedPFConstants);

		if (currentModelType.nondeterministic() && currentModelType.removeNondeterminism() != currentModelType) {
			mainLog.printWarning("For simulation, nondeterminism in " + currentModelType + " is resolved uniformly (resulting in " + currentModelType.removeNondeterminism() + ").");
		}

		// Check that property is valid for this model type
		expr.checkValid(currentModelType.removeNondeterminism());

		// Do simulation
		loadModelIntoSimulator();
		Result res = getSimulator().modelCheckSingleProperty(propertiesFile, expr, initialState, maxPathLength, simMethod);

		return res;
	}

	/**
	 * Perform approximate model checking of several properties (simultaneously) on the currently loaded model, using the simulator.
	 * Sampling starts from the initial state provided or, if null, the default
	 * initial state is used, selecting randomly (each time) if there are more than one.
	 * Returns an array of results, some of which may be Exception objects if there were errors.
	 * In the case of an error which affects all properties, an exception is thrown.
	 * Note: All constants in the model/property files must have already been defined.
	 * @param propertiesFile Parent property file of property (for labels/constants/...)
	 * @param exprs The properties to check
	 * @param definedPFConstants Optional values info for properties file (to display in log) 
	 * @param initialState Initial state (if null, use default, selecting randomly if needed)
	 * @param maxPathLength The maximum path length for sampling
	 * @param simMethod Object specifying details of method to use for simulation
	 */
	public Result[] modelCheckSimulatorSimultaneously(PropertiesFile propertiesFile, List<Expression> exprs, Values definedPFConstants, State initialState,
			long maxPathLength, SimulationMethod simMethod) throws PrismException
	{
		// Print info
		mainLog.printSeparator();
		mainLog.print("\nSimulating");
		if (exprs.size() == 1) {
			mainLog.println(": " + exprs.get(0));
		} else {
			mainLog.println(" " + exprs.size() + " properties:");
			for (int i = 0; i < exprs.size(); i++) {
				mainLog.println(" " + exprs.get(i));
			}
		}
		if (currentDefinedMFConstants != null && currentDefinedMFConstants.getNumValues() > 0)
			mainLog.println("Model constants: " + currentDefinedMFConstants);
		if (definedPFConstants != null && definedPFConstants.getNumValues() > 0)
			mainLog.println("Property constants: " + definedPFConstants);

		if (currentModelType.nondeterministic() && currentModelType.removeNondeterminism() != currentModelType) {
			mainLog.printWarning("For simulation, nondeterminism in " + currentModelType + " is resolved uniformly (resulting in " + currentModelType.removeNondeterminism() + ").");
		}

		// Check that properties are valid for this model type
		for (Expression expr : exprs)
			expr.checkValid(currentModelType.removeNondeterminism());

		// Do simulation
		loadModelIntoSimulator();
		Result[] resArray = getSimulator().modelCheckMultipleProperties(propertiesFile, exprs, initialState, maxPathLength, simMethod);

		return resArray;
	}

	/**
	 * Perform an approximate model checking experiment on the currently loaded model, using the simulator.
	 * (specified by values for undefined constants from the property only).
	 * Sampling starts from the initial state provided or, if null, the default
	 * initial state is used, selecting randomly (each time) if there are more than one.
	 * Results are stored in the ResultsCollection object passed in,
	 * some of which may be Exception objects if there were errors.
	 * In the case of an error which affects all properties, an exception is thrown.
	 * Note: All constants in the model file must have already been defined.
	 * @param propertiesFile Properties file containing property to check, constants defined
	 * @param undefinedConstants Details of constant ranges defining the experiment
	 * @param results Where to store the results
	 * @param expr The property to check
	 * @param initialState Initial state (if null, is selected randomly)
	 * @param maxPathLength The maximum path length for sampling
	 * @param simMethod Object specifying details of method to use for simulation
	 * @throws PrismException if something goes wrong with the sampling algorithm
	 * @throws InterruptedException if the thread is interrupted
	 */
	public void modelCheckSimulatorExperiment(PropertiesFile propertiesFile, UndefinedConstants undefinedConstants, ResultsCollection results, Expression expr,
			State initialState, long maxPathLength, SimulationMethod simMethod) throws PrismException, InterruptedException
	{
		// Print info
		mainLog.printSeparator();
		mainLog.println("\nSimulating: " + expr);
		if (currentDefinedMFConstants != null && currentDefinedMFConstants.getNumValues() > 0)
			mainLog.println("Model constants: " + currentDefinedMFConstants);
		mainLog.println("Property constants: " + undefinedConstants.getPFDefinedConstantsString());

		// Do simulation
		loadModelIntoSimulator();
		getSimulator().modelCheckExperiment(propertiesFile, undefinedConstants, results, expr, initialState, maxPathLength, simMethod);
	}

	/**
	 * Perform model checking on the currently loaded model using exact methods
	 * (currently, this is done via the parametric model checking functionality)
	 * @param propertiesFile parent properties file
	 * @param prop property to model check
	 */
	public Result modelCheckExact(PropertiesFile propertiesFile, Property prop) throws PrismException
	{
		// Some checks
		if (!(currentModelType == ModelType.DTMC || currentModelType == ModelType.CTMC || currentModelType == ModelType.MDP))
			throw new PrismNotSupportedException("Exact model checking is only supported for DTMCs, CTMCs and MDPs");

		if (currentModelType == ModelType.MDP && getFairness())
			throw new PrismNotSupportedException("Exact model checking does not support checking MDPs under fairness");

		// Set up a dummy parameter (not used)
		String[] paramNames = new String[] { "dummy" };
		String[] paramLowerBounds = new String[] { "0" };
		String[] paramUpperBounds = new String[] { "1" };
		// And execute parameteric model checking
		param.ModelBuilder builder = new ModelBuilder(this, param.ParamMode.EXACT);
		ParamModel modelExpl = builder.constructModel(new ModulesFileModelGeneratorSymbolic(currentModulesFile, this), paramNames, paramLowerBounds, paramUpperBounds);
		ParamModelChecker mc = new ParamModelChecker(this, param.ParamMode.EXACT);
		mc.setModelBuilder(builder);
		mc.setParameters(paramNames, paramLowerBounds, paramUpperBounds);
		mc.setModulesFileAndPropertiesFile(currentModulesFile, propertiesFile);

		if (digital) {
			// have to do deadlock checks, as we are in digital clock mode for PTA checking,
			// cf. doBuildModelDigitalClocksChecks()
			if (modelExpl.getNumDeadlockStates() > 0) {
				int dl = modelExpl.getFirstDeadlockState();
				String dls = modelExpl.getStatesList().get(dl).toString(currentModelInfo);
				throw new PrismException("Timelock in PTA, e.g. in state " + dls);
			}
		}

		Result result = mc.check(modelExpl, prop.getExpression());

		// Convert result of parametric model checking to a single value,
		// either boolean for boolean properties or a rational for numeric properties
		// There should be just one region since no parameters are used
		ParamResult paramResult = (ParamResult) result.getResult();
		result.setResult(paramResult.getSimpleResult(prop.getType()));
		result.setAccuracy(new Accuracy(AccuracyLevel.EXACT));

		// Print result to log
		String resultString = "Result";
		resultString += ": " + result.getResultAndAccuracy();
		if (result.getResult() instanceof BigRational) {
			resultString += " (" + ((BigRational) result.getResult()).toApproximateString() + ")";
		}
		mainLog.println("\n" + resultString);

		return result;
	}

	/**
	 * Perform parametric model checking on the currently loaded model.
	 * @param propertiesFile parent properties file
	 * @param prop property to model check
	 * @param paramNames parameter names
	 * @param paramLowerBounds lower bounds of parameters
	 * @param paramUpperBounds upper bounds of parameters
	 */
	public Result modelCheckParametric(PropertiesFile propertiesFile, Property prop, String[] paramNames, String[] paramLowerBounds, String[] paramUpperBounds)
			throws PrismException
	{
		// Some checks
		if (paramNames == null) {
			throw new PrismException("Must specify some parameters when using " + "the parametric analysis");
		}
		if (!(currentModelType == ModelType.DTMC || currentModelType == ModelType.CTMC || currentModelType == ModelType.MDP))
			throw new PrismNotSupportedException("Parametric model checking is only supported for DTMCs, CTMCs and MDPs");

		if (currentModelType == ModelType.MDP && getFairness())
			throw new PrismNotSupportedException("Parametric model checking does not support checking MDPs under fairness");

		Values definedPFConstants = propertiesFile.getConstantValues();
		Values constlist = currentModulesFile.getConstantValues();
		for (int pnr = 0; pnr < paramNames.length; pnr++) {
			constlist.removeValue(paramNames[pnr]);
		}

		// Print info
		mainLog.printSeparator();
		mainLog.println("\nParametric model checking: " + prop);
		if (currentDefinedMFConstants != null && currentDefinedMFConstants.getNumValues() > 0)
			mainLog.println("Model constants: " + currentDefinedMFConstants);
		if (definedPFConstants != null && definedPFConstants.getNumValues() > 0)
			mainLog.println("Property constants: " + definedPFConstants);

		param.ModelBuilder builder = new ModelBuilder(this, param.ParamMode.PARAMETRIC);
		ParamModel modelExpl = builder.constructModel(new ModulesFileModelGeneratorSymbolic(currentModulesFile, this), paramNames, paramLowerBounds, paramUpperBounds);
		ParamModelChecker mc = new ParamModelChecker(this, param.ParamMode.PARAMETRIC);
		mc.setModelBuilder(builder);
		mc.setParameters(paramNames, paramLowerBounds, paramUpperBounds);
		mc.setModulesFileAndPropertiesFile(currentModulesFile, propertiesFile);
		Result result = mc.check(modelExpl, prop.getExpression());

		// Print result to log
		String resultString = "Result";
		if (!("Result".equals(prop.getExpression().getResultName())))
			resultString += " (" + prop.getExpression().getResultName().toLowerCase() + ")";
		resultString += ": " + result.getResultString();
		mainLog.print("\n" + resultString);

		return result;
	}

	/**
	 * Export a strategy. The associated model should be attached to the strategy.
	 * Strictly, speaking that does not need to be the currently loaded model,
	 * but it would probably have been discarded if that was not the case.
	 * @param strat The strategy
	 * @param exportType The type of output
	 * @param file File to output the path to (stdout if null)
	 */
	public void exportStrategy(Strategy strat, StrategyExportType exportType, File file) throws FileNotFoundException, PrismException
	{
		PrismLog tmpLog;
		// Print message
		mainLog.print("\nExporting strategy " + exportType.description() + " ");
		mainLog.println(getDestinationStringForFile(file));

		// Export to file (or use main log)
		tmpLog = getPrismLogForFile(file);
		switch (exportType) {
		case ACTIONS:
			strat.exportActions(tmpLog);
			break;
		case INDICES:
			strat.exportIndices(tmpLog);
			break;
		case INDUCED_MODEL:
			strat.exportInducedModel(tmpLog);
			break;
		case DOT_FILE:
			strat.exportDotFile(tmpLog);
			break;
		}
		if (file != null)
			tmpLog.close();
	}

	/**
	 * Generate a random path through the currently loaded model using the simulator.
	 * @param details Information about the path to be generated
	 * @param maxPathLength The maximum length of path to generate
	 * @param file File to output the path to (stdout if null)
	 */
	public void generateSimulationPath(String details, long maxPathLength, File file) throws PrismException, PrismLangException
	{
		loadModelIntoSimulator();
		GenerateSimulationPath genPath = new GenerateSimulationPath(getSimulator(), mainLog);
		genPath.generateSimulationPath(null, details, maxPathLength, file);
	}

	/**
	 *  Sets the strategy that will be available for this prism session
	 * @param strat the strategy
	 */
	public void setStrategy(strat.Strategy strat)
	{
		this.strategy = strat;
	}

	/**
	 * Compute steady-state probabilities for the current model (DTMCs/CTMCs only).
	 * Output probability distribution to log. 
	 */
	public void doSteadyState() throws PrismException
	{
		doSteadyState(EXPORT_PLAIN, null, null);
	}

	/**
	 * Compute steady-state probabilities for the current model (DTMCs/CTMCs only).
	 * Output probability distribution to a file (or, if {@code fileOut} is null, to log). 
	 * The exportType should be EXPORT_PLAIN or EXPORT_MATLAB.
	 * Optionally (if non-null), read in the initial probability distribution from a file.
	 */
	public void doSteadyState(int exportType, File fileOut, File fileIn) throws PrismException
	{
		long l = 0; // timer
		StateValues probs = null;
		explicit.StateValues probsExpl = null;
		PrismLog tmpLog;

		// Do some checks
		if (!(currentModelType == ModelType.CTMC || currentModelType == ModelType.DTMC))
			throw new PrismException("Steady-state probabilities only computed for DTMCs/CTMCs");
		if (exportType == EXPORT_MRMC)
			exportType = EXPORT_PLAIN; // no specific states format for MRMC
		if (exportType == EXPORT_ROWS)
			exportType = EXPORT_PLAIN; // rows format does not apply to states output

		// Print message
		mainLog.printSeparator();
		mainLog.println("\nComputing steady-state probabilities...");

		// Build model, if necessary
		buildModelIfRequired();

		l = System.currentTimeMillis();
		if (!getExplicit()) {
			probs = computeSteadyStateProbabilities(currentModel, fileIn);
		} else {
			probsExpl = computeSteadyStateProbabilitiesExplicit(currentModelExpl, fileIn);
		}
		l = System.currentTimeMillis() - l;

		// print message
		mainLog.print("\nPrinting steady-state probabilities ");
		mainLog.print(getStringForExportType(exportType) + " ");
		mainLog.println(getDestinationStringForFile(fileOut));

		// create new file log or use main log
		tmpLog = getPrismLogForFile(fileOut);

		// print out or export probabilities
		if (!getExplicit())
			probs.print(tmpLog, fileOut == null, exportType == EXPORT_MATLAB, fileOut == null, fileOut == null);
		else
			probsExpl.print(tmpLog, fileOut == null, exportType == EXPORT_MATLAB, fileOut == null, fileOut == null);

		// print out computation time
		mainLog.println("\nTime for steady-state probability computation: " + l / 1000.0 + " seconds.");

		// tidy up
		if (!getExplicit())
			probs.clear();
		else
			probsExpl.clear();
		if (fileOut != null)
			tmpLog.close();
	}

	/**
	 * Compute steady-state probabilities (for a DTMC or CTMC) using symbolic engines.
	 * Optionally (if non-null), read in the initial probability distribution from a file.
	 * If null, start from initial state (or uniform distribution over multiple initial states).
	 */
	protected StateValues computeSteadyStateProbabilities(Model model, File fileIn) throws PrismException
	{
		ProbModelChecker mc;
		if (model.getModelType() == ModelType.DTMC) {
			mc = new ProbModelChecker(this, model, null);
		} else if (model.getModelType() == ModelType.CTMC) {
			mc = new StochModelChecker(this, model, null);
		} else {
			throw new PrismException("Steady-state probabilities only computed for DTMCs/CTMCs");
		}
		return mc.doSteadyState(fileIn);
	}

	/**
	 * Compute steady-state probabilities (for a DTMC or CTMC) using the explicit engine.
	 * Optionally (if non-null), read in the initial probability distribution from a file.
	 * If null, start from initial state (or uniform distribution over multiple initial states).
	 */
	protected explicit.StateValues computeSteadyStateProbabilitiesExplicit(explicit.Model model, File fileIn) throws PrismException
	{
		explicit.StateValues probs;
		switch (model.getModelType()) {
		case DTMC: {
			DTMCModelChecker mcDTMC = new DTMCModelChecker(this);
			probs = mcDTMC.doSteadyState((DTMC) model, fileIn);
			break;
		}
		case CTMC: {
			CTMCModelChecker mcCTMC = new CTMCModelChecker(this);
			probs = mcCTMC.doSteadyState((CTMC) model, fileIn);
			break;
		}
		default:
			throw new PrismException("Steady-state probabilities only computed for DTMCs/CTMCs");
		}
		return probs;
	}

	/**
	 * Compute transient probabilities (forwards) for the current model (DTMCs/CTMCs only).
	 * Output probability distribution to log.
	 * For a discrete-time model, {@code time} will be cast to an integer.
	 */
	public void doTransient(double time) throws PrismException
	{
		doTransient(time, EXPORT_PLAIN, null, null);
	}

	/**
	 * Compute transient probabilities (forwards) for the current model (DTMCs/CTMCs only).
	 * Output probability distribution to a file (or, if {@code fileOut} is null, to log). 
	 * For a discrete-time model, {@code time} will be cast to an integer.
	 * The exportType should be EXPORT_PLAIN or EXPORT_MATLAB.
	 * Optionally (if non-null), read in the initial probability distribution from a file.
	 */
	public void doTransient(double time, int exportType, File fileOut, File fileIn) throws PrismException
	{
		long l = 0; // timer
		ModelChecker mc = null;
		StateValues probs = null;
		explicit.StateValues probsExpl = null;
		PrismLog tmpLog;

		// Do some checks
		if (!(currentModelType == ModelType.CTMC || currentModelType == ModelType.DTMC))
			throw new PrismException("Steady-state probabilities only computed for DTMCs/CTMCs");
		if (time < 0)
			throw new PrismException("Cannot compute transient probabilities for negative time value");
		if (exportType == EXPORT_MRMC)
			exportType = EXPORT_PLAIN; // no specific states format for MRMC
		if (exportType == EXPORT_ROWS)
			exportType = EXPORT_PLAIN; // rows format does not apply to states output

		// Print message
		mainLog.printSeparator();
		String strTime = currentModelType.continuousTime() ? Double.toString(time) : Integer.toString((int) time);
		mainLog.println("\nComputing transient probabilities (time = " + strTime + ")...");

		l = System.currentTimeMillis();

		// FAU
		if (currentModelType == ModelType.CTMC && settings.getString(PrismSettings.PRISM_TRANSIENT_METHOD).equals("Fast adaptive uniformisation")) {
			if (fileIn != null) {
				throw new PrismException("Fast adaptive uniformisation cannot read an initial distribution from a file");
			}
			ModulesFileModelGenerator prismModelGen = new ModulesFileModelGenerator(currentModulesFile, this);
			FastAdaptiveUniformisation fau = new FastAdaptiveUniformisation(this, prismModelGen);
			fau.setConstantValues(currentModulesFile.getConstantValues());
			probsExpl = fau.doTransient(time);
		}
		// Symbolic
		else if (!getExplicit()) {
			buildModelIfRequired();
			if (currentModelType == ModelType.DTMC) {
				mc = new ProbModelChecker(this, currentModel, null);
				probs = ((ProbModelChecker) mc).doTransient((int) time, fileIn);
			} else {
				mc = new StochModelChecker(this, currentModel, null);
				probs = ((StochModelChecker) mc).doTransient(time, fileIn);
			}
		}
		// Explicit
		else {
			buildModelIfRequired();
			if (currentModelType == ModelType.DTMC) {
				DTMCModelChecker mcDTMC = new DTMCModelChecker(this);
				probsExpl = mcDTMC.doTransient((DTMC) currentModelExpl, (int) time, fileIn);
			} else if (currentModelType == ModelType.CTMC) {
				CTMCModelChecker mcCTMC = new CTMCModelChecker(this);
				probsExpl = mcCTMC.doTransient((CTMC) currentModelExpl, time, fileIn);
			} else {
				throw new PrismException("Transient probabilities only computed for DTMCs/CTMCs");
			}
		}

		l = System.currentTimeMillis() - l;

		// print message
		mainLog.print("\nPrinting transient probabilities ");
		mainLog.print(getStringForExportType(exportType) + " ");
		mainLog.println(getDestinationStringForFile(fileOut));

		// create new file log or use main log
		tmpLog = getPrismLogForFile(fileOut);

		// print out or export probabilities
		if (probs != null)
			probs.print(tmpLog, fileOut == null, exportType == EXPORT_MATLAB, fileOut == null, fileOut == null);
		else
			probsExpl.print(tmpLog, fileOut == null, exportType == EXPORT_MATLAB, fileOut == null, fileOut == null);

		// print out computation time
		mainLog.println("\nTime for transient probability computation: " + l / 1000.0 + " seconds.");

		// tidy up
		if (probs != null)
			probs.clear();
		if (probsExpl != null)
			probsExpl.clear();
		if (fileOut != null)
			tmpLog.close();
	}

	/**
	 * Compute transient probabilities (forwards) for the current model (DTMCs/CTMCs only)
	 * for a range of time points. Each distribution is computed incrementally.
	 * Output probability distribution to a file (or, if file is null, to log).
	 * Time points are specified using an UndefinedConstants with a single ranging variable  
	 * (of the appropriate type (int/double) and with arbitrary name).
	 * The exportType should be EXPORT_PLAIN or EXPORT_MATLAB.
	 * Optionally (if non-null), read in the initial probability distribution from a file.
	 */
	public void doTransient(UndefinedConstants times, int exportType, File fileOut, File fileIn) throws PrismException
	{
		int i, timeInt = 0, initTimeInt = 0;
		double timeDouble = 0, initTimeDouble = 0;
		Object time;
		long l = 0; // timer
		StateValues probs = null, initDist = null;
		explicit.StateValues probsExpl = null, initDistExpl = null;
		PrismLog tmpLog = null;
		File fileOutActual = null;

		// Do some checks
		if (!(currentModelType == ModelType.CTMC || currentModelType == ModelType.DTMC))
			throw new PrismException("Steady-state probabilities only computed for DTMCs/CTMCs");
		if (exportType == EXPORT_MRMC)
			exportType = EXPORT_PLAIN; // no specific states format for MRMC
		if (exportType == EXPORT_ROWS)
			exportType = EXPORT_PLAIN; // rows format does not apply to states output

		// Step through required time points
		for (i = 0; i < times.getNumPropertyIterations(); i++) {

			// Get time, check non-negative
			time = times.getPFConstantValues().getValue(0);
			if (currentModelType.continuousTime())
				timeDouble = ((Double) time).doubleValue();
			else
				timeInt = ((Integer) time).intValue();
			if (currentModelType.continuousTime() ? (((Double) time).doubleValue() < 0) : (((Integer) time).intValue() < 0))
				throw new PrismException("Cannot compute transient probabilities for negative time value");

			// Print message
			mainLog.printSeparator();
			mainLog.println("\nComputing transient probabilities (time = " + time + ")...");

			l = System.currentTimeMillis();

			// FAU
			if (currentModelType == ModelType.CTMC && settings.getString(PrismSettings.PRISM_TRANSIENT_METHOD).equals("Fast adaptive uniformisation")) {
				if (fileIn != null) {
					throw new PrismException("Fast adaptive uniformisation cannot read an initial distribution from a file");
				}
				ModulesFileModelGenerator prismModelGen = new ModulesFileModelGenerator(currentModulesFile, this);
				FastAdaptiveUniformisation fau = new FastAdaptiveUniformisation(this, prismModelGen);
				fau.setConstantValues(currentModulesFile.getConstantValues());
				if (i == 0) {
					probsExpl = fau.doTransient(timeDouble);
					initTimeDouble = 0.0;
				} else {
					probsExpl = fau.doTransient(timeDouble - initTimeDouble, probsExpl);
				}
			}
			// Symbolic
			else if (!getExplicit()) {
				buildModelIfRequired();
				if (currentModelType.continuousTime()) {
					StochModelChecker mc = new StochModelChecker(this, currentModel, null);
					if (i == 0) {
						initDist = mc.readDistributionFromFile(fileIn);
						initTimeDouble = 0;
					}
					probs = ((StochModelChecker) mc).doTransient(timeDouble - initTimeDouble, initDist);
				} else {
					ProbModelChecker mc = new ProbModelChecker(this, currentModel, null);
					if (i == 0) {
						initDist = mc.readDistributionFromFile(fileIn);
						initTimeInt = 0;
					}
					probs = ((ProbModelChecker) mc).doTransient(timeInt - initTimeInt, initDist);
				}
			}
			// Explicit
			else {
				buildModelIfRequired();
				if (currentModelType.continuousTime()) {
					CTMCModelChecker mc = new CTMCModelChecker(this);
					if (i == 0) {
						initDistExpl = mc.readDistributionFromFile(fileIn, currentModelExpl);
						initTimeDouble = 0;
					}
					probsExpl = mc.doTransient((CTMC) currentModelExpl, timeDouble - initTimeDouble, initDistExpl);
				} else {
					DTMCModelChecker mc = new DTMCModelChecker(this);
					if (i == 0) {
						initDistExpl = mc.readDistributionFromFile(fileIn, currentModelExpl);
						initTimeInt = 0;
					}
					probsExpl = mc.doTransient((DTMC) currentModelExpl, timeInt - initTimeInt, initDistExpl);
				}
			}

			l = System.currentTimeMillis() - l;

			// If output is to a file and there are multiple points, change filename
			if (fileOut != null && times.getNumPropertyIterations() > 1) {
				fileOutActual = new File(PrismUtils.addSuffixToFilename(fileOut.getPath(), time.toString()));
			} else {
				fileOutActual = fileOut;
			}

			// print message
			mainLog.print("\nPrinting transient probabilities ");
			mainLog.print(getStringForExportType(exportType) + " ");
			mainLog.println(getDestinationStringForFile(fileOutActual));

			// create new file log or use main log
			tmpLog = getPrismLogForFile(fileOutActual);

			// print out or export probabilities
			if (probs != null)
				probs.print(tmpLog, fileOut == null, exportType == EXPORT_MATLAB, fileOut == null);
			else if (!settings.getString(PrismSettings.PRISM_TRANSIENT_METHOD).equals("Fast adaptive uniformisation")) {
				probsExpl.print(tmpLog, fileOut == null, exportType == EXPORT_MATLAB, fileOut == null, true);
			} else {
				// If full state space not computed, don't print vectors and always show states
				probsExpl.print(tmpLog, fileOut == null, exportType == EXPORT_MATLAB, true, false);
			}

			// print out computation time
			mainLog.println("\nTime for transient probability computation: " + l / 1000.0 + " seconds.");

			// Prepare for next iteration
			initDist = probs;
			initDistExpl = probsExpl;
			initTimeInt = timeInt;
			initTimeDouble = timeDouble;
			times.iterateProperty();
		}

		// tidy up
		if (probs != null)
			probs.clear();
		if (probsExpl != null)
			probsExpl.clear();
		if (fileOut != null)
			tmpLog.close();
	}

	public void explicitBuildTest() throws PrismException
	{
		/* old code...
		String tmpFile = "";
		try {
			explicit.ConstructModel constructModel = new explicit.ConstructModel(getSimulator(), mainLog);
			mainLog.println("\nConstructing model explicitly...");
			explicit.Model modelExplicit = constructModel.constructModel(currentModulesFile);
			tmpFile = File.createTempFile("explicitbuildtest", ".tra").getAbsolutePath();
			tmpFile = "explicitbuildtest.tra";
			mainLog.println("\nExporting (explicit) model to \"" + tmpFile + "1\"...");
			modelExplicit.exportToPrismExplicitTra(tmpFile + "1");
			mainLog.println("\nExporting (normal) model to \"" + tmpFile + "2\"...");
			exportTransToFile(true, Prism.EXPORT_PLAIN, new File(tmpFile + "2"));
			explicit.ModelSimple modelExplicit2 = null;
			switch (currentModelType) {
			case DTMC:
				modelExplicit2 = new explicit.DTMCSimple();
				break;
			case CTMC:
				modelExplicit2 = new explicit.CTMCSimple();
				break;
			case MDP:
				modelExplicit2 = new explicit.MDPSimple();
				break;
			}
			modelExplicit2.buildFromPrismExplicit(tmpFile + "2");
			if (!modelExplicit.equals(modelExplicit2)) {
				throw new PrismException("Explicit models differ");
			}
		} catch (IOException e) {
			throw new PrismException("Could not create temporary file \"" + tmpFile + "\"");
		}*/
	}

	/**
	 * Clear the built model if needed (free/deallocate memory etc)
	 * <br>
	 * Resets {@code currentModel} and {@code currentModelExpl} to {@code null}.
	 */
	private void clearBuiltModel()
	{
		if (currentModel != null) {
			currentModel.clear();
			currentModel = null;
		}
		currentModelExpl = null;

		// nullify the strategy
		strategy = null;
		getSimulator().setStrategy(null);
	}

	/**
	 * Clear up and close down.
	 */
	public void closeDown()
	{
		closeDown(true);
	}

	/**
	 * Clear up and close down.
	 * @param check Whether to perform checks on CUDD status when shutting it down. 
	 */
	public void closeDown(boolean check)
	{
		// Clear any built model(s)
		clearBuiltModel();
		// Close down libraries/engines
		PrismNative.closeDown();
		PrismMTBDD.closeDown();
		PrismSparse.closeDown();
		PrismHybrid.closeDown();
		ParamModelChecker.closeDown();
		// Close down CUDD/JDD
		if (cuddStarted) {
			JDD.CloseDownCUDD(check);
			// reset CUDD status
			cuddStarted = false;
		}
	}

	/**
	 * Utility method to create and initialise a (symbolic) model checker based on the current model.
	 * @param propertiesFile Optional properties file for extra info needed during model checking (can be null)
	 */
	private StateModelChecker createModelChecker(PropertiesFile propertiesFile) throws PrismException
	{
		// Create a dummy properties file if none exist
		// (the symbolic model checkers rely on this to store e.g. model labels)
		if (propertiesFile == null) {
			propertiesFile = parsePropertiesString("");
		}
		// Create model checker
		StateModelChecker mc = StateModelChecker.createModelChecker(currentModelType, this, currentModel, propertiesFile);
		// Pass any additional local settings
		// TODO

		return mc;
	}

	/**
	 * Utility method to create and initialise an (explicit) model checker based on the current model.
	 * @param propertiesFile Optional properties file for extra info needed during model checking (can be null)
	 */
	private explicit.StateModelChecker createModelCheckerExplicit(PropertiesFile propertiesFile) throws PrismException
	{
		// Create model checker
		explicit.StateModelChecker mc = explicit.StateModelChecker.createModelChecker(currentModelType, this);
		mc.setModelCheckingInfo(currentModelInfo, propertiesFile, currentRewardGenerator);
		// Pass any additional local settings
		mc.setExportTarget(exportTarget);
		mc.setExportTargetFilename(exportTargetFilename);
		mc.setExportProductTrans(exportProductTrans);
		mc.setExportProductTransFilename(exportProductTransFilename);
		mc.setExportProductStates(exportProductStates);
		mc.setExportProductStatesFilename(exportProductStatesFilename);
		mc.setExportProductVector(exportProductVector);
		mc.setExportProductVectorFilename(exportProductVectorFilename);
		mc.setStoreVector(storeVector);
		mc.setGenStrat(genStrat);
		mc.setRestrictStratToReach(restrictStratToReach);
		mc.setDoBisim(doBisim);

		return mc;
	}

	/**
	 * Either create a new PrismFileLog for {@code file} or,
	 * if {@code file} is null, return {@code mainLog}.
	 * Throws a {@code PrismException} if there is a problem opening the file.
	 */
	private PrismLog getPrismLogForFile(File file) throws PrismException
	{
		return getPrismLogForFile(file, false);
	}

	/**
	 * Either create a new PrismFileLog for {@code file} or,
	 * if {@code file} is null, return {@code mainLog}.
	 * Throws a {@code PrismException} if there is a problem opening the file.
	 * If {@code append} is true, file should be opened in "append" mode.
	 */
	private PrismLog getPrismLogForFile(File file, boolean append) throws PrismException
	{
		// create new file log or use main log
		PrismLog tmpLog;
		if (file != null) {
			tmpLog = PrismFileLog.create(file.getPath(), append);
		} else {
			tmpLog = mainLog;
		}
		return tmpLog;
	}

	/**
	 * Get a string describing an output format, e.g. "in plain text format" for EXPORT_PLAIN.
	 */
	private static String getStringForExportType(int exportType)
	{
		switch (exportType) {
		case EXPORT_PLAIN:
			return "in plain text format";
		case EXPORT_MATLAB:
			return "in Matlab format";
		case EXPORT_DOT:
			return "in Dot format";
		case EXPORT_MRMC:
			return "in MRMC format";
		case EXPORT_ROWS:
			return "in rows format";
		case EXPORT_DOT_STATES:
			return "in Dot format (with states)";
		default:
			return "in ? format";
		}
	}

	/**
	 * Get a string describing the output destination specified by a File:
	 * "to file \"filename\"..." if non-null; "below:" if null
	 */
	private static String getDestinationStringForFile(File file)
	{
		return (file == null) ? "below:" : "to file \"" + file + "\"...";
	}

	//------------------------------------------------------------------------------
	// Old API methods, supported via new one
	//------------------------------------------------------------------------------

	/**
	 * @deprecated
	 * Load a PRISM model, build it, store for later use and return.
	 * Reachability and model construction are done symbolically, i.e. using (MT)BDDs.
	 * It is assumed that all constants in the PRISM model file have been defined by now.  
	 * @param modulesFile Model to build
	 */
	@Deprecated
	public Model buildModel(ModulesFile modulesFile) throws PrismException
	{
		loadPRISMModel(modulesFile);
		buildModel();
		return getBuiltModel();
	}

	/**
	 * @deprecated
	 * Load a (built) model and export its transition matrix to a Spy file.
	 * @param model The model
	 * @param file File to export to
	 */
	@Deprecated
	public void exportToSpyFile(Model model, File file) throws FileNotFoundException, PrismException
	{
		loadBuiltModel(model);
		exportToSpyFile(file);
	}

	/**
	 * @deprecated
	 * Load a (built) model and export the MTBDD for its transition matrix to a Dot file.
	 * @param model The model
	 * @param file File to export to
	 */
	@Deprecated
	public void exportToDotFile(Model model, File file) throws FileNotFoundException, PrismException
	{
		loadBuiltModel(model);
		exportToDotFile(file);
	}

	/**
	 * @deprecated
	 * Load a (built) model and export its transition matrix to a file
	 * @param model The model
	 * @param ordered Ensure that (source) states are in ascending order?
	 * @param exportType Type of export; one of: <ul>
	 * <li> {@link #EXPORT_PLAIN} 
	 * <li> {@link #EXPORT_MATLAB}
	 * <li> {@link #EXPORT_DOT}
	 * <li> {@link #EXPORT_MRMC}
	 * <li> {@link #EXPORT_ROWS}
	 * <li> {@link #EXPORT_DOT_STATES}
	 * </ul>
	 * @param file File to export to (if null, print to the log instead)
	 */
	@Deprecated
	public void exportToFile(Model model, boolean ordered, int exportType, File file) throws FileNotFoundException, PrismException
	{
		exportTransToFile(model, ordered, exportType, file);
	}

	/**
	 * @deprecated
	 * Load a (built) model and export its transition matrix to a file (or to the log)
	 * @param model The model
	 * @param ordered Ensure that (source) states are in ascending order?
	 * @param exportType Type of export; one of: <ul>
	 * <li> {@link #EXPORT_PLAIN} 
	 * <li> {@link #EXPORT_MATLAB}
	 * <li> {@link #EXPORT_DOT}
	 * <li> {@link #EXPORT_MRMC}
	 * <li> {@link #EXPORT_ROWS}
	 * <li> {@link #EXPORT_DOT_STATES}
	 * </ul>
	 * @param file File to export to (if null, print to the log instead)
	 */
	@Deprecated
	public void exportTransToFile(Model model, boolean ordered, int exportType, File file) throws FileNotFoundException, PrismException
	{
		loadBuiltModel(model);
		exportTransToFile(ordered, exportType, file);
	}

	/**
	 * @deprecated
	 * Load a (built) model and export its state rewards to a file
	 * @param model The model
	 * @param exportType Type of export; one of: <ul>
	 * <li> {@link #EXPORT_PLAIN} 
	 * <li> {@link #EXPORT_MATLAB}
	 * <li> {@link #EXPORT_MRMC}
	 * </ul>
	 * @param file File to export to (if null, print to the log instead)
	 */
	@Deprecated
	public void exportStateRewardsToFile(Model model, int exportType, File file) throws FileNotFoundException, PrismException
	{
		loadBuiltModel(model);
		exportStateRewardsToFile(exportType, file);
	}

	/**
	 * @deprecated
	 * Load a (built) model and export its transition rewards to a file
	 * @param model The model
	 * @param ordered Ensure that (source) states are in ascending order?
	 * @param exportType Type of export; one of: <ul>
	 * <li> {@link #EXPORT_PLAIN} 
	 * <li> {@link #EXPORT_MATLAB}
	 * <li> {@link #EXPORT_MRMC}
	 * <li> {@link #EXPORT_ROWS}
	 * </ul>
	 * @param file File to export to (if null, print to the log instead)
	 */
	@Deprecated
	public void exportTransRewardsToFile(Model model, boolean ordered, int exportType, File file) throws FileNotFoundException, PrismException
	{
		loadBuiltModel(model);
		exportTransRewardsToFile(ordered, exportType, file);
	}

	/**
	 * @deprecated
	 * Load a (built) model and export its bottom strongly connected components (BSCCs) to a file
	 * @param model The model
	 * @param exportType Type of export; one of: <ul>
	 * <li> {@link #EXPORT_PLAIN} 
	 * <li> {@link #EXPORT_MATLAB}
	 * </ul>
	 * @param file File to export to (if null, print to the log instead)
	 */
	@Deprecated
	public void exportBSCCsToFile(Model model, int exportType, File file) throws FileNotFoundException, PrismException
	{
		loadBuiltModel(model);
		exportBSCCsToFile(exportType, file);
	}

	/**
	 * @deprecated
	 * Load a (built) model and export the states satisfying labels from it and a properties file to a file
	 * The PropertiesFile should correspond to the model. 
	 * @param model The model
	 * @param modulesFile The corresponding (parsed) PRISM model (for the labels)
	 * @param propertiesFile The properties file (for further labels)
	 * @param exportType Type of export; one of: <ul>
	 * <li> {@link #EXPORT_PLAIN} 
	 * <li> {@link #EXPORT_MATLAB}
	 * </ul>
	 * @param file File to export to (if null, print to the log instead)
	 */
	@Deprecated
	public void exportLabelsToFile(Model model, ModulesFile modulesFile, PropertiesFile propertiesFile, int exportType, File file)
			throws FileNotFoundException, PrismException
	{
		loadPRISMModelAndBuiltModel(modulesFile, model);
		exportLabelsToFile(propertiesFile, exportType, file);
	}

	/**
	 * @deprecated
	 * Load a (built) model and export its states to a file
	 * @param model The model
	 * @param exportType Type of export; one of: <ul>
	 * <li> {@link #EXPORT_PLAIN} 
	 * <li> {@link #EXPORT_MATLAB}
	 * </ul>
	 * @param file File to export to (if null, print to the log instead)
	 */
	@Deprecated
	public void exportStatesToFile(Model model, int exportType, File file) throws FileNotFoundException, PrismException
	{
		loadBuiltModel(model);
		exportStateRewardsToFile(exportType, file);
	}

	/**
	 * @deprecated
	 * Load a (built) model, perform model checking of a property on it and return result.
	 * @param model The model to check
	 * @param propertiesFile Parent property file of property (for labels/constants/...)
	 * @param expr The property to check
	 */
	@Deprecated
	public Result modelCheck(Model model, PropertiesFile propertiesFile, Expression expr) throws PrismException, PrismLangException
	{
		loadBuiltModel(model);
		return modelCheck(propertiesFile, expr);
	}

	/**
	 * @deprecated
	 * Load a PRISM PTA model, perform model checking of a property on it and return result.
	 * @param modulesFile The corresponding (parsed) PRISM model (for the labels)
	 * @param propertiesFile Parent property file of property (for labels/constants/...)
	 * @param expr The property to check
	 */
	@Deprecated
	public Result modelCheckPTA(ModulesFile modulesFile, PropertiesFile propertiesFile, Expression expr) throws PrismException, PrismLangException
	{
		loadPRISMModel(modulesFile);
		return modelCheckPTA(propertiesFile, expr, null);
	}

	/**
	 * @deprecated
	 */
	@Deprecated
	public Result modelCheckSimulator(ModulesFile modulesFile, PropertiesFile propertiesFile, Expression expr, State initialState, long maxPathLength,
			SimulationMethod simMethod) throws PrismException
	{
		loadPRISMModel(modulesFile);
		return modelCheckSimulator(propertiesFile, expr, null, initialState, maxPathLength, simMethod);
	}

	/**
	 * @deprecated
	 */
	@Deprecated
	public Result[] modelCheckSimulatorSimultaneously(ModulesFile modulesFile, PropertiesFile propertiesFile, List<Expression> exprs, State initialState,
			long maxPathLength, SimulationMethod simMethod) throws PrismException
	{
		loadPRISMModel(modulesFile);
		return modelCheckSimulatorSimultaneously(propertiesFile, exprs, null, initialState, maxPathLength, simMethod);
	}

	/**
	 * @deprecated
	 */
	@Deprecated
	public void modelCheckSimulatorExperiment(ModulesFile modulesFile, PropertiesFile propertiesFile, UndefinedConstants undefinedConstants,
			ResultsCollection results, Expression propertyToCheck, State initialState, long maxPathLength, SimulationMethod simMethod) throws PrismException,
			InterruptedException
	{
		loadPRISMModel(modulesFile);
		modelCheckSimulatorExperiment(propertiesFile, undefinedConstants, results, propertyToCheck, initialState, maxPathLength, simMethod);
	}

	/**
	 * @deprecated
	 * Load (built) model and compute steady-state probabilities (DTMCs/CTMCs only).
	 * Output probability distribution to log. 
	 */
	@Deprecated
	public void doSteadyState(Model model) throws PrismException
	{
		doSteadyState(model, EXPORT_PLAIN, null);
	}

	/**
	 * @deprecated
	 * Load (built) model and compute steady-state probabilities (DTMCs/CTMCs only).
	 * Output probability distribution to a file (or, if file is null, to log). 
	 * The exportType should be EXPORT_PLAIN or EXPORT_MATLAB.
	 */
	@Deprecated
	public void doSteadyState(Model model, int exportType, File file) throws PrismException
	{
		loadBuiltModel(model);
		doSteadyState(exportType, file, null);
	}

	/**
	 * @deprecated
	 * Load (built) model and compute transient probabilities (DTMCs/CTMCs only).
	 * Output probability distribution to log. 
	 */
	@Deprecated
	public void doTransient(Model model, double time) throws PrismException
	{
		doTransient(model, time, EXPORT_PLAIN, null, null);
	}

	/**
	 * @deprecated
	 * Load (built) model and compute transient probabilities (DTMCs/CTMCs only).
	 * Output probability distribution to a file (or, if file is null, to log). 
	 * The exportType should be EXPORT_PLAIN or EXPORT_MATLAB.
	 * Optionally (if non-null), read in the initial probability distribution from a file.
	 */
	@Deprecated
	public void doTransient(Model model, double time, int exportType, File file, File fileIn) throws PrismException
	{
		loadBuiltModel(model);
		doTransient(time, exportType, file, fileIn);
	}
}

//------------------------------------------------------------------------------<|MERGE_RESOLUTION|>--- conflicted
+++ resolved
@@ -2123,11 +2123,7 @@
 	 */
 	public boolean modelCanBeBuilt()
 	{
-<<<<<<< HEAD
-		if (currentModelType == ModelType.PTA || currentModelType == ModelType.POPTA || currentModelType == ModelType.TPTG)
-=======
 		if (currentModelType.realTime())
->>>>>>> c8a66209
 			return false;
 		return true;
 	}
@@ -2177,11 +2173,7 @@
 		clearBuiltModel();
 
 		try {
-<<<<<<< HEAD
-			if (currentModelType == ModelType.PTA || currentModelType == ModelType.POPTA || currentModelType == ModelType.TPTG) {
-=======
 			if (currentModelType.realTime()) {
->>>>>>> c8a66209
 				throw new PrismException("You cannot build a " + currentModelType + " model explicitly, only perform model checking");
 			}
 
@@ -2374,11 +2366,7 @@
 		Model model;
 		List<State> statesList;
 
-<<<<<<< HEAD
-		if (modulesFile.getModelType() == ModelType.PTA || currentModelType == ModelType.POPTA || modulesFile.getModelType() == ModelType.TPTG) {
-=======
 		if (modulesFile.getModelType().realTime()) {
->>>>>>> c8a66209
 			throw new PrismException("You cannot build a " + modulesFile.getModelType() + " model explicitly, only perform model checking");
 		}
 
@@ -3118,13 +3106,8 @@
 		// Check that property is valid for the current model type
 		prop.getExpression().checkValid(currentModelType);
 
-<<<<<<< HEAD
-		// PTA model checking is handled separately
-		if (currentModelType == ModelType.PTA || currentModelType == ModelType.POPTA || currentModelType == ModelType.TPTG) {
-=======
 		// PTA (and similar) model checking is handled separately
 		if (currentModelType.realTime()) {
->>>>>>> c8a66209
 			return modelCheckPTA(propertiesFile, prop.getExpression(), definedPFConstants);
 		}
 
