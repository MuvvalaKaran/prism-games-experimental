--- conflicted
+++ resolved
@@ -89,7 +89,7 @@
 	 * The usual version (and versionSuffix) variable is retained below
 	 * in order to keep track of  the base version of PRISM */
 	private static String versionExtension = prism.Version.versionExtensionString;
-	
+
 	/** Optional PRISM extension version suffix (e.g. "dev", "beta"). Read from prism.Version. */
 	private static String versionExtensionSuffix = prism.Version.versionExtensionSuffixString;
 
@@ -167,7 +167,7 @@
 	public static final int EXPORT_STRAT_INDICES = 2;
 	public static final int EXPORT_STRAT_INDUCED = 3;
 	public static final int EXPORT_STRAT_DOT = 4;
-		
+
 	// methods for SCC decomposition
 	public static final int XIEBEEREL = 1;
 	public static final int LOCKSTEP = 2;
@@ -175,32 +175,7 @@
 
 	// state space cut-off to trigger MTBDD engine
 	protected static final int MTBDD_STATES_THRESHOLD = 100000000;
-	
-<<<<<<< HEAD
-	// Options for type of strategy export
-	public enum StrategyExportType {
-		ACTIONS, INDICES, INDUCED_MODEL, DOT_FILE, MATLAB;
-		public String description()
-		{
-			switch (this) {
-			case ACTIONS:
-				return "as actions";
-			case INDICES:
-				return "as indices";
-			case INDUCED_MODEL:
-				return "as an induced model";
-			case DOT_FILE:
-				return "as a dot file";
-			case MATLAB:
-				return "as a Matlab file";
-			default:
-				return this.toString();
-			}
-		}
-	}
-
-=======
->>>>>>> cf5011b1
+
 	//------------------------------------------------------------------------------
 	// Settings / flags / options
 	//------------------------------------------------------------------------------
@@ -738,7 +713,7 @@
 	}
 
 	/**
-	 * Get number of the version of PRISM on which this extension is based, as a string. 
+	 * Get number of the version of PRISM on which this extension is based, as a string.
 	 */
 	public static String getBaseVersion()
 	{
@@ -3589,10 +3564,6 @@
 	 */
 	public void exportStrategy(Strategy<?> strat, StrategyExportOptions exportOptions, File file) throws FileNotFoundException, PrismException
 	{
-<<<<<<< HEAD
-		PrismLog tmpLog;
-=======
->>>>>>> cf5011b1
 		// Print message
 		mainLog.print("\nExporting strategy " + exportOptions.getType().description() + " ");
 		mainLog.println(getDestinationStringForFile(file));
