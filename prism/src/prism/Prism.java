//==============================================================================
//	
//	Authors:
//	* Dave Parker <david.parker@comlab.ox.ac.uk> (University of Oxford, formerly University of Birmingham)
//	* Andrew Hinton <ug60axh@cs.bham.ac.uk> (University of Birmingham)
//	
//------------------------------------------------------------------------------
//	
//	This file is part of PRISM.
//	
//	PRISM is free software; you can redistribute it and/or modify
//	it under the terms of the GNU General Public License as published by
//	the Free Software Foundation; either version 2 of the License, or
//	(at your option) any later version.
//	
//	PRISM is distributed in the hope that it will be useful,
//	but WITHOUT ANY WARRANTY; without even the implied warranty of
//	MERCHANTABILITY or FITNESS FOR A PARTICULAR PURPOSE.  See the
//	GNU General Public License for more details.
//	
//	You should have received a copy of the GNU General Public License
//	along with PRISM; if not, write to the Free Software Foundation,
//	Inc., 59 Temple Place, Suite 330, Boston, MA  02111-1307  USA
//	
//==============================================================================

package prism;

import java.io.ByteArrayInputStream;
import java.io.File;
import java.io.FileInputStream;
import java.io.FileNotFoundException;
import java.util.ArrayList;
import java.util.List;

import dv.DoubleVector;
import explicit.CTMC;
import explicit.CTMCModelChecker;
import explicit.ConstructModel;
import explicit.DTMC;
import explicit.DTMCModelChecker;
import explicit.ExplicitFiles2Model;
import explicit.FastAdaptiveUniformisation;
import explicit.FastAdaptiveUniformisationModelChecker;
import explicit.ModelModelGenerator;
import hybrid.PrismHybrid;
import jdd.JDD;
import jdd.JDDNode;
import jdd.JDDVars;
import mtbdd.PrismMTBDD;
import odd.ODDUtils;
import param.BigRational;
import param.ModelBuilder;
import param.ParamModel;
import param.ParamModelChecker;
import param.ParamResult;
import parser.PrismParser;
import parser.State;
import parser.Values;
import parser.ast.Expression;
import parser.ast.ForLoop;
import parser.ast.LabelList;
import parser.ast.ModulesFile;
import parser.ast.PropertiesFile;
import parser.ast.Property;
import prism.Accuracy.AccuracyLevel;
import pta.DigitalClocks;
import pta.PTAModelChecker;
import simulator.GenerateSimulationPath;
import simulator.ModulesFileModelGenerator;
import simulator.ModulesFileModelGeneratorSymbolic;
import simulator.SimulatorEngine;
import simulator.method.SimulationMethod;
import sparse.PrismSparse;
import strat.Strategy;

/**
 * Main class for all PRISM's core functionality.
 * This is independent of the user interface (command line or gui).
 */
public class Prism extends PrismComponent implements PrismSettingsListener
{
	/** PRISM extension version (e.g. "2.0"). Read from prism.Version.
	 * The usual version (and versionSuffix) variable is retained below
	 * in order to keep track of  the base version of PRISM */
	private static String versionExtension = prism.Version.versionExtensionString;
	
	/** Optional PRISM extension version suffix (e.g. "dev", "beta"). Read from prism.Version. */
	private static String versionExtensionSuffix = prism.Version.versionExtensionSuffixString;

	/** PRISM version (e.g. "4.0.3"). Read from prism.Version. */
	private static String version = prism.Version.versionString;

	/** Optional PRISM version suffix (e.g. "dev", "beta"). Read from prism.Version. */
	private static String versionSuffix = prism.Version.versionSuffixString;

	/** Build number (e.g. "6667"). Defaults to "" (undefined), read from prism.Revision class if present. */
	private static String buildNumber = "";
	static {
		try {
			buildNumber = Prism.class.getClassLoader().loadClass("prism.Revision").getField("svnRevision").get(null).toString();
		} catch (Exception e) {
			// Any problems (e.g. class not created), ignore.
		}
	}

	//------------------------------------------------------------------------------
	// Constants
	//------------------------------------------------------------------------------

	// underlying computation engine
	public static final int MTBDD = 1;
	public static final int SPARSE = 2;
	public static final int HYBRID = 3;
	public static final int EXPLICIT = 4;
	private static String[] engineStrings = { "?", "MTBDD", "Sparse", "Hybrid", "Explicit" };

	// methods for solving linear equation systems
	public static final int POWER = 1;
	public static final int JACOBI = 2;
	public static final int GAUSSSEIDEL = 3;
	public static final int BGAUSSSEIDEL = 4;
	public static final int PGAUSSSEIDEL = 5;
	public static final int BPGAUSSSEIDEL = 6;
	public static final int JOR = 7;
	public static final int SOR = 8;
	public static final int BSOR = 9;
	public static final int PSOR = 10;
	public static final int BPSOR = 11;

	// methods for solving MDPs
	public static final int MDP_VALITER = 1;
	public static final int MDP_GAUSSSEIDEL = 2;
	public static final int MDP_POLITER = 3;
	public static final int MDP_MODPOLITER = 4;
	public static final int MDP_LP = 5;

	// methods for solving multi-objective queries on MDPs
	public static final int MDP_MULTI_VALITER = 1;
	public static final int MDP_MULTI_GAUSSSEIDEL = 2;
	public static final int MDP_MULTI_LP = 3;

	// termination criterion for iterative methods
	public static final int ABSOLUTE = 1;
	public static final int RELATIVE = 2;

	// options for model matrix export
	public static final int EXPORT_PLAIN = 1;
	public static final int EXPORT_MATLAB = 2;
	public static final int EXPORT_DOT = 3;
	public static final int EXPORT_MRMC = 4;
	public static final int EXPORT_ROWS = 5;
	public static final int EXPORT_DOT_STATES = 6;

	// options for adversary export
	public static final int EXPORT_ADV_NONE = 1;
	public static final int EXPORT_ADV_DTMC = 2;
	public static final int EXPORT_ADV_MDP = 3;

	// options for strategy export (for sparse engine)
	public static final int EXPORT_STRAT_ACTIONS = 1;
	public static final int EXPORT_STRAT_INDICES = 2;
	public static final int EXPORT_STRAT_INDUCED = 3;
	public static final int EXPORT_STRAT_DOT = 4;
		
	// methods for SCC decomposition
	public static final int XIEBEEREL = 1;
	public static final int LOCKSTEP = 2;
	public static final int SCCFIND = 3;

	// state space cut-off to trigger MTBDD engine
	protected static final int MTBDD_STATES_THRESHOLD = 100000000;
	
	// Options for type of strategy export
	public enum StrategyExportType {
		ACTIONS, INDICES, INDUCED_MODEL, DOT_FILE, MATLAB;
		public String description()
		{
			switch (this) {
			case ACTIONS:
				return "as actions";
			case INDICES:
				return "as indices";
			case INDUCED_MODEL:
				return "as an induced model";
			case DOT_FILE:
				return "as a dot file";
			case MATLAB:
				return "as a Matlab file";
			default:
				return this.toString();
			}
		}
	}

	//------------------------------------------------------------------------------
	// Settings / flags / options
	//------------------------------------------------------------------------------

	// explicit simulation
	protected boolean explicitSimulation = true; // CLEMENS: TODO: where to get this from?

	// Export parsed PRISM model?
	protected boolean exportPrism = false;
	protected File exportPrismFile = null;
	protected boolean exportPrismConst = false;
	protected File exportPrismConstFile = null;
	// Export digital clocks translation PRISM model?
	protected boolean exportDigital = false;
	protected File exportDigitalFile = null;
	// Export target state info?
	protected boolean exportTarget = false;
	protected String exportTargetFilename = null;
	// Export product model info?
	protected boolean exportProductTrans = false;
	protected String exportProductTransFilename = null;
	protected boolean exportProductStates = false;
	protected String exportProductStatesFilename = null;
	protected boolean exportProductVector = false;
	protected String exportProductVectorFilename = null;
	// Store the final results vector after model checking?
	protected boolean storeVector = false;
	// Generate/store a strategy during model checking?
	protected boolean genStrat = false;
	// Should any generated strategies should be restricted to the states reachable under them?
	protected boolean restrictStratToReach = true;
	// Do bisimulation minimisation before model checking?
	protected boolean doBisim = false;

	// A few miscellaneous options (i.e. defunct/hidden/undocumented/etc.)
	// See constructor below for default values

	private boolean doReach = true; // do reachability? (sometimes might want to skip it)
	private boolean bsccComp = true; // do bscc computation before steady-state?
	private boolean checkZeroLoops = false;

	// MTBDD construction method (NOW DEFUNCT)
	//  1 - use with ordering 1: nondet vars form a tree at the top
	//  3 - use with ordering 2: zero for nonexistant bits
	// nb: option 2 removed because it was stupid
	private int construction = 3;

	// MTBDD variable ordering
	//  1 - (s ... s) (l ... l) (r c ... r c)
	//  2 - (s l ... l r c ... r c) (s l ... l r c ... r c) ...
	private int ordering = 1;

	// Method to use for (symbolic) state-space reachability
	private int reachMethod = REACH_BFS;

	//------------------------------------------------------------------------------
	// Parsers/translators/model checkers/simulators/etc.
	//------------------------------------------------------------------------------

	private static PrismParser thePrismParser = null;
	private static boolean prismParserInUse = false;
	private ExplicitFiles2MTBDD expf2mtbdd = null;
	private ExplicitModel2MTBDD expm2mtbdd = null;
	private SimulatorEngine theSimulator = null;

	//------------------------------------------------------------------------------
	// Event listeners
	//------------------------------------------------------------------------------

	private List<PrismModelListener> modelListeners;

	//------------------------------------------------------------------------------
	// State
	//------------------------------------------------------------------------------

	private enum ModelSource {
		PRISM_MODEL, MODEL_GENERATOR, EXPLICIT_FILES, BUILT_MODEL
	}

	// Info about currently loaded model, if any
	// Model source
	private ModelSource currentModelSource = ModelSource.PRISM_MODEL;
	// Model type
	private ModelType currentModelType = null;
	// Model info
	private ModelInfo currentModelInfo = null;
	// PRISM model (null if none loaded)
	private ModulesFile currentModulesFile = null;
	// Model generator (null if none loaded)
	private ModelGenerator currentModelGenerator = null;
	// Reward generator (null if none loaded)
	private RewardGenerator currentRewardGenerator = null;
	// Constants to be defined for PRISM model
	private Values currentDefinedMFConstants = null;
	// Was currentDefinedMFConstants evaluated exactly?
	private boolean currentDefinedMFConstantsAreExact = false;
	// Built model storage - symbolic or explicit - at most one is non-null
	private Model currentModel = null;
	private explicit.Model currentModelExpl = null;
	// Are we doing digital clocks translation for PTAs?
	boolean digital = false;

	// Info about the strategy that was generated
	private strat.Strategy strategy;
	// in case we want to simulate strategies from the command line
	private List<strat.Strategy> subsystemStrategies;

	// Info for explicit files load
	private File explicitFilesStatesFile = null;
	private File explicitFilesTransFile = null;
	private File explicitFilesLabelsFile = null;
	private File explicitFilesStateRewardsFile = null;
	private int explicitFilesNumStates = -1;

	// Has the CUDD library been initialised yet?
	private boolean cuddStarted = false;

	// Info about automatic engine switching
	private int engineOld = -1;
	private boolean engineSwitched = false;

	//------------------------------------------------------------------------------
	// Constructors + options methods
	//------------------------------------------------------------------------------

	/**
	 * Construct a new Prism object.
	 * @param mainLog PrismLog where all output will be sent.
	 */
	public Prism(PrismLog mainLog)
	{
		// set up log
		this.mainLog = mainLog;
		// set up some default options
		settings = new PrismSettings();
		// add this Prism object as a results listener
		settings.addSettingsListener(this);
		// create list of model listeners
		modelListeners = new ArrayList<PrismModelListener>();
	}

	/**
	 * Construct a new Prism object.
	 * @deprecated ({@code techLog} is no longer used, use the {@link #prism.Prism(PrismLog)} constructor instead).
	 */
	@Deprecated
	public Prism(PrismLog mainLog, PrismLog techLog)
	{
		this(mainLog);
	}

	/**
	 * Read in PRISM settings from the default file (see PrismSettings.getLocationForSettingsFile()).
	 * If no file exists, attempt to create a new one with default settings.
	 */
	public void loadUserSettingsFile()
	{
		loadUserSettingsFile(null);
	}

	/**
	 * Read in PRISM settings from a specified file.
	 * If the file is null, use the default (see PrismSettings.getLocationForSettingsFile()).
	 * If no file exists, attempt to create a new one with default settings.
	 */
	public void loadUserSettingsFile(File settingsFile)
	{
		// load user's default settings
		try {
			if (settingsFile == null)
				settings.loadSettingsFile();
			else
				settings.loadSettingsFile(settingsFile);
		} catch (PrismException e) {
			// if there were no user defaults to load, create them
			try {
				if (settingsFile == null)
					settings.saveSettingsFile();
				else
					settings.saveSettingsFile(settingsFile);
			} catch (PrismException ex) {
				mainLog.printWarning("Failed to create new PRISM settings file.");
			}
		}
	}

	// Set methods

	/**
	 * Set the PrismLog where messages and model checking output will be sent.
	 */
	public void setMainLog(PrismLog l)
	{
		// store new log
		mainLog = l;
		// pass to other components
		JDD.SetOutputStream(mainLog.getFilePointer());
		PrismMTBDD.setMainLog(mainLog);
		PrismSparse.setMainLog(mainLog);
		PrismHybrid.setMainLog(mainLog);
	}

	// Set methods for main prism settings
	// (provided for convenience and for compatibility with old code)

	public void setEngine(int e) throws PrismException
	{
		settings.setChoice(PrismSettings.PRISM_ENGINE, e);
	}

	public void setVerbose(boolean b) throws PrismException
	{
		settings.set(PrismSettings.PRISM_VERBOSE, b);
	}

	public void setFairness(boolean b) throws PrismException
	{
		settings.set(PrismSettings.PRISM_FAIRNESS, b);
	}

	public void setPrecomp(boolean b) throws PrismException
	{
		settings.set(PrismSettings.PRISM_PRECOMPUTATION, b);
	}

	public void setProb0(boolean b) throws PrismException
	{
		settings.set(PrismSettings.PRISM_PROB0, b);
	}

	public void setProb1(boolean b) throws PrismException
	{
		settings.set(PrismSettings.PRISM_PROB1, b);
	}

	public void setFixDeadlocks(boolean b) throws PrismException
	{
		settings.set(PrismSettings.PRISM_FIX_DEADLOCKS, b);
	}

	public void setDoProbChecks(boolean b) throws PrismException
	{
		settings.set(PrismSettings.PRISM_DO_PROB_CHECKS, b);
	}

	public void setSumRoundOff(double d) throws PrismException
	{
		settings.set(PrismSettings.PRISM_SUM_ROUND_OFF, d);
	}

	public void setCompact(boolean b) throws PrismException
	{
		settings.set(PrismSettings.PRISM_COMPACT, b);
	}

	public void setLinEqMethod(int i) throws PrismException
	{
		settings.setChoice(PrismSettings.PRISM_LIN_EQ_METHOD, i);
	}

	public void setLinEqMethodParam(double d) throws PrismException
	{
		settings.set(PrismSettings.PRISM_LIN_EQ_METHOD_PARAM, d);
	}

	public void setMDPSolnMethod(int i) throws PrismException
	{
		settings.setChoice(PrismSettings.PRISM_MDP_SOLN_METHOD, i);
	}

	public void setMDPMultiSolnMethod(int i) throws PrismException
	{
		settings.setChoice(PrismSettings.PRISM_MDP_MULTI_SOLN_METHOD, i);
	}

	public void setTermCrit(int i) throws PrismException
	{
		settings.setChoice(PrismSettings.PRISM_TERM_CRIT, i);
	}

	public void setTermCritParam(double d) throws PrismException
	{
		settings.set(PrismSettings.PRISM_TERM_CRIT_PARAM, d);
	}

	public void setMaxIters(int i) throws PrismException
	{
		settings.set(PrismSettings.PRISM_MAX_ITERS, i);
	}

	public void setGridResolution(int i) throws PrismException
	{
		settings.set(PrismSettings.PRISM_GRID_RESOLUTION, i);
	}

	public void setCUDDMaxMem(String s) throws PrismException
	{
		settings.set(PrismSettings.PRISM_CUDD_MAX_MEM, s);
	}

	public void setCUDDEpsilon(double d) throws PrismException
	{
		settings.set(PrismSettings.PRISM_CUDD_EPSILON, d);
	}

	public void setNumSBLevels(int i) throws PrismException
	{
		settings.set(PrismSettings.PRISM_NUM_SB_LEVELS, i);
	}

	public void setSBMaxMem(int i) throws PrismException
	{
		settings.set(PrismSettings.PRISM_SB_MAX_MEM, i);
	}

	public void setNumSORLevels(int i) throws PrismException
	{
		settings.set(PrismSettings.PRISM_NUM_SOR_LEVELS, i);
	}

	public void setSORMaxMem(int i) throws PrismException
	{
		settings.set(PrismSettings.PRISM_SOR_MAX_MEM, i);
	}

	public void setDoSSDetect(boolean b) throws PrismException
	{
		settings.set(PrismSettings.PRISM_DO_SS_DETECTION, b);
	}

	public void setExtraDDInfo(boolean b) throws PrismException
	{
		settings.set(PrismSettings.PRISM_EXTRA_DD_INFO, b);
	}

	public void setExtraReachInfo(boolean b) throws PrismException
	{
		settings.set(PrismSettings.PRISM_EXTRA_REACH_INFO, b);
	}

	public void setSCCMethod(int i) throws PrismException
	{
		settings.setChoice(PrismSettings.PRISM_SCC_METHOD, i);
	}

	public void setExportAdv(int i) throws PrismException
	{
		settings.setChoice(PrismSettings.PRISM_EXPORT_ADV, i);
	}

	public void setExportAdvFilename(String s) throws PrismException
	{
		settings.set(PrismSettings.PRISM_EXPORT_ADV_FILENAME, s);
	}

	// Set methods for miscellaneous options

	public void setExportPrism(boolean b) throws PrismException
	{
		exportPrism = b;
	}

	/**
	 * Set file to export parsed PRISM file to (null = stdout).
	 */
	public void setExportPrismFile(File f) throws PrismException
	{
		exportPrismFile = f;
	}

	public void setExportPrismConst(boolean b) throws PrismException
	{
		exportPrismConst = b;
	}

	/**
	 * Set file to export parsed PRISM file, with constants expanded, to (null = stdout).
	 */
	public void setExportPrismConstFile(File f) throws PrismException
	{
		exportPrismConstFile = f;
	}

	public void setExportDigital(boolean b) throws PrismException
	{
		exportDigital = b;
	}

	/**
	 * Set file to export digital clocks translation PRISM file to (null = stdout).
	 */
	public void setExportDigitalFile(File f) throws PrismException
	{
		exportDigitalFile = f;
	}

	public void setExportTarget(boolean b) throws PrismException
	{
		exportTarget = b;
	}

	public void setExportTargetFilename(String s) throws PrismException
	{
		exportTargetFilename = s;
	}

	public void setExportProductTrans(boolean b) throws PrismException
	{
		exportProductTrans = b;
	}

	public void setExportProductTransFilename(String s) throws PrismException
	{
		exportProductTransFilename = s;
	}

	public void setExportProductStates(boolean b) throws PrismException
	{
		exportProductStates = b;
	}

	public void setExportProductStatesFilename(String s) throws PrismException
	{
		exportProductStatesFilename = s;
	}

	public void setExportProductVector(boolean b) throws PrismException
	{
		exportProductVector = b;
	}

	public void setExportProductVectorFilename(String s) throws PrismException
	{
		exportProductVectorFilename = s;
	}

	/**
	 * Specify whether or not to store the final results vector after model checking.
	 */
	public void setStoreVector(boolean storeVector)
	{
		this.storeVector = storeVector;
	}

	/**
	 * Specify whether or not a strategy should be generated during model checking.
	 */
	public void setGenStrat(boolean genStrat)
	{
		this.genStrat = genStrat;
	}

	/**
	 * Specify whether or not any generated strategies should be restricted to the states reachable under them.
	 */
	public void setRestrictStratToReach(boolean restrictStratToReach)
	{
		this.restrictStratToReach = restrictStratToReach;
	}

	/**
	 * Specify whether or not to do bisimulation minimisation before model checking.
	 */
	public void setDoBisim(boolean doBisim)
	{
		this.doBisim = doBisim;
	}

	public void setDoReach(boolean b) throws PrismException
	{
		doReach = b;
	}

	public void setBSCCComp(boolean b) throws PrismException
	{
		bsccComp = b;
	}

	public void setCheckZeroLoops(boolean checkZeroLoops)
	{
		this.checkZeroLoops = checkZeroLoops;
	}

	public void setConstruction(int i) throws PrismException
	{
		construction = i;
	}

	public void setOrdering(int i) throws PrismException
	{
		ordering = i;
	}

	public static int REACH_BFS = 1;
	public static int REACH_FRONTIER = 2;

	public void setReachMethod(int reachMethod)
	{
		this.reachMethod = reachMethod;
	}

	// Get methods

	/**
	 * Get the name of this tool.
	 * ("PRISM" by default, extensions might override) 
	 */
	public static String getToolName()
	{
		return "PRISM-games";
	}

	/**
	 * Get the name of the command-line version of this tool.
	 * ("prism" by default, extensions might override) 
	 */
	public static String getCommandLineName()
	{
		return "prism-games";
	}

	/**
	 * Get current version number, as a string. 
	 */
	public static String getVersion()
	{
		String v = versionExtension;
		// Append version suffix (e.g. "dev", "beta") if non-empty
		if (versionExtensionSuffix.length() > 0) {
			v += "." + versionExtensionSuffix;
		}
		return v;
	}

	/**
	 * Get number of the version of PRISM on which this extension is based, as a string. 
	 */
	public static String getBaseVersion()
	{
		String v = version;
		// Append version suffix (e.g. "dev", "beta") if non-empty
		if (versionSuffix.length() > 0) {
			v += "." + versionSuffix;
			// In this case, also append any build number
			if (buildNumber.length() > 0)
				v += ".r" + buildNumber;
		}
		return v;
	}

	/**
	 * Get build number (SVN revision) for current version. Returns "" if not set up.
	 */
	public static String getBuildNumber()
	{
		return buildNumber;
	}

	public PrismLog getMainLog()
	{
		return mainLog;
	}

	public PrismSettings getSettings()
	{
		return settings;
	}

	// Get methods for main prism settings
	// (as above, provided for convenience and for compatibility with old code)

	public int getEngine()
	{
		return settings.getChoice(PrismSettings.PRISM_ENGINE);
	}

	/**
	 * Is the current engine "Explicit"?
	 */
	public boolean getExplicit()
	{
		return getEngine() == Prism.EXPLICIT;
	}

	public boolean getFixDeadlocks()
	{
		return settings.getBoolean(PrismSettings.PRISM_FIX_DEADLOCKS);
	}

	public boolean getDoProbChecks()
	{
		return settings.getBoolean(PrismSettings.PRISM_DO_PROB_CHECKS);
	}

	public double getSumRoundOff()
	{
		return settings.getDouble(PrismSettings.PRISM_SUM_ROUND_OFF);
	}

	public int getLinEqMethod()
	{
		return settings.getChoice(PrismSettings.PRISM_LIN_EQ_METHOD);
	}

	public double getLinEqMethodParam()
	{
		return settings.getDouble(PrismSettings.PRISM_LIN_EQ_METHOD_PARAM);
	}

	public int getMDPSolnMethod()
	{
		return settings.getChoice(PrismSettings.PRISM_MDP_SOLN_METHOD);
	}

	public int getMDPMultiSolnMethod()
	{
		return settings.getChoice(PrismSettings.PRISM_MDP_MULTI_SOLN_METHOD);
	}

	public int getTermCrit()
	{
		return settings.getChoice(PrismSettings.PRISM_TERM_CRIT);
	}

	public double getTermCritParam()
	{
		return settings.getDouble(PrismSettings.PRISM_TERM_CRIT_PARAM);
	}

	public int getMaxIters()
	{
		return settings.getInteger(PrismSettings.PRISM_MAX_ITERS);
	}

	public int getGridResolution()
	{
		return settings.getInteger(PrismSettings.PRISM_GRID_RESOLUTION);
	}
	
	public boolean getVerbose()
	{
		return settings.getBoolean(PrismSettings.PRISM_VERBOSE);
	}

	public boolean getPrecomp()
	{
		return settings.getBoolean(PrismSettings.PRISM_PRECOMPUTATION);
	}

	public boolean getProb0()
	{
		return settings.getBoolean(PrismSettings.PRISM_PROB0);
	}

	public boolean getProb1()
	{
		return settings.getBoolean(PrismSettings.PRISM_PROB1);
	}

	public boolean getPreRel()
	{
		return settings.getBoolean(PrismSettings.PRISM_PRE_REL);
	}

	public boolean getFairness()
	{
		return settings.getBoolean(PrismSettings.PRISM_FAIRNESS);
	}

	public int getSBMaxMem()
	{
		return settings.getInteger(PrismSettings.PRISM_SB_MAX_MEM);
	}

	public int getNumSBLevels()
	{
		return settings.getInteger(PrismSettings.PRISM_NUM_SB_LEVELS);
	}

	public int getSORMaxMem()
	{
		return settings.getInteger(PrismSettings.PRISM_SOR_MAX_MEM);
	}

	public boolean getDoSSDetect()
	{
		return settings.getBoolean(PrismSettings.PRISM_DO_SS_DETECTION);
	}

	public boolean getExtraDDInfo()
	{
		return settings.getBoolean(PrismSettings.PRISM_EXTRA_DD_INFO);
	}

	public boolean getExtraReachInfo()
	{
		return settings.getBoolean(PrismSettings.PRISM_EXTRA_REACH_INFO);
	}

	public int getNumSORLevels()
	{
		return settings.getInteger(PrismSettings.PRISM_NUM_SOR_LEVELS);
	}

	public boolean getCompact()
	{
		return settings.getBoolean(PrismSettings.PRISM_COMPACT);
	}

	public String getCUDDMaxMem()
	{
		return settings.getString(PrismSettings.PRISM_CUDD_MAX_MEM);
	}

	public double getCUDDEpsilon()
	{
		return settings.getDouble(PrismSettings.PRISM_CUDD_EPSILON);
	}

	public int getSCCMethod()
	{
		return settings.getChoice(PrismSettings.PRISM_SCC_METHOD);
	}

	public int getExportAdv()
	{
		return settings.getChoice(PrismSettings.PRISM_EXPORT_ADV);
	}

	public String getExportAdvFilename()
	{
		return settings.getString(PrismSettings.PRISM_EXPORT_ADV_FILENAME);
	}

	// Get methods for miscellaneous options

	public boolean getExportPrism()
	{
		return exportPrism;
	}

	public File getExportPrismFile()
	{
		return exportPrismFile;
	}

	public boolean getExportPrismConst()
	{
		return exportPrismConst;
	}

	public File getExportPrismConstFile()
	{
		return exportPrismConstFile;
	}

	public boolean getExportTarget()
	{
		return exportTarget;
	}

	public String getExportTargetFilename()
	{
		return exportTargetFilename;
	}

	public boolean getExportProductTrans()
	{
		return exportProductTrans;
	}

	public String getExportProductTransFilename()
	{
		return exportProductTransFilename;
	}

	public boolean getExportProductStates()
	{
		return exportProductStates;
	}

	public String getExportProductStatesFilename()
	{
		return exportProductStatesFilename;
	}

	public boolean getExportProductVector()
	{
		return exportProductVector;
	}

	public String getExportProductVectorFilename()
	{
		return exportProductVectorFilename;
	}

	/**
	 * Whether or not to store the final results vector after model checking.
	 */
	public boolean getStoreVector()
	{
		return storeVector;
	}

	/**
	 * Whether or not a strategy should be generated during model checking.
	 */
	public boolean getGenStrat()
	{
		return genStrat;
	}

	/**
	 * Whether or not any generated strategies should be restricted to the states reachable under them.
	 */
	public boolean getRestrictStratToReach()
	{
		return restrictStratToReach;
	}

	/**
	 * Whether or not to do bisimulation minimisation before model checking.
	 */
	public boolean getDoBisim()
	{
		return doBisim;
	}

	public boolean getDoReach()
	{
		return doReach;
	}

	public boolean getBSCCComp()
	{
		return bsccComp;
	}

	public boolean getCheckZeroLoops()
	{
		return this.checkZeroLoops;
	}

	public int getConstruction()
	{
		return construction;
	}

	public int getOrdering()
	{
		return ordering;
	}

	public int getReachMethod()
	{
		return reachMethod;
	}

	/**
	 * Returns an integer containing flags for the C++ implementation of interval iteration,
	 * derived from the current settings object.
	 */
	public int getIntervalIterationFlags() throws PrismException
	{
		int flags = 0;

		OptionsIntervalIteration iiOptions = OptionsIntervalIteration.from(settings);

		if (iiOptions.isEnforceMonotonicityFromBelow())
			flags += 1;

		if (iiOptions.isEnforceMonotonicityFromAbove())
			flags += 2;

		if (iiOptions.isSelectMidpointForResult())
			flags += 4;  // select midpoint for result

		return flags;
	}



	public void addModelListener(PrismModelListener listener)
	{
		modelListeners.add(listener);
	}

	// String methods for options

	public static String getEngineString(int engine)
	{
		return engineStrings[engine];
	}

	/**
	 * Let PrismSettings object notify us things have changed
	 */
	public void notifySettings(PrismSettings settings)
	{
		if (cuddStarted) {
			JDD.SetCUDDEpsilon(settings.getDouble(PrismSettings.PRISM_CUDD_EPSILON));
			try {
				long cuddMaxMem = PrismUtils.convertMemoryStringtoKB(getCUDDMaxMem());
				JDD.SetCUDDMaxMem(cuddMaxMem);
			} catch (PrismException e) {
				// Fail silently if memory string is invalid 
			}
		}
		jdd.SanityJDD.enabled = settings.getBoolean(PrismSettings.PRISM_JDD_SANITY_CHECKS);
		PrismSparse.SetExportIterations(settings.getBoolean(PrismSettings.PRISM_EXPORT_ITERATIONS));
		PrismHybrid.SetExportIterations(settings.getBoolean(PrismSettings.PRISM_EXPORT_ITERATIONS));
		PrismMTBDD.SetExportIterations(settings.getBoolean(PrismSettings.PRISM_EXPORT_ITERATIONS));
	}

	//------------------------------------------------------------------------------
	// Access to parser, simulator, etc.
	//------------------------------------------------------------------------------

	/**
	 * Get (exclusive) access to the PRISM parser.
	 * Not usually used externally - use the ready-made model/property parse methods instead.
	 */
	public static PrismParser getPrismParser() throws InterruptedException
	{
		// Note: this mutex mechanism is based on public domain code by Doug Lea
		if (Thread.interrupted())
			throw new InterruptedException();
		// this code is synchronized on the whole Prism class
		// (because this is a static method)
		synchronized (Prism.class) {
			try {
				// wait until parser is free
				while (prismParserInUse) {
					Prism.class.wait();
				}
				// lock parser
				prismParserInUse = true;
				// return parser, creating anew if necessary
				if (thePrismParser == null)
					thePrismParser = new PrismParser();
				return thePrismParser;
			} catch (InterruptedException e) {
				Prism.class.notify();
				throw e;
			}
		}
	}

	/**
	 * Release (exclusive) access to the PRISM parser.
	 */
	public static synchronized void releasePrismParser()
	{
		prismParserInUse = false;
		Prism.class.notify();
	}

	/**
	 * Get the SimulatorEngine object for PRISM, creating if necessary.
	 */
	public SimulatorEngine getSimulator()
	{
		if (theSimulator == null) {
			theSimulator = new SimulatorEngine(this, this);
		}
		return theSimulator;
	}

	/**
	 * Get an SCCComputer object.
	 * Type (i.e. algorithm) depends on SCCMethod PRISM option.
	 */
	public SCCComputer getSCCComputer(Model model) throws PrismException
	{
		return SCCComputer.createSCCComputer(this, model);
	}

	/**
	 * Get an SCCComputer object.
	 * Type (i.e. algorithm) depends on SCCMethod PRISM option.
	 */
	public SCCComputer getSCCComputer(JDDNode reach, JDDNode trans01, JDDVars allDDRowVars, JDDVars allDDColVars) throws PrismException
	{
		return SCCComputer.createSCCComputer(this, reach, trans01, allDDRowVars, allDDColVars);
	}

	/**
	 * Get an SCCComputer object for the explicit engine.
	 * @param consumer the SCCConsumer
	 */
	public explicit.SCCComputer getExplicitSCCComputer(explicit.Model model, explicit.SCCConsumer consumer) throws PrismException
	{
		return explicit.SCCComputer.createSCCComputer(this, model, consumer);
	}

	/**
	 * Get an ECComputer object.
	 */
	public ECComputer getECComputer(NondetModel model) throws PrismException
	{
		return ECComputer.createECComputer(this, model);
	}

	/**
	 * Get an ECComputer object.
	 */
	public ECComputer getECComputer(JDDNode reach, JDDNode trans, JDDNode trans01, JDDVars allDDRowVars, JDDVars allDDColVars, JDDVars allDDNondetVars)
			throws PrismException
	{
		return ECComputer.createECComputer(this, reach, trans, trans01, allDDRowVars, allDDColVars, allDDNondetVars);
	}

	/**
	 * Get an ECComputer object for the explicit engine.
	 */
	public explicit.ECComputer getExplicitECComputer(explicit.NondetModel model) throws PrismException
	{
		return explicit.ECComputer.createECComputer(this, model);
	}

	//------------------------------------------------------------------------------
	// Utility methods
	//------------------------------------------------------------------------------

	/**
	 * Compare two version numbers of PRISM (strings).
	 * Example ordering: { "1", "2.0", "2.1.alpha", "2.1.alpha.r5555", "2.1.alpha.r5557", "2.1.beta", "2.1.beta4", "2.1", "2.1.dev", "2.1.dev.r6666", "2.1.dev1", "2.1.dev2", "2.1.2", "2.9", "3", "3.4"};
	 * Returns: 1 if v1&gt;v2, -1 if v1&lt;v2, 0 if v1=v2
	 */
	public static int compareVersions(String v1, String v2)
	{
		String ss1[], ss2[], tmp[];
		int i, n, x;
		double s1 = 0, s2 = 0;
		boolean s1num, s2num;

		// Exactly equal
		if (v1.equals(v2))
			return 0;
		// Otherwise split into sections
		ss1 = v1.split("\\.");
		ss2 = v2.split("\\.");
		// Pad if one is shorter
		n = Math.max(ss1.length, ss2.length);
		if (ss1.length < n) {
			tmp = new String[n];
			for (i = 0; i < ss1.length; i++)
				tmp[i] = ss1[i];
			for (i = ss1.length; i < n; i++)
				tmp[i] = "";
			ss1 = tmp;
		}
		if (ss2.length < n) {
			tmp = new String[n];
			for (i = 0; i < ss2.length; i++)
				tmp[i] = ss2[i];
			for (i = ss2.length; i < n; i++)
				tmp[i] = "";
			ss2 = tmp;
		}
		// Loop through sections of string
		for (i = 0; i < n; i++) {
			// 2.1.alpha < 2.1, etc.
			// 2.1.alpha < 2.1.alpha2 < 2.1.alpha3, etc.
			// so replace alphax with -10000+x
			if (ss1[i].matches("alpha.*")) {
				try {
					if (ss1[i].length() == 5)
						x = 0;
					else
						x = Integer.parseInt(ss1[i].substring(5));
				} catch (NumberFormatException e) {
					x = 0;
				}
				ss1[i] = "" + (-10000 + x);
			}
			if (ss2[i].matches("alpha.*")) {
				try {
					if (ss2[i].length() == 5)
						x = 0;
					else
						x = Integer.parseInt(ss2[i].substring(5));
				} catch (NumberFormatException e) {
					x = 0;
				}
				ss2[i] = "" + (-10000 + x);
			}
			// 2.1.beta < 2.1, etc.
			// 2.1.beta < 2.1.beta2 < 2.1.beta3, etc.
			// so replace betax with -100+x
			if (ss1[i].matches("beta.*")) {
				try {
					if (ss1[i].length() == 4)
						x = 0;
					else
						x = Integer.parseInt(ss1[i].substring(4));
				} catch (NumberFormatException e) {
					x = 0;
				}
				ss1[i] = "" + (-100 + x);
			}
			if (ss2[i].matches("beta.*")) {
				try {
					if (ss2[i].length() == 4)
						x = 0;
					else
						x = Integer.parseInt(ss2[i].substring(4));
				} catch (NumberFormatException e) {
					x = 0;
				}
				ss2[i] = "" + (-100 + x);
			}
			// 2 < 2.1, etc.
			// so treat 2 as 2.0
			if (ss1[i].equals(""))
				ss1[i] = "0";
			if (ss2[i].equals(""))
				ss2[i] = "0";
			// 2.1 < 2.1.dev, etc.
			// 2.1.dev < 2.1.dev2 < 2.1.dev3, etc.
			// so replace devx with 0.5+x/1000
			if (ss1[i].matches("dev.*")) {
				try {
					if (ss1[i].length() == 3)
						x = 0;
					else
						x = Integer.parseInt(ss1[i].substring(3));
				} catch (NumberFormatException e) {
					x = 0;
				}
				ss1[i] = "" + (0.5 + x / 1000.0);
			}
			if (ss2[i].matches("dev.*")) {
				try {
					if (ss2[i].length() == 3)
						x = 0;
					else
						x = Integer.parseInt(ss2[i].substring(3));
				} catch (NumberFormatException e) {
					x = 0;
				}
				ss2[i] = "" + (0.5 + x / 1000.0);
			}
			// replace rx (e.g. as in 4.0.alpha.r5555) with x
			if (ss1[i].matches("r.*")) {
				try {
					x = Integer.parseInt(ss1[i].substring(1));
				} catch (NumberFormatException e) {
					x = 0;
				}
				ss1[i] = "" + x;
			}
			if (ss2[i].matches("r.*")) {
				try {
					x = Integer.parseInt(ss2[i].substring(1));
				} catch (NumberFormatException e) {
					x = 0;
				}
				ss2[i] = "" + x;
			}
			// See if strings are integers
			try {
				s1num = true;
				s1 = Double.parseDouble(ss1[i]);
			} catch (NumberFormatException e) {
				s1num = false;
			}
			try {
				s2num = true;
				s2 = Double.parseDouble(ss2[i]);
			} catch (NumberFormatException e) {
				s2num = false;
			}
			if (s1num && s2num) {
				if (s1 < s2)
					return -1;
				if (s1 > s2)
					return 1;
				if (s1 == s2)
					continue;
			}
		}

		return 0;
	}

	/*// Simple test harness for compareVersions
	public static void main(String[] args)
	{
		 String v[] =  { "1", "2.0", "2.1.alpha", "2.1.alpha.r5555", "2.1.alpha.r5557", "2.1.beta", "2.1.beta4", "2.1", "2.1.dev", "2.1.dev.r6666", "2.1.dev1", "2.1.dev2", "2.1.2", "2.9", "3", "3.4"};
		 for (int i = 0; i < v.length; i++) {
			 for (int j = 0; j < v.length; j++) {
				 int d = compareVersions(v[i], v[j]);
				 System.out.print(d == 1 ? ">" : d==0 ? "=" : d==-1 ? "<" : "?");
				 if (d != compareVersions(""+i, ""+j))
					 System.out.print("ERR(" + v[i] + "," + v[j] + ")");
					 
			 }
			 System.out.println();
		 }
	}*/

	/**
	 * Get access to the list of all PRISM language keywords.
	 */
	public static List<String> getListOfKeywords()
	{
		return PrismParser.getListOfKeywords();
	}

	//------------------------------------------------------------------------------
	// Main API methods
	//------------------------------------------------------------------------------

	/**
	 * Initialise PRISM.
	 */
	public void initialise() throws PrismException
	{
		boolean verbose = this.getSettings().getBoolean("PRISM_VERBOSE");
		mainLog.setVerbosityLevel(verbose ? PrismLog.VL_ALL : PrismLog.VL_DEFAULT);
		mainLog.print(getToolName() + "\n");
		mainLog.print(new String(new char[getToolName().length()]).replace("\0", "=") + "\n");
		mainLog.print("\nVersion: " + getVersion() + " (based on PRISM " + getBaseVersion() + ")\n");
		mainLog.print("Date: " + new java.util.Date() + "\n");
		try {
			String h = java.net.InetAddress.getLocalHost().getHostName();
			mainLog.print("Hostname: " + h + "\n");
		} catch (java.net.UnknownHostException e) {
		}
		mainLog.print("Memory limits: cudd=" + getCUDDMaxMem());
		mainLog.println(", java(heap)=" + PrismUtils.convertBytesToMemoryString(Runtime.getRuntime().maxMemory()));

		// initialise cudd/jdd
		long cuddMaxMem = PrismUtils.convertMemoryStringtoKB(getCUDDMaxMem());
		JDD.InitialiseCUDD(cuddMaxMem, getCUDDEpsilon());
		cuddStarted = true;
		JDD.SetOutputStream(mainLog.getFilePointer());

		// initialise libraries/engines
		PrismNative.initialise(this);
		PrismMTBDD.initialise(mainLog, mainLog);
		PrismSparse.initialise(mainLog, mainLog);
		PrismHybrid.initialise(mainLog, mainLog);

		// set cudd manager in other packages
		DoubleVector.setCUDDManager();
		ODDUtils.setCUDDManager();
	}

	/**
	 * Parse a PRISM model from a file.
	 * @param file File to read in
	 */
	public ModulesFile parseModelFile(File file) throws FileNotFoundException, PrismLangException
	{
		return parseModelFile(file, null);
	}

	/**
	 * Parse a PRISM model from a file.
	 * @param file File to read in
	 * @param typeOverride Optionally, override model type here (null if unused)
	 */
	public ModulesFile parseModelFile(File file, ModelType typeOverride) throws FileNotFoundException, PrismLangException
	{
		FileInputStream strModel;
		PrismParser prismParser;
		ModulesFile modulesFile = null;

		// open file
		strModel = new FileInputStream(file);

		try {
			// obtain exclusive access to the prism parser
			// (don't forget to release it afterwards)
			prismParser = getPrismParser();
			try {
				// parse file
				modulesFile = prismParser.parseModulesFile(strModel, typeOverride);
			} finally {
				// release prism parser
				releasePrismParser();
			}
		} catch (InterruptedException ie) {
			throw new PrismLangException("Concurrency error in parser");
		}

		modulesFile.tidyUp();

		return modulesFile;
	}

	/**
	 * Parse a PRISM model from a string.
	 * @param s String containing model
	 */
	public ModulesFile parseModelString(String s) throws PrismLangException
	{
		return parseModelString(s, null);
	}

	/**
	 * Parse a PRISM model from a string.
	 * @param s String containing model
	 * @param typeOverride Optionally, override model type here (null if unused)
	 */
	public ModulesFile parseModelString(String s, ModelType typeOverride) throws PrismLangException
	{
		PrismParser prismParser;
		ModulesFile modulesFile = null;

		try {
			// obtain exclusive access to the prism parser
			// (don't forget to release it afterwards)
			prismParser = getPrismParser();
			try {
				// parse string
				modulesFile = prismParser.parseModulesFile(new ByteArrayInputStream(s.getBytes()), typeOverride);
			} finally {
				// release prism parser
				releasePrismParser();
			}
		} catch (InterruptedException ie) {
			throw new PrismLangException("Concurrency error in parser");
		}

		modulesFile.tidyUp();

		return modulesFile;
	}

	/**
	 * Import a PRISM model from a PEPA model in a file
	 * @param file File to read in
	 */
	public ModulesFile importPepaFile(File file) throws PrismException, PrismLangException
	{
		return importModelFile("pepa", file);
	}

	/**
	 * Import a PRISM model from a PEPA model in a string
	 * @param s String containing model
	 */
	public ModulesFile importPepaString(String s) throws PrismException, PrismLangException
	{
		return importModelString("pepa", s);
	}

	/**
	 * Import a PRISM model from an SBML model in a file
	 * @param file File to read in
	 */
	public ModulesFile importSBMLFile(File file) throws PrismException, PrismLangException
	{
		return importModelFile("sbml", file);
	}

	/**
	 * Import a PRISM model from an SBML model in a string
	 * @param file File to read in
	 */
	public ModulesFile importSBMLString(String s) throws PrismException, PrismLangException
	{
		return importModelString("sbml", s);
	}

	/**
	 * Import a PRISM model by translating from another language
	 */
	public ModulesFile importModelFile(String lang, File file) throws PrismException, PrismLangException
	{
		PrismLanguageTranslator importer = createPrismLanguageTranslator(lang);
		importer.load(file);
		String prismModelString = importer.translateToString();
		return parseModelString(prismModelString);
	}

	/**
	 * Import a PRISM model by translating from another language
	 */
	public ModulesFile importModelString(String lang, String s) throws PrismException, PrismLangException
	{
		PrismLanguageTranslator importer = createPrismLanguageTranslator(lang);
		importer.load(s);
		String prismModelString = importer.translateToString();
		return parseModelString(prismModelString);
	}

	/**
	 * Create a translator to the PRISM language.
	 */
	private PrismLanguageTranslator createPrismLanguageTranslator(String lang) throws PrismException
	{
		PrismLanguageTranslator importer = null;
		switch (lang) {
		case "pepa":
			importer = new PEPA2Prism();
			break;
		case "sbml":
			importer = new SBML2Prism();
			break;
		default:
			throw new PrismException("Unknown import language \"" + lang + "\"");
		}
		return importer;
	}

	/**
	 * Import a PRISM model from a PRISM preprocessor file
	 * @param file File to read in
	 * @param params List of values for preprocessor parameters
	 */
	public ModulesFile importPrismPreprocFile(File file, String params[]) throws PrismException
	{
		String modelString;

		// Compile preprocessor file to a string
		Preprocessor pp = new Preprocessor(this, file);
		pp.setParameters(params);
		modelString = pp.preprocess();
		if (modelString == null) {
			throw new PrismException("No preprocessing information");
		}

		// Parse string as PRISM model and return
		return parseModelString(modelString);
	}

	/**
	 * Parse a PRISM properties file, using the currently loaded model
	 * for context (i.e. definitions of variables, constants, labels, etc.). 
	 * @param file File to read in
	 */
	public PropertiesFile parsePropertiesFile(File file) throws FileNotFoundException, PrismLangException
	{
		return parsePropertiesFile(currentModelInfo, file, true);
	}

	/**
	 * Parse a PRISM properties file, using a specific ModelInfo object (e.g. ModulesFile)
	 * for context (i.e. definitions of variables, constants, labels, etc.).
	 * Usually, just use {@link #parsePropertiesFile(File)}, which uses the currently loaded model. 
	 * @param modelInfo Accompanying model info (null if not needed)
	 * @param file File to read in
	 */
	public PropertiesFile parsePropertiesFile(ModelInfo modelInfo, File file) throws FileNotFoundException, PrismLangException
	{
		return parsePropertiesFile(modelInfo, file, true);
	}

	/**
	 * Parse a PRISM properties file, using the currently loaded model
	 * for context (i.e. definitions of variables, constants, labels, etc.). 
	 * You can also choose whether to do "tidy", i.e. post-parse checks and processing
	 * (this must be done at some point but may want to postpone to allow parsing of files with errors). 
	 * @param file File to read in
	 * @param tidy Whether or not to do "tidy" (post-parse checks and processing)
	 */
	public PropertiesFile parsePropertiesFile(File file, boolean tidy) throws FileNotFoundException, PrismLangException
	{
		return parsePropertiesFile(currentModelInfo, file, tidy);
	}

	/**
	 * Parse a PRISM properties file, using a specific ModelInfo object (e.g. ModulesFile)
	 * for context (i.e. definitions of variables, constants, labels, etc.).
	 * You can also choose whether to do "tidy", i.e. post-parse checks and processing
	 * (this must be done at some point but may want to postpone to allow parsing of files with errors). 
	 * Usually, just use {@link #parsePropertiesFile(File, boolean)}, which uses the currently loaded model. 
	 * @param modelInfo Accompanying model info (null if not needed)
	 * @param file File to read in
	 * @param tidy Whether or not to do "tidy" (post-parse checks and processing)
	 */
	public PropertiesFile parsePropertiesFile(ModelInfo modelInfo, File file, boolean tidy) throws FileNotFoundException, PrismLangException
	{
		FileInputStream strProperties;
		PrismParser prismParser;
		PropertiesFile propertiesFile = null;

		// open file
		strProperties = new FileInputStream(file);

		try {
			// obtain exclusive access to the prism parser
			// (don't forget to release it afterwards)
			prismParser = getPrismParser();
			try {
				// parse file
				propertiesFile = prismParser.parsePropertiesFile(modelInfo, strProperties);
			} finally {
				// release prism parser
				releasePrismParser();
			}
		} catch (InterruptedException ie) {
			throw new PrismLangException("Concurrency error in parser");
		}

		if (tidy)
			propertiesFile.tidyUp();

		return propertiesFile;
	}

	/**
	 * Parse a PRISM properties file from a string, using the currently loaded model
	 * for context (i.e. definitions of variables, constants, labels, etc.). 
	 * @param s String to parse
	 */
	public PropertiesFile parsePropertiesString(String s) throws PrismLangException
	{
		return parsePropertiesString(currentModelInfo, s);
	}

	/**
	 * Parse a PRISM properties file from a string, using a specific ModelInfo object (e.g. ModulesFile)
	 * for context (i.e. definitions of variables, constants, labels, etc.).
	 * Usually, just use {@link #parsePropertiesString(String)}, which uses the currently loaded model. 
	 * @param modelInfo Accompanying model info (null if not needed)
	 * @param s String to parse
	 */
	public PropertiesFile parsePropertiesString(ModelInfo modelInfo, String s) throws PrismLangException
	{
		PrismParser prismParser;
		PropertiesFile propertiesFile = null;

		try {
			// obtain exclusive access to the prism parser
			// (don't forget to release it afterwards)
			prismParser = getPrismParser();
			try {
				// parse string
				propertiesFile = prismParser.parsePropertiesFile(modelInfo, new ByteArrayInputStream(s.getBytes()));
			} finally {
				// release prism parser
				releasePrismParser();
			}
		} catch (InterruptedException ie) {
			throw new PrismLangException("Concurrency error in parser");
		}

		propertiesFile.tidyUp();

		return propertiesFile;
	}

	/**
	 * Parse a single PRISM expression from a string.
	 * @param s String to parse
	 */
	public static Expression parseSingleExpressionString(String s) throws PrismLangException
	{
		PrismParser prismParser;
		Expression expr;

		try {
			// obtain exclusive access to the prism parser
			// (don't forget to release it afterwards)
			prismParser = getPrismParser();
			try {
				// parse expression
				expr = prismParser.parseSingleExpression(new ByteArrayInputStream(s.getBytes()));
			} finally {
				// release prism parser
				releasePrismParser();
			}
		} catch (InterruptedException ie) {
			throw new PrismLangException("Concurrency error in parser");
		}

		return expr;
	}

	/**
	 * Parse a for-loop (as used e.g. in preprocessor) from a string.
	 * @param s String to parse
	 */
	public ForLoop parseForLoopString(String s) throws PrismLangException
	{
		PrismParser prismParser;
		ForLoop fl;

		try {
			// obtain exclusive access to the prism parser
			// (don't forget to release it afterwards)
			prismParser = getPrismParser();
			try {
				// parse for loop
				fl = prismParser.parseForLoop(new ByteArrayInputStream(s.getBytes()));
			} finally {
				// release prism parser
				releasePrismParser();
			}
		} catch (InterruptedException ie) {
			throw new PrismLangException("Concurrency error in parser");
		}

		return fl;
	}

	/**
	 * Load a (parsed) PRISM model, which will be stored and used for subsequent model checking etc.
	 * Some model constants can still be undefined at this stage.
	 * Pass in null to clear storage of the current PRISM model.
	 * @param modulesFile The PRISM model
	 */
	public void loadPRISMModel(ModulesFile modulesFile) throws PrismException
	{
		currentModelSource = ModelSource.PRISM_MODEL;
		// Store PRISM model
		currentModulesFile = modulesFile;
		// Create a model generator for the PRISM model if appropriate - we will use that where possible
		try {
			currentModelGenerator = new ModulesFileModelGenerator(currentModulesFile, this);
			currentRewardGenerator = ((ModulesFileModelGenerator) currentModelGenerator);
		} catch(PrismException e) {
			// If a ModelGenerator couldn't be created, just store null
			// Calling getModelGenerator can be used to determine the error if needed later
			currentModelGenerator = null;
			currentRewardGenerator = modulesFile;
		}
		// Clear any existing built model(s)
		clearBuiltModel();
		// Reset dependent info
		currentModelType = currentModulesFile == null ? null : currentModulesFile.getModelType();
		currentModelInfo = currentModulesFile;
		currentDefinedMFConstants = null;

		// Print basic model info
		mainLog.println("\nType:        " + currentModulesFile.getModelType());
		mainLog.print("Modules:     ");
		for (int i = 0; i < currentModulesFile.getNumModules(); i++) {
			mainLog.print(currentModulesFile.getModuleName(i) + " ");
		}
		mainLog.println();
		mainLog.print("Variables:   ");
		for (int i = 0; i < currentModulesFile.getNumVars(); i++) {
			mainLog.print(currentModulesFile.getVarName(i) + " ");
		}
		mainLog.println();
		if (currentModulesFile.getModelType().partiallyObservable()) {
			mainLog.println("Observables: " + String.join(" ", currentModulesFile.getObservableVars()));
		}

		// For some models, automatically switch engine
		switch (currentModelType) {
		case CSG:
		case SMG:
		case STPG:
		case CTMDP:
		case LTS:
		case POMDP:
			if (!getExplicit()) {
				mainLog.println("\nSwitching to explicit engine, which supports " + currentModelType + "s...");
				engineOld = getEngine();
				engineSwitched = true;
				try {
					setEngine(Prism.EXPLICIT);
				} catch (PrismException e) {
					// Won't happen
				}
			}
			break;
		// For other models, switch engine back if changed earlier
		default:
			if (engineSwitched) {
				try {
					setEngine(engineOld);
				} catch (PrismException e) {
					// Won't happen
				}
				engineSwitched = false;
			}
		}

		// If required, export parsed PRISM model
		if (exportPrism) {
			try {
				exportPRISMModel(exportPrismFile);
			}
			// In case of error, just print a warning
			catch (FileNotFoundException e) {
				mainLog.printWarning("PRISM code export failed: Couldn't open file \"" + exportPrismFile + "\" for output");
			} catch (PrismException e) {
				mainLog.printWarning("PRISM code export failed: " + e.getMessage());
			}
		}
	}

	/**
	 * Load a model generator, which will be stored and used for subsequent model checking etc.
	 * Some model constants can still be undefined at this stage.
	 * Pass in null to clear storage of the current model.
	 * @param modelGen The model generator
	 */
	public void loadModelGenerator(ModelGenerator modelGen)
	{
		currentModelSource = ModelSource.MODEL_GENERATOR;
		// Store model generator
		currentModelGenerator = modelGen;
		if (modelGen instanceof RewardGenerator) {
			currentRewardGenerator = (RewardGenerator) modelGen;
		} else {
			currentRewardGenerator = new RewardGenerator() {};
		}
		// Clear any existing built model(s)
		clearBuiltModel();
		// Reset dependent info
		currentModelType = currentModelGenerator == null ? null : currentModelGenerator.getModelType();
		currentModelInfo = currentModelGenerator;
		currentDefinedMFConstants = null;

		// Print basic model info
		mainLog.println("\nGenerator:   " + currentModelGenerator.getClass().getName());
		mainLog.println("Type:        " + currentModelGenerator.getModelType());
		// TODO: print more info 
		//mainLog.println();
	}

	/**
	 * Set (some or all) undefined constants for the currently loaded PRISM model
	 * (assuming they have changed since the last time this was called).
	 * <br>
	 * Constants are evaluated using standard (integer, floating-point) arithmetic.
	 * @param definedMFConstants The constant values
	 */
	public void setPRISMModelConstants(Values definedMFConstants) throws PrismException
	{
		setPRISMModelConstants(definedMFConstants, false);
	}

	/**
	 * Set (some or all) undefined constants for the currently loaded PRISM model
	 * (assuming they have changed since the last time this was called).
	 * @param definedMFConstants The constant values
	 * @param exact if true, do exact evaluation of constants (using BigRational)
	 */
	public void setPRISMModelConstants(Values definedMFConstants, boolean exact) throws PrismException
	{
		if (currentDefinedMFConstants == null && definedMFConstants == null && currentDefinedMFConstantsAreExact == exact)
			return;
		if (currentDefinedMFConstants != null &&
		    currentDefinedMFConstants.equals(definedMFConstants) &&
		    currentDefinedMFConstantsAreExact == exact) {
			// no change in constants and evaluation mode, nothing to do
			return;
		}

		// Clear any existing built model(s)
		clearBuiltModel();
		// Store constants here and in ModulesFile
		currentDefinedMFConstants = definedMFConstants;
		currentDefinedMFConstantsAreExact = exact;
		if (currentModulesFile != null) {
			currentModulesFile.setSomeUndefinedConstants(definedMFConstants, exact);
		}
		if (currentModelGenerator != null) {
			currentModelGenerator.setSomeUndefinedConstants(definedMFConstants, exact);
		}

		// If required, export parsed PRISM model, with constants expanded
		if (exportPrismConst) {
			try {
				exportPRISMModelWithExpandedConstants(exportPrismConstFile);
			}
			// In case of error, just print a warning
			catch (FileNotFoundException e) {
				mainLog.printWarning("PRISM code export failed: Couldn't open file \"" + exportPrismConstFile + "\" for output");
			} catch (PrismException e) {
				mainLog.printWarning("PRISM code export failed: " + e.getMessage());
			}
		}
	}

	/**
	 * Load a (built) model, with an accompanying (parsed) PRISM model.
	 * These will be stored and used for subsequent model checking etc.
	 * Pass in nulls to clear storage of the current model.
	 * @param modulesFile The PRISM model
	 */
	public void loadPRISMModelAndBuiltModel(ModulesFile modulesFile, Model model)
	{
		currentModelSource = ModelSource.PRISM_MODEL;
		// Clear any existing built model(s)
		clearBuiltModel();
		// Store model info
		currentModulesFile = modulesFile;
		currentModel = model;
		// Reset dependent info
		currentModelType = currentModulesFile == null ? null : currentModulesFile.getModelType();
		currentModelInfo = currentModulesFile;
		currentDefinedMFConstants = null;
	}

	/**
	 * Load a (built) model, without an accompanying (parsed) PRISM model.
	 * The model will be stored and used for subsequent model checking etc.
	 * Pass in null to clear storage of the current model.
	 * @param model The built model
	 */
	public void loadBuiltModel(Model model)
	{
		currentModelSource = ModelSource.BUILT_MODEL;
		// Clear any existing built model(s)
		clearBuiltModel();
		// Store model info
		currentModulesFile = null;
		currentModel = model;
		// Reset dependent info
		currentModelType = currentModel == null ? null : currentModel.getModelType();
		currentDefinedMFConstants = null;
	}

	/**
	 * Load files containing an explicit list of transitions/etc. for subsequent model building.
	 * @param statesFile File containing a list of states (optional, can be null)
	 * @param transFile File containing the list of transitions (required)
	 * @param labelsFile File containing label definitions (optional, can be null)
	 * @param stateRewardsFile File containing state reward definitions (optional, can be null)
	 * @param typeOverride Model type (auto-detected if {@code null})
	 */
	public void loadModelFromExplicitFiles(File statesFile, File transFile, File labelsFile, File stateRewardsFile, ModelType typeOverride) throws PrismException
	{
		currentModelSource = ModelSource.EXPLICIT_FILES;
		// Clear any existing built model(s)
		clearBuiltModel();
		// Construct ModelInfo
		ExplicitFiles2ModelInfo ef2mi = new ExplicitFiles2ModelInfo(this);
		currentModelInfo = ef2mi.buildModelInfo(statesFile, transFile, labelsFile, typeOverride);
		currentModulesFile = null;
		// Construct reward generator 
		currentRewardGenerator = ef2mi.buildRewardInfo(stateRewardsFile);
		// Store explicit files info for later
		explicitFilesStatesFile = statesFile;
		explicitFilesTransFile = transFile;
		explicitFilesLabelsFile = labelsFile;
		explicitFilesStateRewardsFile = stateRewardsFile;
		explicitFilesNumStates = ef2mi.getNumStates();
		// Reset dependent info
		currentModelType = currentModelInfo == null ? null : currentModelInfo.getModelType();
		currentDefinedMFConstants = null;
	}

	/**
	 * Get the type of the currently stored model.
	 * @return
	 */
	public ModelType getModelType()
	{
		return currentModelType;
	}

	/**
	 * Get the currently stored (parsed) PRISM model.
	 * @return
	 */
	public ModulesFile getPRISMModel()
	{
		return currentModulesFile;
	}

	/**
	 * Get the ModelGenerator for the currently loaded model.
	 * This will have either have been loaded directly
	 * using {@link #loadModelGenerator(ModelGenerator)}
	 * or created automatically, e.g., for a PRISM model that has been loaded
	 * using {@link #loadPRISMModel(ModulesFile)}.
	 * Throw an explanatory exception if not possible.
	 */
	public ModelGenerator getModelGenerator() throws PrismException
	{
		if (currentModelGenerator == null) {
			switch (currentModelSource) {
			case PRISM_MODEL:
				// No PRISM model
				if (currentModulesFile == null)
					throw new PrismException("There is no currently loaded PRISM model");
				// PRISM model exists but no generator - this will provide the error message
				new ModulesFileModelGenerator(currentModulesFile, this);
				// Shouldn't happen, so generic error message
				throw new PrismException("No model generator was created");
			case MODEL_GENERATOR:
				throw new PrismException("There is no currently loaded model generator");
			case BUILT_MODEL:
			case EXPLICIT_FILES:
				buildModelIfRequired();
				if (currentModelGenerator != null) {
					return currentModelGenerator;
				}
			default:
				throw new PrismException("No model generator was created");
			}
		}
		return currentModelGenerator;
	}

	/**
	 * Get the currently stored built (symbolic) model.
	 * @return
	 */
	public Model getBuiltModel()
	{
		return currentModel;
	}

	/**
	 * Get the currently stored built explicit model.
	 * @return
	 */
	public explicit.Model getBuiltModelExplicit()
	{
		return currentModelExpl;
	}

	/**
	 * Get the currently stored strategy
	 * 
	 * @return
	 */
	public strat.Strategy getStrategy()
	{
		return strategy;
	}

	/**
	 * Returns true if the current model is of a type that can be built (e.g. not a PTA).
	 */
	public boolean modelCanBeBuilt()
	{
<<<<<<< HEAD
		if (currentModelType == ModelType.PTA || currentModelType == ModelType.TPTG)
=======
		if (currentModelType == ModelType.PTA || currentModelType == ModelType.POPTA)
>>>>>>> 74fdd44b
			return false;
		return true;
	}

	/**
	 * Returns true if the current model has been built (for the currently selected engine).
	 */
	public boolean modelIsBuilt()
	{
		return (getExplicit() ? (currentModelExpl != null) : (currentModel != null));
	}

	/**
	 * Build the currently loaded PRISM model and store for later use.
	 * The built model can be accessed subsequently via either
	 * {@link #getBuiltModel()} or {@link #getBuiltModelExplicit()},
	 * depending on the engine currently selected.
	 * Only call this to explicitly force a built; normally it is done automatically.
	 */
	public void buildModel() throws PrismException
	{
		mainLog.printSeparator();
		doBuildModel();
	}

	/**
	 * Build the currently loaded PRISM model, if it needs to be done,
	 * i.e. if it has not been constructed yet for the current engine.
	 */
	public void buildModelIfRequired() throws PrismException
	{
		if (!modelIsBuilt())
			doBuildModel();
	}

	/**
	 * Build the currently loaded PRISM model and store for later use.
	 * The built model can be accessed subsequently via either
	 * {@link #getBuiltModel()} or {@link #getBuiltModelExplicit()},
	 * depending on the engine currently selected.
	 */
	private void doBuildModel() throws PrismException
	{
		long l; // timer

		// Clear any existing built model(s)
		clearBuiltModel();

		try {
<<<<<<< HEAD
			if (currentModelType == ModelType.PTA || currentModelType == ModelType.TPTG) {
=======
			if (currentModelType == ModelType.PTA || currentModelType == ModelType.POPTA) {
>>>>>>> 74fdd44b
				throw new PrismException("You cannot build a " + currentModelType + " model explicitly, only perform model checking");
			}

			mainLog.print("\nBuilding model...\n");
			if (currentDefinedMFConstants != null && currentDefinedMFConstants.getNumValues() > 0)
				mainLog.println("Model constants: " + currentDefinedMFConstants);

			// Build model
			l = System.currentTimeMillis();
			switch (currentModelSource) {
			case PRISM_MODEL:
				if (currentModulesFile == null)
					throw new PrismException("There is no currently loaded PRISM model to build");
				if (!getExplicit()) {
					Modules2MTBDD mod2mtbdd = new Modules2MTBDD(this, currentModulesFile);
					currentModel = mod2mtbdd.translate();
					currentModelExpl = null;
				} else {
					if (currentModulesFile.getSystemDefn() != null) {
						throw new PrismNotSupportedException("Explicit engine does not currently support the system...endsystem construct");
					}
					ConstructModel constructModel = new ConstructModel(this);
					constructModel.setFixDeadlocks(getFixDeadlocks());
					currentModel = null;
					currentModelExpl = constructModel.constructModel(new ModulesFileModelGenerator(currentModulesFile, this), false);
				}
				// if (...) ... currentModel = buildModelExplicit(currentModulesFile);
				break;
			case MODEL_GENERATOR:
				if (currentModelGenerator == null)
					throw new PrismException("There is no currently loaded model generator to build");
				if (!getExplicit()) {
					ModelGenerator2MTBDD modelGen2mtbdd = new ModelGenerator2MTBDD(this);
					currentModel = modelGen2mtbdd.build(currentModelGenerator, currentRewardGenerator);
					currentModelExpl = null;
				} else {
					ConstructModel constructModel = new ConstructModel(this);
					constructModel.setFixDeadlocks(getFixDeadlocks());
					currentModelExpl = constructModel.constructModel(currentModelGenerator);
					currentModel = null;
				}
				break;
			case EXPLICIT_FILES:
				if (!getExplicit()) {
					expf2mtbdd = new ExplicitFiles2MTBDD(this);
					currentModel = expf2mtbdd.build(explicitFilesStatesFile, explicitFilesTransFile, explicitFilesLabelsFile, explicitFilesStateRewardsFile,
							currentModelInfo, explicitFilesNumStates);
				} else {
					currentModelExpl = new ExplicitFiles2Model(this).build(explicitFilesStatesFile, explicitFilesTransFile, explicitFilesLabelsFile, currentModelInfo, explicitFilesNumStates);
					currentModelGenerator = new ModelModelGenerator(currentModelExpl, currentModelInfo);
					ExplicitFilesRewardGenerator efrg = new ExplicitFilesRewardGenerator(this, explicitFilesStateRewardsFile, explicitFilesNumStates);
					efrg.setStatesList(currentModelExpl.getStatesList());
					currentRewardGenerator = efrg;
				}
				break;
			default:
				throw new PrismException("Don't know how to build model from source " + currentModelSource);
			}
			l = System.currentTimeMillis() - l;
			mainLog.println("\nTime for model construction: " + l / 1000.0 + " seconds.");

			// For digital clocks, do some extra checks on the built model
			if (digital) {
				doBuildModelDigitalClocksChecks();
			}

			// Deal with deadlocks
			if (!getExplicit()) {
				StateList deadlocks = currentModel.getDeadlockStates();
				int numDeadlocks = deadlocks.size();
				if (numDeadlocks > 0) {
					if (getFixDeadlocks()) {
						mainLog.printWarning("Deadlocks detected and fixed in " + numDeadlocks + " states");
					} else {
						currentModel.printTransInfo(mainLog, getExtraDDInfo());
						mainLog.print("\n" + numDeadlocks + " deadlock states found");
						if (!getVerbose() && numDeadlocks > 10) {
							mainLog.print(". The first 10 are below. Use verbose mode to view them all.\n");
							deadlocks.print(mainLog, 10);
						} else {
							mainLog.print(":\n");
							deadlocks.print(mainLog);
						}
						mainLog.print("\nTip: Use the \"fix deadlocks\" option to automatically add self-loops in deadlock states.\n");
						throw new PrismException("Model contains " + numDeadlocks + " deadlock states");
					}
				}
			} else {
				checkForDeadlocksExpl(currentModelExpl);
			}

			// Print model stats
			mainLog.println();
			if (!getExplicit()) {
				mainLog.println("Type:        " + currentModel.getModelType());
				currentModel.printTransInfo(mainLog, getExtraDDInfo());
			} else {
				mainLog.println("Type:        " + currentModelExpl.getModelType());
				mainLog.print(currentModelExpl.infoStringTable());
			}

			// Notify model listeners of build success
			for (PrismModelListener listener : modelListeners) {
				if (listener != null)
					listener.notifyModelBuildSuccessful();
			}
		} catch (PrismException e) {
			// Notify model listeners of build failure
			for (PrismModelListener listener : modelListeners) {
				if (listener != null)
					listener.notifyModelBuildFailed(e);
			}
			// Throw exception anyway
			throw e;
		}
	}

	private void checkForDeadlocksExpl(explicit.Model modelExpl) throws PrismException
	{
		explicit.StateValues deadlocks = modelExpl.getDeadlockStatesList();
		int numDeadlocks = modelExpl.getNumDeadlockStates();
		if (numDeadlocks > 0) {
			if (getFixDeadlocks()) {
				mainLog.printWarning("Deadlocks detected and fixed in " + numDeadlocks + " states");
			} else {
				if (!(currentModelExpl == null))
					mainLog.print(currentModelExpl.infoStringTable());
				mainLog.print("\n" + numDeadlocks + " deadlock states found");
				if (!getVerbose() && numDeadlocks > 10) {
					mainLog.print(". The first 10 are below. Use verbose mode to view them all.\n");
					deadlocks.print(mainLog, 10);
				} else {
					mainLog.print(":\n");
					deadlocks.print(mainLog);
					mainLog.print(String.format("deadlocked model: %s\n", modelExpl));
				}
				mainLog.print("\nTip: Use the \"fix deadlocks\" option to automatically add self-loops in deadlock states.\n");

				throw new PrismException("Model contains " + numDeadlocks + " deadlock state" + (numDeadlocks > 1 ? "s" : ""));
			}
		}
	}

	private void doBuildModelDigitalClocksChecks() throws PrismException
	{
		// For digital clocks, by construction, deadlocks can only occur from timelocks (and are not allowed)
		if (!getExplicit()) {
			StateList deadlocks = currentModel.getDeadlockStates();
			if (deadlocks.size() > 0) {
				throw new PrismException("Timelock in " + currentModelType + ", e.g. in state (" + deadlocks.getFirstAsValues() + ")");
			}
		} else {
			if (currentModelExpl.getNumDeadlockStates() > 0) {
				int dl = currentModelExpl.getFirstDeadlockState();
				String dls = currentModelExpl.getStatesList().get(dl).toString(currentModelInfo);
				throw new PrismException("Timelock in " + currentModelType + ", e.g. in state " + dls);
			}
		}

		/*// Create new model checker object and do model checking
		PropertiesFile pf = parsePropertiesString("filter(exists,!\"invariants\"); E[F!\"invariants\"]");
		if (!getExplicit()) {
			ModelChecker mc = new NondetModelChecker(this, currentModel, pf);
			if (((Boolean) mc.check(pf.getProperty(0)).getResult()).booleanValue()) {
				mainLog.println(mc.check(pf.getProperty(1)).getCounterexample());
			}
			//sv.pr
			//mainLog.println("XX" + res.getResult());
		} else {
			explicit.StateModelChecker mc = new MDPModelChecker();
			mc.setLog(mainLog);
			mc.setSettings(settings);
			mc.setModulesFileAndPropertiesFile(currentModulesFile, pf);
			explicit.StateValues sv = mc.checkExpression(currentModelExpl, pf.getProperty(0));
			sv.print(mainLog, 1);
		}*/
	}

	/**
	 * Build a model from a PRISM modelling language description, storing it symbolically,
	 * as MTBDDs) via explicit-state reachability and model construction.
	 * It is assumed that all constants in the model file have been defined by now.  
	 * @param modulesFile Model to build
	 */
	public Model buildModelExplicit(ModulesFile modulesFile) throws PrismException
	{
		long l; // timer
		ConstructModel constructModel;
		explicit.Model modelExpl;
		Model model;
		List<State> statesList;

<<<<<<< HEAD
		if (modulesFile.getModelType() == ModelType.PTA || modulesFile.getModelType() == ModelType.TPTG) {
			throw new PrismException("You cannot build a " + modulesFile.getModelType() + " model explicitly, only perform model checking");
=======
		if (modulesFile.getModelType() == ModelType.PTA || currentModelType == ModelType.POPTA) {
			throw new PrismException("You cannot build a PTA model explicitly, only perform model checking");
>>>>>>> 74fdd44b
		}

		mainLog.print("\nBuilding model...\n");
		if (currentDefinedMFConstants != null && currentDefinedMFConstants.getNumValues() > 0)
			mainLog.println("Model constants: " + currentDefinedMFConstants);

		constructModel = new ConstructModel(this);
		modelExpl = constructModel.constructModel(new ModulesFileModelGenerator(modulesFile, this), false);
		statesList = constructModel.getStatesList();

		// create Explicit2MTBDD object
		expm2mtbdd = new ExplicitModel2MTBDD(this);

		// build model
		l = System.currentTimeMillis();
		model = expm2mtbdd.buildModel(modelExpl, statesList, modulesFile, false);
		l = System.currentTimeMillis() - l;

		mainLog.println("\nTime for model construction: " + l / 1000.0 + " seconds.");

		return model;
	}

	/**
	 * Export the currently loaded and parsed PRISM model to a file.
	 * @param file File to export to
	 */
	public void exportPRISMModel(File file) throws FileNotFoundException, PrismException
	{
		mainLog.print("\nExporting parsed PRISM file ");
		mainLog.println(getDestinationStringForFile(file));
		PrismLog tmpLog = getPrismLogForFile(file);
		tmpLog.print(currentModulesFile.toString());
		// tidy up
		if (file != null)
			tmpLog.close();
	}

	/**
	 * Export the currently loaded and parsed PRISM model to a file,
	 * after expanding all constants to their actual, defined values.
	 * @param file File to export to
	 */
	public void exportPRISMModelWithExpandedConstants(File file) throws FileNotFoundException, PrismException
	{
		mainLog.print("\nExporting parsed PRISM file (with constant expansion) ");
		mainLog.println(getDestinationStringForFile(file));
		PrismLog tmpLog = getPrismLogForFile(file);
		ModulesFile mfTmp = (ModulesFile) currentModulesFile.deepCopy();
		mfTmp = (ModulesFile) mfTmp.replaceConstants(currentModulesFile.getConstantValues());
		// NB: Don't use simplify() here because doesn't work for the purposes of printing out
		// (e.g. loss of parentheses causes precedence problems)
		tmpLog.print(mfTmp.toString());
		// tidy up
		if (file != null)
			tmpLog.close();
	}

	/**
	 * Export the currently loaded model's transition matrix to a Spy file.
	 * @param file File to export to
	 */
	public void exportToSpyFile(File file) throws FileNotFoundException, PrismException
	{
		int depth;
		JDDNode tmp;

		if (getExplicit())
			throw new PrismNotSupportedException("Export to Spy file not yet supported by explicit engine");

		// Build model, if necessary
		buildModelIfRequired();

		mainLog.println("\nExporting to spy file \"" + file + "\"...");

		// choose depth
		depth = currentModel.getAllDDRowVars().n();
		if (depth > 9)
			depth = 9;

		// get rid of non det vars if necessary
		tmp = currentModel.getTrans();
		JDD.Ref(tmp);
		if (currentModelType == ModelType.MDP) {
			tmp = JDD.MaxAbstract(tmp, ((NondetModel) currentModel).getAllDDNondetVars());
		}

		// export to spy file
		JDD.ExportMatrixToSpyFile(tmp, currentModel.getAllDDRowVars(), currentModel.getAllDDColVars(), depth, file.getPath());
		JDD.Deref(tmp);
	}

	/**
	 * Export the MTBDD for the currently loaded model's transition matrix to a Dot file.
	 * @param file File to export to
	 */
	public void exportToDotFile(File file) throws FileNotFoundException, PrismException
	{
		if (getExplicit())
			throw new PrismNotSupportedException("Export to Dot file not yet supported by explicit engine");

		// Build model, if necessary
		buildModelIfRequired();

		// Check again (in case engine was switched)
		if (getExplicit())
			throw new PrismNotSupportedException("Export to Dot file not yet supported by explicit engine");
		
		// Export to dot file
		mainLog.println("\nExporting to dot file \"" + file + "\"...");
		JDD.ExportDDToDotFileLabelled(currentModel.getTrans(), file.getPath(), currentModel.getDDVarNames());
	}

	/**
	 * Export the currently loaded model's transition matrix to a file (or to the log)
	 * @param ordered Ensure that (source) states are in ascending order?
	 * @param exportType Type of export; one of: <ul>
	 * <li> {@link #EXPORT_PLAIN} 
	 * <li> {@link #EXPORT_MATLAB}
	 * <li> {@link #EXPORT_DOT}
	 * <li> {@link #EXPORT_MRMC}
	 * <li> {@link #EXPORT_ROWS}
	 * <li> {@link #EXPORT_DOT_STATES}
	 * </ul>
	 * @param file File to export to (if null, print to the log instead)
	 */
	public void exportTransToFile(boolean ordered, int exportType, File file) throws FileNotFoundException, PrismException
	{
		// can only do ordered version of export for MDPs
		if (currentModelType == ModelType.MDP) {
			if (!ordered)
				mainLog.printWarning("Cannot export unordered transition matrix for MDPs; using ordered.");
			ordered = true;
		}
		// can only do ordered version of export for MRMC
		if (exportType == EXPORT_MRMC) {
			if (!ordered)
				mainLog.printWarning("Cannot export unordered transition matrix in MRMC format; using ordered.");
			ordered = true;
		}
		// can only do ordered version of export for rows format
		if (exportType == EXPORT_ROWS) {
			if (!ordered)
				mainLog.printWarning("Cannot export unordered transition matrix in rows format; using ordered.");
			ordered = true;
		}

		// Build model, if necessary
		buildModelIfRequired();

		// print message
		mainLog.print("\nExporting transition matrix ");
		mainLog.print(getStringForExportType(exportType) + " ");
		mainLog.println(getDestinationStringForFile(file));

		// do export
		if (!getExplicit()) {
			currentModel.exportToFile(exportType, ordered, file);
		} else {
			PrismLog tmpLog = getPrismLogForFile(file);
			switch (exportType) {
			case Prism.EXPORT_PLAIN:
				currentModelExpl.exportToPrismExplicitTra(tmpLog);
				break;
			case Prism.EXPORT_MATLAB:
				throw new PrismNotSupportedException("Export not yet supported");
			case Prism.EXPORT_DOT:
				currentModelExpl.exportToDotFile(tmpLog);
				break;
			case Prism.EXPORT_DOT_STATES:
				currentModelExpl.exportToDotFile(tmpLog, null, true);
				break;
			case Prism.EXPORT_MRMC:
			case Prism.EXPORT_ROWS:
				throw new PrismNotSupportedException("Export not yet supported");
			}
			tmpLog.close();
		}

		// for export to dot with states, need to do a bit more
		if (!getExplicit() && exportType == EXPORT_DOT_STATES) {
			// open (appending to) existing new file log or use main log
			PrismLog tmpLog = getPrismLogForFile(file, true);
			// insert states info into dot file
			currentModel.getReachableStates().printDot(tmpLog);
			// print footer
			tmpLog.println("}");
			// tidy up
			if (file != null)
				tmpLog.close();
		}
	}

	/**
	 * Export the currently loaded model's state rewards to a file (or files, or stdout).
	 * If there is more than 1 reward structure, then multiple files are generated
	 * (e.g. "rew.sta" becomes "rew1.sta", "rew2.sta", ...)
	 * @param exportType Type of export; one of: <ul>
	 * <li> {@link #EXPORT_PLAIN} 
	 * <li> {@link #EXPORT_MATLAB}
	 * <li> {@link #EXPORT_MRMC}
	 * </ul>
	 * @param file File to export to (if null, print to the log instead)
	 */
	public void exportStateRewardsToFile(int exportType, File file) throws FileNotFoundException, PrismException
	{
		int numRewardStructs = currentRewardGenerator.getNumRewardStructs();
		if (numRewardStructs == 0) {
			mainLog.println("\nOmitting state reward export as there are no reward structures");
			return;
		}
		
		// Rows format does not apply to vectors
		if (exportType == EXPORT_ROWS)
			exportType = EXPORT_PLAIN;

		// Build model, if necessary
		buildModelIfRequired();

		mainLog.print("\nExporting state rewards ");
		mainLog.print(getStringForExportType(exportType) + " ");
		mainLog.println(getDestinationStringForFile(file));

		// Do export, writing to multiple files if necessary
		List <String> files = new ArrayList<>();
		for (int r = 0; r < numRewardStructs; r++) {
			String filename = (file != null) ? file.getPath() : null;
			if (filename != null && numRewardStructs > 1) {
				filename = PrismUtils.addCounterSuffixToFilename(filename, r + 1);
				files.add(filename);
			}
			File fileToUse = (filename == null) ? null : new File(filename);
			if (!getExplicit()) {
				currentModel.exportStateRewardsToFile(r, exportType, fileToUse);
			} else {
				PrismLog out = getPrismLogForFile(fileToUse);
				explicit.StateModelChecker mcExpl = createModelCheckerExplicit(null);
				((explicit.ProbModelChecker) mcExpl).exportStateRewardsToFile(currentModelExpl, r, exportType, out);
				out.close();
			}
		}
		
		if (files.size() > 1) {
			mainLog.println("Rewards were exported to multiple files: " + PrismUtils.joinString(files, ","));
		}
	}
	
	/**
	 * Export the currently loaded model's transition rewards to a file
	 * @param ordered Ensure that (source) states are in ascending order?
	 * @param exportType Type of export; one of: <ul>
	 * <li> {@link #EXPORT_PLAIN} 
	 * <li> {@link #EXPORT_MATLAB}
	 * <li> {@link #EXPORT_MRMC}
	 * <li> {@link #EXPORT_ROWS}
	 * </ul>
	 * @param file File to export to (if null, print to the log instead)
	 */
	public void exportTransRewardsToFile(boolean ordered, int exportType, File file) throws FileNotFoundException, PrismException
	{
		int numRewardStructs = currentRewardGenerator.getNumRewardStructs();
		if (numRewardStructs == 0) {
			mainLog.println("\nOmitting transition reward export as there are no reward structures");
			return;
		}
		
		if (getExplicit())
			throw new PrismNotSupportedException("Export of transition rewards not yet supported by explicit engine");

		// Can only do ordered version of export for MDPs
		if (currentModelType == ModelType.MDP) {
			if (!ordered)
				mainLog.printWarning("Cannot export unordered transition reward matrix for MDPs; using ordered.");
			ordered = true;
		}
		// Can only do ordered version of export for MRMC
		if (exportType == EXPORT_MRMC) {
			if (!ordered)
				mainLog.printWarning("Cannot export unordered transition reward matrix in MRMC format; using ordered.");
			ordered = true;
		}
		// Can only do ordered version of export for rows format
		if (exportType == EXPORT_ROWS) {
			if (!ordered)
				mainLog.printWarning("Cannot export unordered transition matrix in rows format; using ordered.");
			ordered = true;
		}

		// Build model, if necessary
		buildModelIfRequired();

		mainLog.print("\nExporting transition rewards ");
		mainLog.print(getStringForExportType(exportType) + " ");
		mainLog.println(getDestinationStringForFile(file));

		// Do export, writing to multiple files if necessary
		List <String> files = new ArrayList<>();
		for (int r = 0; r < numRewardStructs; r++) {
			String filename = (file != null) ? file.getPath() : null;
			if (filename != null && numRewardStructs > 1) {
				filename = PrismUtils.addCounterSuffixToFilename(filename, r + 1);
				files.add(filename);
			}
			File fileToUse = (filename == null) ? null : new File(filename);
			if (!getExplicit()) {
				currentModel.exportTransRewardsToFile(r, exportType, ordered, fileToUse);
			} else {
				// Not implemented yet
			}
		}
		
		if (files.size() > 1) {
			mainLog.println("Rewards were exported to multiple files: " + PrismUtils.joinString(files, ","));
		}
	}

	/**
	 * Export the currently loaded model's bottom strongly connected components (BSCCs) to a file
	 * @param exportType Type of export; one of: <ul>
	 * <li> {@link #EXPORT_PLAIN} 
	 * <li> {@link #EXPORT_MATLAB}
	 * </ul>
	 * @param file File to export to (if null, print to the log instead)
	 */
	public void exportBSCCsToFile(int exportType, File file) throws FileNotFoundException, PrismException
	{
		int i, n;
		long l; // timer
		PrismLog tmpLog;
		SCCComputer sccComputer = null;
		explicit.SCCConsumerStore sccConsumerExpl = null;
		//Vector<JDDNode> bsccs;
		//JDDNode not, bscc;

		// no specific states format for MRMC
		if (exportType == EXPORT_MRMC)
			exportType = EXPORT_PLAIN;
		// rows format does not apply to states output
		if (exportType == EXPORT_ROWS)
			exportType = EXPORT_PLAIN;

		// Build model, if necessary
		buildModelIfRequired();

		// Compute BSCCs
		mainLog.println("\nComputing BSCCs...");
		l = System.currentTimeMillis();
		if (!getExplicit()) {
			sccComputer = getSCCComputer(currentModel);
			sccComputer.computeBSCCs();
		} else {
			sccConsumerExpl = new explicit.SCCConsumerStore();
			getExplicitSCCComputer(currentModelExpl, sccConsumerExpl).computeSCCs();
		}
		l = System.currentTimeMillis() - l;
		mainLog.println("\nTime for BSCC computation: " + l / 1000.0 + " seconds.");

		// print message
		mainLog.print("\nExporting BSCCs ");
		mainLog.print(getStringForExportType(exportType) + " ");
		mainLog.println(getDestinationStringForFile(file));

		// create new file log or use main log
		tmpLog = getPrismLogForFile(file);

		// print header: list of model vars
		if (exportType == EXPORT_MATLAB)
			tmpLog.print("% ");
		tmpLog.print("Variables: (");
		for (i = 0; i < currentModelInfo.getNumVars(); i++) {
			tmpLog.print(currentModelInfo.getVarName(i));
			if (i < currentModelInfo.getNumVars() - 1)
				tmpLog.print(",");
		}
		tmpLog.println(")");

		// print states for each bscc
		if (!getExplicit()) {
			n = sccComputer.getBSCCs().size();
		} else {
			n = sccConsumerExpl.getBSCCs().size();
		}
		for (i = 0; i < n; i++) {
			tmpLog.println();
			if (exportType == EXPORT_MATLAB)
				tmpLog.print("% ");
			tmpLog.println("BSCC " + (i + 1) + "/" + n + ":");
			if (exportType == EXPORT_MATLAB)
				tmpLog.println("bscc" + (i + 1) + "=[");
			if (!getExplicit()) {
				if (exportType != EXPORT_MATLAB)
					new StateListMTBDD(sccComputer.getBSCCs().get(i), currentModel).print(tmpLog);
				else
					new StateListMTBDD(sccComputer.getBSCCs().get(i), currentModel).printMatlab(tmpLog);
				JDD.Deref(sccComputer.getBSCCs().get(i));
			} else {
				explicit.StateValues.createFromBitSet(sccConsumerExpl.getBSCCs().get(i), currentModelExpl).print(tmpLog, true, exportType == EXPORT_MATLAB, true, true);
			}
			if (exportType == EXPORT_MATLAB)
				tmpLog.println("];");
		}

		if (!getExplicit()) {
			JDD.Deref(sccComputer.getNotInBSCCs());
		}

		// tidy up
		if (file != null)
			tmpLog.close();
	}

	/**
	 * Export the (states of the) currently loaded model's maximal end components (MECs) to a file
	 * @param exportType Type of export; one of: <ul>
	 * <li> {@link #EXPORT_PLAIN} 
	 * <li> {@link #EXPORT_MATLAB}
	 * </ul>
	 * @param file File to export to (if null, print to the log instead)
	 */
	public void exportMECsToFile(int exportType, File file) throws FileNotFoundException, PrismException
	{
		int i, n;
		long l; // timer
		PrismLog tmpLog;
		ECComputer ecComputer = null;
		explicit.ECComputer ecComputerExpl = null;

		// no specific states format for MRMC
		if (exportType == EXPORT_MRMC)
			exportType = EXPORT_PLAIN;
		// rows format does not apply to states output
		if (exportType == EXPORT_ROWS)
			exportType = EXPORT_PLAIN;

		// Build model, if necessary
		buildModelIfRequired();

		// Compute MECs
		mainLog.println("\nComputing MECs...");
		l = System.currentTimeMillis();
		if (!getExplicit()) {
			ecComputer = getECComputer((NondetModel) currentModel);
			ecComputer.computeMECStates();
		} else {
			ecComputerExpl = getExplicitECComputer((explicit.NondetModel) currentModelExpl);
			ecComputerExpl.computeMECStates();
		}
		l = System.currentTimeMillis() - l;
		mainLog.println("\nTime for MEC computation: " + l / 1000.0 + " seconds.");

		// print message
		mainLog.print("\nExporting MECs ");
		mainLog.print(getStringForExportType(exportType) + " ");
		mainLog.println(getDestinationStringForFile(file));

		// create new file log or use main log
		tmpLog = getPrismLogForFile(file);

		// print header: list of model vars
		if (exportType == EXPORT_MATLAB)
			tmpLog.print("% ");
		tmpLog.print("Variables: (");
		for (i = 0; i < currentModelInfo.getNumVars(); i++) {
			tmpLog.print(currentModelInfo.getVarName(i));
			if (i < currentModelInfo.getNumVars() - 1)
				tmpLog.print(",");
		}
		tmpLog.println(")");

		// print states for each mec
		if (!getExplicit()) {
			n = ecComputer.getMECStates().size();
		} else {
			n = ecComputerExpl.getMECStates().size();
		}
		for (i = 0; i < n; i++) {
			tmpLog.println();
			if (exportType == EXPORT_MATLAB)
				tmpLog.print("% ");
			tmpLog.println("MEC " + (i + 1) + "/" + n + ":");
			if (exportType == EXPORT_MATLAB)
				tmpLog.println("mec" + (i + 1) + "=[");
			if (!getExplicit()) {
				if (exportType != EXPORT_MATLAB)
					new StateListMTBDD(ecComputer.getMECStates().get(i), currentModel).print(tmpLog);
				else
					new StateListMTBDD(ecComputer.getMECStates().get(i), currentModel).printMatlab(tmpLog);
				JDD.Deref(ecComputer.getMECStates().get(i));
			} else {
				explicit.StateValues.createFromBitSet(ecComputerExpl.getMECStates().get(i), currentModelExpl).print(tmpLog, true, exportType == EXPORT_MATLAB,
						true, true);
			}
			if (exportType == EXPORT_MATLAB)
				tmpLog.println("];");
		}

		// tidy up
		if (file != null)
			tmpLog.close();
	}

	/**
	 * Export the (states of the) currently loaded model's strongly connected components (SCCs) to a file
	 * @param exportType Type of export; one of: <ul>
	 * <li> {@link #EXPORT_PLAIN} 
	 * <li> {@link #EXPORT_MATLAB}
	 * </ul>
	 * @param file File to export to (if null, print to the log instead)
	 */
	public void exportSCCsToFile(int exportType, File file) throws FileNotFoundException, PrismException
	{
		int i, n;
		long l; // timer
		PrismLog tmpLog;
		SCCComputer sccComputer = null;
		explicit.SCCConsumerStore sccConsumerExpl = null;

		// no specific states format for MRMC
		if (exportType == EXPORT_MRMC)
			exportType = EXPORT_PLAIN;
		// rows format does not apply to states output
		if (exportType == EXPORT_ROWS)
			exportType = EXPORT_PLAIN;

		// Build model, if necessary
		buildModelIfRequired();

		// Compute SCCs
		mainLog.println("\nComputing SCCs...");
		l = System.currentTimeMillis();
		if (!getExplicit()) {
			sccComputer = getSCCComputer(currentModel);
			sccComputer.computeSCCs();
		} else {
			sccConsumerExpl = new explicit.SCCConsumerStore();
			getExplicitSCCComputer(currentModelExpl, sccConsumerExpl).computeSCCs();
		}
		l = System.currentTimeMillis() - l;
		mainLog.println("\nTime for SCC computation: " + l / 1000.0 + " seconds.");

		// print message
		mainLog.print("\nExporting SCCs ");
		mainLog.print(getStringForExportType(exportType) + " ");
		mainLog.println(getDestinationStringForFile(file));

		// create new file log or use main log
		tmpLog = getPrismLogForFile(file);

		// print header: list of model vars
		if (exportType == EXPORT_MATLAB)
			tmpLog.print("% ");
		tmpLog.print("Variables: (");
		for (i = 0; i < currentModelInfo.getNumVars(); i++) {
			tmpLog.print(currentModelInfo.getVarName(i));
			if (i < currentModelInfo.getNumVars() - 1)
				tmpLog.print(",");
		}
		tmpLog.println(")");

		// print states for each scc
		if (!getExplicit()) {
			n = sccComputer.getSCCs().size();
		} else {
			n = sccConsumerExpl.getSCCs().size();
		}
		for (i = 0; i < n; i++) {
			tmpLog.println();
			if (exportType == EXPORT_MATLAB)
				tmpLog.print("% ");
			tmpLog.println("SCC " + (i + 1) + "/" + n + ":");
			if (exportType == EXPORT_MATLAB)
				tmpLog.println("scc" + (i + 1) + "=[");
			if (!getExplicit()) {
				if (exportType != EXPORT_MATLAB)
					new StateListMTBDD(sccComputer.getSCCs().get(i), currentModel).print(tmpLog);
				else
					new StateListMTBDD(sccComputer.getSCCs().get(i), currentModel).printMatlab(tmpLog);
				JDD.Deref(sccComputer.getSCCs().get(i));
			} else {
				explicit.StateValues.createFromBitSet(sccConsumerExpl.getSCCs().get(i), currentModelExpl).print(tmpLog, true, exportType == EXPORT_MATLAB, true, true);
			}
			if (exportType == EXPORT_MATLAB)
				tmpLog.println("];");
		}

		if (!getExplicit()) {
			JDD.Deref(sccComputer.getNotInSCCs());
		}

		// tidy up
		if (file != null)
			tmpLog.close();
	}

	/**
	 * Export the states satisfying labels from the currently loaded model and a properties file to a file.
	 * The PropertiesFile should correspond to the currently loaded model. 
	 * @param propertiesFile The properties file (for further labels)
	 * @param exportType Type of export; one of: <ul>
	 * <li> {@link #EXPORT_PLAIN} 
	 * <li> {@link #EXPORT_MATLAB}
	 * </ul>
	 * @param file File to export to (if null, print to the log instead)
	 */
	public void exportLabelsToFile(PropertiesFile propertiesFile, int exportType, File file) throws FileNotFoundException, PrismException
	{
		// Build model, if necessary
		buildModelIfRequired();

		// Print message
		mainLog.print("\nExporting labels and satisfying states ");
		mainLog.print(getStringForExportType(exportType) + " ");
		mainLog.println(getDestinationStringForFile(file));

		// Collect names of labels to export
		List<String> labelNames = new ArrayList<String>();
		labelNames.add("init");
		labelNames.add("deadlock");
		if (propertiesFile == null) {
			labelNames.addAll(currentModelInfo.getLabelNames());
		} else {
			LabelList ll = propertiesFile.getCombinedLabelList();
			int numLabels = ll.size();
			for (int i = 0; i < numLabels; i++) {
				labelNames.add(ll.getLabelName(i));
			}
		}

		// Export
		if (getExplicit()) {
			PrismLog out = getPrismLogForFile(file);
			explicit.StateModelChecker mcExpl = createModelCheckerExplicit(propertiesFile);
			mcExpl.exportLabels(currentModelExpl, labelNames, exportType, out);
			out.close();
		} else {
			prism.StateModelChecker mc = createModelChecker(propertiesFile);
			mc.exportLabels(labelNames, exportType, file);
		}
	}

	/**
	 * Export the currently loaded model's states to a file
	 * @param exportType Type of export; one of: <ul>
	 * <li> {@link #EXPORT_PLAIN} 
	 * <li> {@link #EXPORT_MATLAB}
	 * </ul>
	 * @param file File to export to (if null, print to the log instead)
	 */
	public void exportStatesToFile(int exportType, File file) throws FileNotFoundException, PrismException
	{
		PrismLog tmpLog;

		// No specific states format for MRMC
		if (exportType == EXPORT_MRMC)
			exportType = EXPORT_PLAIN;
		// Rows format does not apply to states output
		if (exportType == EXPORT_ROWS)
			exportType = EXPORT_PLAIN;

		// Build model, if necessary
		buildModelIfRequired();

		// Print message
		mainLog.print("\nExporting list of reachable states ");
		mainLog.print(getStringForExportType(exportType) + " ");
		mainLog.println(getDestinationStringForFile(file));

		// Create new file log or use main log
		tmpLog = getPrismLogForFile(file);

		// Export
		if (!getExplicit()) {
			currentModel.exportStates(exportType, tmpLog);
		} else {
			currentModelExpl.exportStates(exportType, currentModelInfo.createVarList(), tmpLog);
		}

		// Tidy up
		if (file != null)
			tmpLog.close();
	}

	/**
	 * Perform model checking of a property on the currently loaded model and return result.
	 * Here, the property is passed as a string and parsed first. Usually, you would use the other
	 * model checking methods which assume you have already parsed the property separately.
	 * This is just a simplified method for convenience. The property string can in fact be a whole
	 * properties file, e.g. you can define labels/constants/etc. too, but an exception will be
	 * thrown if there is more than one property present.    
	 * @param propertyString The property (in fact properties file) to check as a string
	 */
	public Result modelCheck(String propertyString) throws PrismException
	{
		PropertiesFile propertiesFile = parsePropertiesString(propertyString);
		if (propertiesFile.getNumProperties() != 1) {
			throw new PrismException("There should be exactly one property to check (there are " + propertiesFile.getNumProperties() + ")");
		}
		return modelCheck(propertiesFile, propertiesFile.getPropertyObject(0));
	}

	/**
	 * Perform model checking of a property on the currently loaded model and return result.
	 * @param propertiesFile Parent property file of property (for labels/constants/...)
	 * @param expr The property to check
	 */
	public Result modelCheck(PropertiesFile propertiesFile, Expression expr) throws PrismException, PrismLangException
	{
		return modelCheck(propertiesFile, new Property(expr));
	}

	/**
	 * Perform model checking of a property on the currently loaded model and return result.
	 * @param propertiesFile Parent property file of property (for labels/constants/...)
	 * @param prop The property to check
	 */
	public Result modelCheck(PropertiesFile propertiesFile, Property prop) throws PrismException, PrismLangException
	{
		return modelCheck(propertiesFile, prop, false); // default is to not compute the Pareto
	}

	public Result modelCheck(PropertiesFile propertiesFile, Property prop, boolean computePareto) throws PrismException, PrismLangException
	{
		Result res = null;
		Values definedPFConstants = propertiesFile.getConstantValues();
		boolean engineSwitch = false, switchToMTBDDEngine = false;
		int lastEngine = -1;

		if (!digital)
			mainLog.printSeparator();
		mainLog.println("\nModel checking: " + prop);
		if (currentDefinedMFConstants != null && currentDefinedMFConstants.getNumValues() > 0)
			mainLog.println("Model constants: " + currentDefinedMFConstants);
		if (definedPFConstants != null && definedPFConstants.getNumValues() > 0)
			mainLog.println("Property constants: " + definedPFConstants);

		// Check that property is valid for the current model type
		prop.getExpression().checkValid(currentModelType);

<<<<<<< HEAD
		// For PTAs (and similar models)...
		if (currentModelType == ModelType.PTA || currentModelType == ModelType.TPTG) {
=======
		// PTA model checking is handled separately
		if (currentModelType == ModelType.PTA || currentModelType == ModelType.POPTA) {
>>>>>>> 74fdd44b
			return modelCheckPTA(propertiesFile, prop.getExpression(), definedPFConstants);
		}

		// For exact model checking
		if (settings.getBoolean(PrismSettings.PRISM_EXACT_ENABLED)) {
			return modelCheckExact(propertiesFile, prop);
		}
		// For fast adaptive uniformisation
		if (currentModelType == ModelType.CTMC && settings.getString(PrismSettings.PRISM_TRANSIENT_METHOD).equals("Fast adaptive uniformisation")) {
			FastAdaptiveUniformisationModelChecker fauMC;
			fauMC = new FastAdaptiveUniformisationModelChecker(this, currentModulesFile, propertiesFile);
			return fauMC.check(prop.getExpression());
		}
		// Heuristic choices of engine/method
		if (settings.getString(PrismSettings.PRISM_HEURISTIC).equals("Speed")) {
			mainLog.printWarning("Switching to sparse engine and (backwards) Gauss Seidel (default for heuristic=speed).");
			engineSwitch = true;
			lastEngine = getEngine();
			setEngine(Prism.SPARSE);
			settings.set(PrismSettings.PRISM_LIN_EQ_METHOD, "Backwards Gauss-Seidel");

		}
		// Auto-switch engine if required
		if (currentModelType == ModelType.MDP && !Expression.containsMultiObjective(prop.getExpression())) {
			if (getMDPSolnMethod() != Prism.MDP_VALITER && !getExplicit()) {
				mainLog.printWarning("Switching to explicit engine to allow use of chosen MDP solution method.");
				engineSwitch = true;
				lastEngine = getEngine();
				setEngine(Prism.EXPLICIT);
			}
		}
		if (Expression.containsNonProbLTLFormula(prop.getExpression())) {
			mainLog.printWarning("Switching to explicit engine to allow non-probabilistic LTL model checking.");
			engineSwitch = true;
			lastEngine = getEngine();
			setEngine(Prism.EXPLICIT);
		}
		if (settings.getBoolean(PrismSettings.PRISM_INTERVAL_ITER)) {
			if (currentModelType == ModelType.MDP && Expression.containsMinReward(prop.getExpression())) {
				mainLog.printWarning("Switching to explicit engine to allow interval iteration on Rmin operator.");
				engineSwitch = true;
				lastEngine = getEngine();
				setEngine(Prism.EXPLICIT);
			}
		}
		try {

			// resolve property references in the property
			Expression e = (Expression) prop.getExpression().expandPropRefsAndLabels(propertiesFile, null);

			// Build model, if necessary
			buildModelIfRequired();

			// Compatibility check
			if (genStrat && currentModelType.nondeterministic() && !getExplicit()) {
				if (!((NondetModel) currentModel).areAllChoiceActionsUnique())
					throw new PrismException("Cannot generate strategies with the current engine "
							+ "because some state of the model do not have unique action labels for each choice. "
							+ "Either switch to the explicit engine or add more action labels to the model");
			}

			// Check if we need to switch to MTBDD engine
			if (!getExplicit() && getEngine() != MTBDD) {
				long n = currentModel.getNumStates();
				// Either because number of states is two big for double-valued solution vectors
				if (n == -1 || n > Integer.MAX_VALUE) {
					mainLog.printWarning("Switching to MTBDD engine, as number of states is too large for " + engineStrings[getEngine()] + " engine.");
					switchToMTBDDEngine = true;
				}
				// Or based on heuristic choices of engine/method
				// (sparse/hybrid typically v slow if need to work with huge state spaces)
				else if (settings.getString(PrismSettings.PRISM_HEURISTIC).equals("Speed") && n > MTBDD_STATES_THRESHOLD) {
					mainLog.printWarning("Switching to MTBDD engine (default for heuristic=speed and this state space size).");
					switchToMTBDDEngine = true;
				}
				// NB: Need to make sure solution methods supported for MTBDDs are used
				if (switchToMTBDDEngine) {
					engineSwitch = true;
					lastEngine = getEngine();
					setEngine(Prism.MTBDD);
					settings.set(PrismSettings.PRISM_LIN_EQ_METHOD, "Jacobi");
				}
			}

			// Create new model checker object and do model checking
			if (!getExplicit()) {
				ModelChecker mc = createModelChecker(propertiesFile);
				res = mc.check(prop.getExpression());
			} else {
				explicit.StateModelChecker mc = createModelCheckerExplicit(propertiesFile);
				mc.setComputeParetoSet(computePareto);
				// if implement strategy option is enabled, build a product with
				// strategy before model checking

				if (getSettings().getBoolean(PrismSettings.PRISM_IMPLEMENT_STRATEGY) && strategy != null) {
					try {
						mc.setStrategy(strategy);
						res = mc.check(strategy.buildProduct(currentModelExpl), e);
					} catch (UnsupportedOperationException uoe) {
						// Note: this also gets thrown if the strategy is stochastic update
						throw new PrismException("Building the product of the model and strategy failed");
					}
				} else {
					res = mc.check(currentModelExpl, e);
				}
				// saving strategy if it was generated.
				if (settings.getBoolean(PrismSettings.PRISM_GENERATE_STRATEGY)) {
					// one strategy
					strategy = res.getStrategy();
					if (strategy != null)
						strategy.setInfo("Property: " + prop.getExpression() + "\n" + "Type: " + strategy.getType() + "\nMemory size: "
								+ strategy.getMemorySize());
				}
			}
		} finally {
			// Undo auto-switch (if any)
			if (engineSwitch) {
				setEngine(lastEngine);
			}
		}

		// Return result
		return res;
	}

	/**
	 * Perform model checking of a property on the currently loaded PTA PRISM model and return result.
	 * @param propertiesFile Parent property file of property (for labels/constants/...)
	 * @param expr The property to check
	 * @param definedPFConstants Optional values info for properties file (to display in log) 
	 */
	public Result modelCheckPTA(PropertiesFile propertiesFile, Expression expr, Values definedPFConstants) throws PrismException, PrismLangException
	{
		// Check that property is valid for this model type
		// and create new model checker object
		expr.checkValid(currentModelType);

		// Digital clocks translation
<<<<<<< HEAD
		if (currentModelType == ModelType.TPTG || settings.getString(PrismSettings.PRISM_PTA_METHOD).equals("Digital clocks")) {
=======
		if (settings.getString(PrismSettings.PRISM_PTA_METHOD).equals("Digital clocks") || currentModelType == ModelType.POPTA) {
>>>>>>> 74fdd44b
			digital = true;
			ModulesFile oldModulesFile = currentModulesFile;
			try {
				DigitalClocks dc = new DigitalClocks(this);
				dc.translate(oldModulesFile, propertiesFile, expr);
				loadPRISMModel(dc.getNewModulesFile());
				// If required, export generated PRISM model
				if (exportDigital) {
					try {
						exportPRISMModel(exportDigitalFile);
					}
					// In case of error, just print a warning
					catch (FileNotFoundException e) {
						mainLog.printWarning("PRISM code export failed: Couldn't open file \"" + exportDigitalFile + "\" for output");
					} catch (PrismException e) {
						mainLog.printWarning("PRISM code export failed: " + e.getMessage());
					}
				}
				return modelCheck(dc.getNewPropertiesFile(), dc.getNewPropertyToCheck());
			} finally {
				digital = false;
				currentModulesFile = oldModulesFile;
				currentModelType = oldModulesFile.getModelType();
				clearBuiltModel();
				currentModel = null;
				currentModelExpl = null;
			}
		}
		// Other methods
		else {
			PTAModelChecker mcPta;
			mcPta = new PTAModelChecker(this, currentModulesFile, propertiesFile);
			return mcPta.check(expr);
		}
	}

	/**
	 * Check if the currently loaded model is suitable for analysis with the simulator.
	 * If not, an explanatory exception is thrown.
	 */
	public void checkModelForSimulation() throws PrismException
	{
		// Get (but ignore) the ModelGenerator.
		// If creation failed before, this tries again, throwing an explanatory exception.
		try {
			getModelGenerator();
		} catch (PrismException e) {
			throw new PrismException("Simulation not possible: "+ e.getMessage());
		}
	}

	/**
	 * Load the current model into the simulator.
	 */
	public void loadModelIntoSimulator() throws PrismException
	{
		// Get the ModelGenerator.
		// If creation failed before, this tries again, throwing an explanatory exception.
		ModelGenerator modelGenForSim = null;
		try {
			modelGenForSim = getModelGenerator();
		} catch (PrismException e) {
			throw new PrismException("Simulation not possible: "+ e.getMessage());
		}
		// Load into simulator
		getSimulator().loadModel(modelGenForSim, currentRewardGenerator);
	}

	/**
	 * Check whether a property is suitable for approximate model checking using the simulator.
	 * @param expr The property to check.
	 */
	public boolean isPropertyOKForSimulation(Expression expr)
	{
		return getSimulator().isPropertyOKForSimulation(expr);
	}

	/**
	 * Check if a property is suitable for analysis with the simulator.
	 * If not, an explanatory exception is thrown.
	 * @param expr The property to check.
	 */
	public void checkPropertyForSimulation(Expression expr) throws PrismException
	{
		getSimulator().checkPropertyForSimulation(expr);
	}

	/**
	 * Perform approximate model checking of a property on the currently loaded model, using the simulator.
	 * Sampling starts from the initial state provided or, if null, the default
	 * initial state is used, selecting randomly (each time) if there are more than one.
	 * Returns a Result object, except in case of error, where an Exception is thrown.
	 * Note: All constants in the model/property files must have already been defined.
	 * @param propertiesFile Parent property file of property (for labels/constants/...)
	 * @param expr The property to check
	 * @param definedPFConstants Optional values info for properties file (to display in log) 
	 * @param initialState Initial state (if null, use default, selecting randomly if needed)
	 * @param maxPathLength The maximum path length for sampling
	 * @param simMethod Object specifying details of method to use for simulation
	 */
	public Result modelCheckSimulator(PropertiesFile propertiesFile, Expression expr, Values definedPFConstants, State initialState, long maxPathLength,
			SimulationMethod simMethod) throws PrismException
	{
		// Print info
		mainLog.printSeparator();
		mainLog.println("\nSimulating: " + expr);
		if (currentDefinedMFConstants != null && currentDefinedMFConstants.getNumValues() > 0)
			mainLog.println("Model constants: " + currentDefinedMFConstants);
		if (definedPFConstants != null && definedPFConstants.getNumValues() > 0)
			mainLog.println("Property constants: " + definedPFConstants);

		if (currentModelType.nondeterministic() && currentModelType.removeNondeterminism() != currentModelType) {
			mainLog.printWarning("For simulation, nondeterminism in " + currentModelType + " is resolved uniformly (resulting in " + currentModelType.removeNondeterminism() + ").");
		}

		// Check that property is valid for this model type
		expr.checkValid(currentModelType.removeNondeterminism());

		// Do simulation
		loadModelIntoSimulator();
		Result res = getSimulator().modelCheckSingleProperty(propertiesFile, expr, initialState, maxPathLength, simMethod);

		return res;
	}

	/**
	 * Perform approximate model checking of several properties (simultaneously) on the currently loaded model, using the simulator.
	 * Sampling starts from the initial state provided or, if null, the default
	 * initial state is used, selecting randomly (each time) if there are more than one.
	 * Returns an array of results, some of which may be Exception objects if there were errors.
	 * In the case of an error which affects all properties, an exception is thrown.
	 * Note: All constants in the model/property files must have already been defined.
	 * @param propertiesFile Parent property file of property (for labels/constants/...)
	 * @param exprs The properties to check
	 * @param definedPFConstants Optional values info for properties file (to display in log) 
	 * @param initialState Initial state (if null, use default, selecting randomly if needed)
	 * @param maxPathLength The maximum path length for sampling
	 * @param simMethod Object specifying details of method to use for simulation
	 */
	public Result[] modelCheckSimulatorSimultaneously(PropertiesFile propertiesFile, List<Expression> exprs, Values definedPFConstants, State initialState,
			long maxPathLength, SimulationMethod simMethod) throws PrismException
	{
		// Print info
		mainLog.printSeparator();
		mainLog.print("\nSimulating");
		if (exprs.size() == 1) {
			mainLog.println(": " + exprs.get(0));
		} else {
			mainLog.println(" " + exprs.size() + " properties:");
			for (int i = 0; i < exprs.size(); i++) {
				mainLog.println(" " + exprs.get(i));
			}
		}
		if (currentDefinedMFConstants != null && currentDefinedMFConstants.getNumValues() > 0)
			mainLog.println("Model constants: " + currentDefinedMFConstants);
		if (definedPFConstants != null && definedPFConstants.getNumValues() > 0)
			mainLog.println("Property constants: " + definedPFConstants);

		if (currentModelType.nondeterministic() && currentModelType.removeNondeterminism() != currentModelType) {
			mainLog.printWarning("For simulation, nondeterminism in " + currentModelType + " is resolved uniformly (resulting in " + currentModelType.removeNondeterminism() + ").");
		}

		// Check that properties are valid for this model type
		for (Expression expr : exprs)
			expr.checkValid(currentModelType.removeNondeterminism());

		// Do simulation
		loadModelIntoSimulator();
		Result[] resArray = getSimulator().modelCheckMultipleProperties(propertiesFile, exprs, initialState, maxPathLength, simMethod);

		return resArray;
	}

	/**
	 * Perform an approximate model checking experiment on the currently loaded model, using the simulator.
	 * (specified by values for undefined constants from the property only).
	 * Sampling starts from the initial state provided or, if null, the default
	 * initial state is used, selecting randomly (each time) if there are more than one.
	 * Results are stored in the ResultsCollection object passed in,
	 * some of which may be Exception objects if there were errors.
	 * In the case of an error which affects all properties, an exception is thrown.
	 * Note: All constants in the model file must have already been defined.
	 * @param propertiesFile Properties file containing property to check, constants defined
	 * @param undefinedConstants Details of constant ranges defining the experiment
	 * @param results Where to store the results
	 * @param expr The property to check
	 * @param initialState Initial state (if null, is selected randomly)
	 * @param maxPathLength The maximum path length for sampling
	 * @param simMethod Object specifying details of method to use for simulation
	 * @throws PrismException if something goes wrong with the sampling algorithm
	 * @throws InterruptedException if the thread is interrupted
	 */
	public void modelCheckSimulatorExperiment(PropertiesFile propertiesFile, UndefinedConstants undefinedConstants, ResultsCollection results, Expression expr,
			State initialState, long maxPathLength, SimulationMethod simMethod) throws PrismException, InterruptedException
	{
		// Print info
		mainLog.printSeparator();
		mainLog.println("\nSimulating: " + expr);
		if (currentDefinedMFConstants != null && currentDefinedMFConstants.getNumValues() > 0)
			mainLog.println("Model constants: " + currentDefinedMFConstants);
		mainLog.println("Property constants: " + undefinedConstants.getPFDefinedConstantsString());

		// Do simulation
		loadModelIntoSimulator();
		getSimulator().modelCheckExperiment(propertiesFile, undefinedConstants, results, expr, initialState, maxPathLength, simMethod);
	}

	/**
	 * Perform model checking on the currently loaded model using exact methods
	 * (currently, this is done via the parametric model checking functionality)
	 * @param propertiesFile parent properties file
	 * @param prop property to model check
	 */
	public Result modelCheckExact(PropertiesFile propertiesFile, Property prop) throws PrismException
	{
		// Some checks
		if (!(currentModelType == ModelType.DTMC || currentModelType == ModelType.CTMC || currentModelType == ModelType.MDP))
			throw new PrismNotSupportedException("Exact model checking is only supported for DTMCs, CTMCs and MDPs");

		if (currentModelType == ModelType.MDP && getFairness())
			throw new PrismNotSupportedException("Exact model checking does not support checking MDPs under fairness");

		// Set up a dummy parameter (not used)
		String[] paramNames = new String[] { "dummy" };
		String[] paramLowerBounds = new String[] { "0" };
		String[] paramUpperBounds = new String[] { "1" };
		// And execute parameteric model checking
		param.ModelBuilder builder = new ModelBuilder(this, param.ParamMode.EXACT);
		ParamModel modelExpl = builder.constructModel(new ModulesFileModelGeneratorSymbolic(currentModulesFile, this), paramNames, paramLowerBounds, paramUpperBounds);
		ParamModelChecker mc = new ParamModelChecker(this, param.ParamMode.EXACT);
		mc.setModelBuilder(builder);
		mc.setParameters(paramNames, paramLowerBounds, paramUpperBounds);
		mc.setModulesFileAndPropertiesFile(currentModulesFile, propertiesFile);

		if (digital) {
			// have to do deadlock checks, as we are in digital clock mode for PTA checking,
			// cf. doBuildModelDigitalClocksChecks()
			if (modelExpl.getNumDeadlockStates() > 0) {
				int dl = modelExpl.getFirstDeadlockState();
				String dls = modelExpl.getStatesList().get(dl).toString(currentModelInfo);
				throw new PrismException("Timelock in PTA, e.g. in state " + dls);
			}
		}

		Result result = mc.check(modelExpl, prop.getExpression());

		// Convert result of parametric model checking to a single value,
		// either boolean for boolean properties or a rational for numeric properties
		// There should be just one region since no parameters are used
		ParamResult paramResult = (ParamResult) result.getResult();
		result.setResult(paramResult.getSimpleResult(prop.getType()));
		result.setAccuracy(new Accuracy(AccuracyLevel.EXACT));

		// Print result to log
		String resultString = "Result";
		resultString += ": " + result.getResultAndAccuracy();
		if (result.getResult() instanceof BigRational) {
			resultString += " (" + ((BigRational) result.getResult()).toApproximateString() + ")";
		}
		mainLog.println("\n" + resultString);

		return result;
	}

	/**
	 * Perform parametric model checking on the currently loaded model.
	 * @param propertiesFile parent properties file
	 * @param prop property to model check
	 * @param paramNames parameter names
	 * @param paramLowerBounds lower bounds of parameters
	 * @param paramUpperBounds upper bounds of parameters
	 */
	public Result modelCheckParametric(PropertiesFile propertiesFile, Property prop, String[] paramNames, String[] paramLowerBounds, String[] paramUpperBounds)
			throws PrismException
	{
		// Some checks
		if (paramNames == null) {
			throw new PrismException("Must specify some parameters when using " + "the parametric analysis");
		}
		if (!(currentModelType == ModelType.DTMC || currentModelType == ModelType.CTMC || currentModelType == ModelType.MDP))
			throw new PrismNotSupportedException("Parametric model checking is only supported for DTMCs, CTMCs and MDPs");

		if (currentModelType == ModelType.MDP && getFairness())
			throw new PrismNotSupportedException("Parametric model checking does not support checking MDPs under fairness");

		Values definedPFConstants = propertiesFile.getConstantValues();
		Values constlist = currentModulesFile.getConstantValues();
		for (int pnr = 0; pnr < paramNames.length; pnr++) {
			constlist.removeValue(paramNames[pnr]);
		}

		// Print info
		mainLog.printSeparator();
		mainLog.println("\nParametric model checking: " + prop);
		if (currentDefinedMFConstants != null && currentDefinedMFConstants.getNumValues() > 0)
			mainLog.println("Model constants: " + currentDefinedMFConstants);
		if (definedPFConstants != null && definedPFConstants.getNumValues() > 0)
			mainLog.println("Property constants: " + definedPFConstants);

		param.ModelBuilder builder = new ModelBuilder(this, param.ParamMode.PARAMETRIC);
		ParamModel modelExpl = builder.constructModel(new ModulesFileModelGeneratorSymbolic(currentModulesFile, this), paramNames, paramLowerBounds, paramUpperBounds);
		ParamModelChecker mc = new ParamModelChecker(this, param.ParamMode.PARAMETRIC);
		mc.setModelBuilder(builder);
		mc.setParameters(paramNames, paramLowerBounds, paramUpperBounds);
		mc.setModulesFileAndPropertiesFile(currentModulesFile, propertiesFile);
		Result result = mc.check(modelExpl, prop.getExpression());

		// Print result to log
		String resultString = "Result";
		if (!("Result".equals(prop.getExpression().getResultName())))
			resultString += " (" + prop.getExpression().getResultName().toLowerCase() + ")";
		resultString += ": " + result.getResultString();
		mainLog.print("\n" + resultString);

		return result;
	}

	/**
	 * Export a strategy. The associated model should be attached to the strategy.
	 * Strictly, speaking that does not need to be the currently loaded model,
	 * but it would probably have been discarded if that was not the case.
	 * @param strat The strategy
	 * @param exportType The type of output
	 * @param file File to output the path to (stdout if null)
	 */
	public void exportStrategy(Strategy strat, StrategyExportType exportType, File file) throws FileNotFoundException, PrismException
	{
		PrismLog tmpLog;
		// Print message
		mainLog.print("\nExporting strategy " + exportType.description() + " ");
		mainLog.println(getDestinationStringForFile(file));

		// Export to file (or use main log)
		tmpLog = getPrismLogForFile(file);
		switch (exportType) {
		case ACTIONS:
			strat.exportActions(tmpLog);
			break;
		case INDICES:
			strat.exportIndices(tmpLog);
			break;
		case INDUCED_MODEL:
			strat.exportInducedModel(tmpLog);
			break;
		case DOT_FILE:
			strat.exportDotFile(tmpLog);
			break;
		}
		if (file != null)
			tmpLog.close();
	}

	/**
	 * Generate a random path through the currently loaded model using the simulator.
	 * @param details Information about the path to be generated
	 * @param maxPathLength The maximum length of path to generate
	 * @param file File to output the path to (stdout if null)
	 */
	public void generateSimulationPath(String details, long maxPathLength, File file) throws PrismException, PrismLangException
	{
		loadModelIntoSimulator();
		GenerateSimulationPath genPath = new GenerateSimulationPath(getSimulator(), mainLog);
		genPath.generateSimulationPath(null, details, maxPathLength, file);
	}

	/**
	 *  Sets the strategy that will be available for this prism session
	 * @param strat the strategy
	 */
	public void setStrategy(strat.Strategy strat)
	{
		this.strategy = strat;
	}

	/**
	 * Compute steady-state probabilities for the current model (DTMCs/CTMCs only).
	 * Output probability distribution to log. 
	 */
	public void doSteadyState() throws PrismException
	{
		doSteadyState(EXPORT_PLAIN, null, null);
	}

	/**
	 * Compute steady-state probabilities for the current model (DTMCs/CTMCs only).
	 * Output probability distribution to a file (or, if {@code fileOut} is null, to log). 
	 * The exportType should be EXPORT_PLAIN or EXPORT_MATLAB.
	 * Optionally (if non-null), read in the initial probability distribution from a file.
	 */
	public void doSteadyState(int exportType, File fileOut, File fileIn) throws PrismException
	{
		long l = 0; // timer
		StateValues probs = null;
		explicit.StateValues probsExpl = null;
		PrismLog tmpLog;

		// Do some checks
		if (!(currentModelType == ModelType.CTMC || currentModelType == ModelType.DTMC))
			throw new PrismException("Steady-state probabilities only computed for DTMCs/CTMCs");
		if (exportType == EXPORT_MRMC)
			exportType = EXPORT_PLAIN; // no specific states format for MRMC
		if (exportType == EXPORT_ROWS)
			exportType = EXPORT_PLAIN; // rows format does not apply to states output

		// Print message
		mainLog.printSeparator();
		mainLog.println("\nComputing steady-state probabilities...");

		// Build model, if necessary
		buildModelIfRequired();

		l = System.currentTimeMillis();
		if (!getExplicit()) {
			probs = computeSteadyStateProbabilities(currentModel, fileIn);
		} else {
			probsExpl = computeSteadyStateProbabilitiesExplicit(currentModelExpl, fileIn);
		}
		l = System.currentTimeMillis() - l;

		// print message
		mainLog.print("\nPrinting steady-state probabilities ");
		mainLog.print(getStringForExportType(exportType) + " ");
		mainLog.println(getDestinationStringForFile(fileOut));

		// create new file log or use main log
		tmpLog = getPrismLogForFile(fileOut);

		// print out or export probabilities
		if (!getExplicit())
			probs.print(tmpLog, fileOut == null, exportType == EXPORT_MATLAB, fileOut == null, fileOut == null);
		else
			probsExpl.print(tmpLog, fileOut == null, exportType == EXPORT_MATLAB, fileOut == null, fileOut == null);

		// print out computation time
		mainLog.println("\nTime for steady-state probability computation: " + l / 1000.0 + " seconds.");

		// tidy up
		if (!getExplicit())
			probs.clear();
		else
			probsExpl.clear();
		if (fileOut != null)
			tmpLog.close();
	}

	/**
	 * Compute steady-state probabilities (for a DTMC or CTMC) using symbolic engines.
	 * Optionally (if non-null), read in the initial probability distribution from a file.
	 * If null, start from initial state (or uniform distribution over multiple initial states).
	 */
	protected StateValues computeSteadyStateProbabilities(Model model, File fileIn) throws PrismException
	{
		ProbModelChecker mc;
		if (model.getModelType() == ModelType.DTMC) {
			mc = new ProbModelChecker(this, model, null);
		} else if (model.getModelType() == ModelType.CTMC) {
			mc = new StochModelChecker(this, model, null);
		} else {
			throw new PrismException("Steady-state probabilities only computed for DTMCs/CTMCs");
		}
		return mc.doSteadyState(fileIn);
	}

	/**
	 * Compute steady-state probabilities (for a DTMC or CTMC) using the explicit engine.
	 * Optionally (if non-null), read in the initial probability distribution from a file.
	 * If null, start from initial state (or uniform distribution over multiple initial states).
	 */
	protected explicit.StateValues computeSteadyStateProbabilitiesExplicit(explicit.Model model, File fileIn) throws PrismException
	{
		explicit.StateValues probs;
		switch (model.getModelType()) {
		case DTMC: {
			DTMCModelChecker mcDTMC = new DTMCModelChecker(this);
			probs = mcDTMC.doSteadyState((DTMC) model, fileIn);
			break;
		}
		case CTMC: {
			CTMCModelChecker mcCTMC = new CTMCModelChecker(this);
			probs = mcCTMC.doSteadyState((CTMC) model, fileIn);
			break;
		}
		default:
			throw new PrismException("Steady-state probabilities only computed for DTMCs/CTMCs");
		}
		return probs;
	}

	/**
	 * Compute transient probabilities (forwards) for the current model (DTMCs/CTMCs only).
	 * Output probability distribution to log.
	 * For a discrete-time model, {@code time} will be cast to an integer.
	 */
	public void doTransient(double time) throws PrismException
	{
		doTransient(time, EXPORT_PLAIN, null, null);
	}

	/**
	 * Compute transient probabilities (forwards) for the current model (DTMCs/CTMCs only).
	 * Output probability distribution to a file (or, if {@code fileOut} is null, to log). 
	 * For a discrete-time model, {@code time} will be cast to an integer.
	 * The exportType should be EXPORT_PLAIN or EXPORT_MATLAB.
	 * Optionally (if non-null), read in the initial probability distribution from a file.
	 */
	public void doTransient(double time, int exportType, File fileOut, File fileIn) throws PrismException
	{
		long l = 0; // timer
		ModelChecker mc = null;
		StateValues probs = null;
		explicit.StateValues probsExpl = null;
		PrismLog tmpLog;

		// Do some checks
		if (!(currentModelType == ModelType.CTMC || currentModelType == ModelType.DTMC))
			throw new PrismException("Steady-state probabilities only computed for DTMCs/CTMCs");
		if (time < 0)
			throw new PrismException("Cannot compute transient probabilities for negative time value");
		if (exportType == EXPORT_MRMC)
			exportType = EXPORT_PLAIN; // no specific states format for MRMC
		if (exportType == EXPORT_ROWS)
			exportType = EXPORT_PLAIN; // rows format does not apply to states output

		// Print message
		mainLog.printSeparator();
		String strTime = currentModelType.continuousTime() ? Double.toString(time) : Integer.toString((int) time);
		mainLog.println("\nComputing transient probabilities (time = " + strTime + ")...");

		l = System.currentTimeMillis();

		// FAU
		if (currentModelType == ModelType.CTMC && settings.getString(PrismSettings.PRISM_TRANSIENT_METHOD).equals("Fast adaptive uniformisation")) {
			ModulesFileModelGenerator prismModelGen = new ModulesFileModelGenerator(currentModulesFile, this);
			FastAdaptiveUniformisation fau = new FastAdaptiveUniformisation(this, prismModelGen);
			fau.setConstantValues(currentModulesFile.getConstantValues());
			probsExpl = fau.doTransient(time, fileIn, currentModel);
		}
		// Symbolic
		else if (!getExplicit()) {
			buildModelIfRequired();
			if (currentModelType == ModelType.DTMC) {
				mc = new ProbModelChecker(this, currentModel, null);
				probs = ((ProbModelChecker) mc).doTransient((int) time, fileIn);
			} else {
				mc = new StochModelChecker(this, currentModel, null);
				probs = ((StochModelChecker) mc).doTransient(time, fileIn);
			}
		}
		// Explicit
		else {
			buildModelIfRequired();
			if (currentModelType == ModelType.DTMC) {
				DTMCModelChecker mcDTMC = new DTMCModelChecker(this);
				probsExpl = mcDTMC.doTransient((DTMC) currentModelExpl, (int) time, fileIn);
			} else if (currentModelType == ModelType.CTMC) {
				CTMCModelChecker mcCTMC = new CTMCModelChecker(this);
				probsExpl = mcCTMC.doTransient((CTMC) currentModelExpl, time, fileIn);
			} else {
				throw new PrismException("Transient probabilities only computed for DTMCs/CTMCs");
			}
		}

		l = System.currentTimeMillis() - l;

		// print message
		mainLog.print("\nPrinting transient probabilities ");
		mainLog.print(getStringForExportType(exportType) + " ");
		mainLog.println(getDestinationStringForFile(fileOut));

		// create new file log or use main log
		tmpLog = getPrismLogForFile(fileOut);

		// print out or export probabilities
		if (probs != null)
			probs.print(tmpLog, fileOut == null, exportType == EXPORT_MATLAB, fileOut == null, fileOut == null);
		else
			probsExpl.print(tmpLog, fileOut == null, exportType == EXPORT_MATLAB, fileOut == null, fileOut == null);

		// print out computation time
		mainLog.println("\nTime for transient probability computation: " + l / 1000.0 + " seconds.");

		// tidy up
		if (probs != null)
			probs.clear();
		if (probsExpl != null)
			probsExpl.clear();
		if (fileOut != null)
			tmpLog.close();
	}

	/**
	 * Compute transient probabilities (forwards) for the current model (DTMCs/CTMCs only)
	 * for a range of time points. Each distribution is computed incrementally.
	 * Output probability distribution to a file (or, if file is null, to log).
	 * Time points are specified using an UndefinedConstants with a single ranging variable  
	 * (of the appropriate type (int/double) and with arbitrary name).
	 * The exportType should be EXPORT_PLAIN or EXPORT_MATLAB.
	 * Optionally (if non-null), read in the initial probability distribution from a file.
	 */
	public void doTransient(UndefinedConstants times, int exportType, File fileOut, File fileIn) throws PrismException
	{
		int i, timeInt = 0, initTimeInt = 0;
		double timeDouble = 0, initTimeDouble = 0;
		Object time;
		long l = 0; // timer
		StateValues probs = null, initDist = null;
		explicit.StateValues probsExpl = null, initDistExpl = null;
		PrismLog tmpLog = null;
		File fileOutActual = null;

		// Do some checks
		if (!(currentModelType == ModelType.CTMC || currentModelType == ModelType.DTMC))
			throw new PrismException("Steady-state probabilities only computed for DTMCs/CTMCs");
		if (exportType == EXPORT_MRMC)
			exportType = EXPORT_PLAIN; // no specific states format for MRMC
		if (exportType == EXPORT_ROWS)
			exportType = EXPORT_PLAIN; // rows format does not apply to states output

		// Step through required time points
		for (i = 0; i < times.getNumPropertyIterations(); i++) {

			// Get time, check non-negative
			time = times.getPFConstantValues().getValue(0);
			if (currentModelType.continuousTime())
				timeDouble = ((Double) time).doubleValue();
			else
				timeInt = ((Integer) time).intValue();
			if (currentModelType.continuousTime() ? (((Double) time).doubleValue() < 0) : (((Integer) time).intValue() < 0))
				throw new PrismException("Cannot compute transient probabilities for negative time value");

			// Print message
			mainLog.printSeparator();
			mainLog.println("\nComputing transient probabilities (time = " + time + ")...");

			l = System.currentTimeMillis();

			// FAU
			if (currentModelType == ModelType.CTMC && settings.getString(PrismSettings.PRISM_TRANSIENT_METHOD).equals("Fast adaptive uniformisation")) {
				ModulesFileModelGenerator prismModelGen = new ModulesFileModelGenerator(currentModulesFile, this);
				FastAdaptiveUniformisation fau = new FastAdaptiveUniformisation(this, prismModelGen);
				fau.setConstantValues(currentModulesFile.getConstantValues());
				if (i == 0) {
					probsExpl = fau.doTransient(timeDouble, fileIn, currentModel);
					initTimeDouble = 0.0;
				} else {
					probsExpl = fau.doTransient(timeDouble - initTimeDouble, probsExpl);
				}
			}
			// Symbolic
			else if (!getExplicit()) {
				buildModelIfRequired();
				if (currentModelType.continuousTime()) {
					StochModelChecker mc = new StochModelChecker(this, currentModel, null);
					if (i == 0) {
						initDist = mc.readDistributionFromFile(fileIn);
						initTimeDouble = 0;
					}
					probs = ((StochModelChecker) mc).doTransient(timeDouble - initTimeDouble, initDist);
				} else {
					ProbModelChecker mc = new ProbModelChecker(this, currentModel, null);
					if (i == 0) {
						initDist = mc.readDistributionFromFile(fileIn);
						initTimeInt = 0;
					}
					probs = ((ProbModelChecker) mc).doTransient(timeInt - initTimeInt, initDist);
				}
			}
			// Explicit
			else {
				buildModelIfRequired();
				if (currentModelType.continuousTime()) {
					CTMCModelChecker mc = new CTMCModelChecker(this);
					if (i == 0) {
						initDistExpl = mc.readDistributionFromFile(fileIn, currentModelExpl);
						initTimeDouble = 0;
					}
					probsExpl = mc.doTransient((CTMC) currentModelExpl, timeDouble - initTimeDouble, initDistExpl);
				} else {
					DTMCModelChecker mc = new DTMCModelChecker(this);
					if (i == 0) {
						initDistExpl = mc.readDistributionFromFile(fileIn, currentModelExpl);
						initTimeInt = 0;
					}
					probsExpl = mc.doTransient((DTMC) currentModelExpl, timeInt - initTimeInt, initDistExpl);
				}
			}

			l = System.currentTimeMillis() - l;

			// If output is to a file and there are multiple points, change filename
			if (fileOut != null && times.getNumPropertyIterations() > 1) {
				fileOutActual = new File(PrismUtils.addSuffixToFilename(fileOut.getPath(), time.toString()));
			} else {
				fileOutActual = fileOut;
			}

			// print message
			mainLog.print("\nPrinting transient probabilities ");
			mainLog.print(getStringForExportType(exportType) + " ");
			mainLog.println(getDestinationStringForFile(fileOutActual));

			// create new file log or use main log
			tmpLog = getPrismLogForFile(fileOutActual);

			// print out or export probabilities
			if (probs != null)
				probs.print(tmpLog, fileOut == null, exportType == EXPORT_MATLAB, fileOut == null);
			else if (!settings.getString(PrismSettings.PRISM_TRANSIENT_METHOD).equals("Fast adaptive uniformisation")) {
				probsExpl.print(tmpLog, fileOut == null, exportType == EXPORT_MATLAB, fileOut == null, true);
			} else {
				// If full state space not computed, don't print vectors and always show states
				probsExpl.print(tmpLog, fileOut == null, exportType == EXPORT_MATLAB, true, false);
			}

			// print out computation time
			mainLog.println("\nTime for transient probability computation: " + l / 1000.0 + " seconds.");

			// Prepare for next iteration
			initDist = probs;
			initDistExpl = probsExpl;
			initTimeInt = timeInt;
			initTimeDouble = timeDouble;
			times.iterateProperty();
		}

		// tidy up
		if (probs != null)
			probs.clear();
		if (probsExpl != null)
			probsExpl.clear();
		if (fileOut != null)
			tmpLog.close();
	}

	public void explicitBuildTest() throws PrismException
	{
		/* old code...
		String tmpFile = "";
		try {
			explicit.ConstructModel constructModel = new explicit.ConstructModel(getSimulator(), mainLog);
			mainLog.println("\nConstructing model explicitly...");
			explicit.Model modelExplicit = constructModel.constructModel(currentModulesFile);
			tmpFile = File.createTempFile("explicitbuildtest", ".tra").getAbsolutePath();
			tmpFile = "explicitbuildtest.tra";
			mainLog.println("\nExporting (explicit) model to \"" + tmpFile + "1\"...");
			modelExplicit.exportToPrismExplicitTra(tmpFile + "1");
			mainLog.println("\nExporting (normal) model to \"" + tmpFile + "2\"...");
			exportTransToFile(true, Prism.EXPORT_PLAIN, new File(tmpFile + "2"));
			explicit.ModelSimple modelExplicit2 = null;
			switch (currentModelType) {
			case DTMC:
				modelExplicit2 = new explicit.DTMCSimple();
				break;
			case CTMC:
				modelExplicit2 = new explicit.CTMCSimple();
				break;
			case MDP:
				modelExplicit2 = new explicit.MDPSimple();
				break;
			}
			modelExplicit2.buildFromPrismExplicit(tmpFile + "2");
			if (!modelExplicit.equals(modelExplicit2)) {
				throw new PrismException("Explicit models differ");
			}
		} catch (IOException e) {
			throw new PrismException("Could not create temporary file \"" + tmpFile + "\"");
		}*/
	}

	/**
	 * Clear the built model if needed (free/deallocate memory etc)
	 * <br>
	 * Resets {@code currentModel} and {@code currentModelExpl} to {@code null}.
	 */
	private void clearBuiltModel()
	{
		if (currentModel != null) {
			currentModel.clear();
			currentModel = null;
		}
		currentModelExpl = null;

		// nullify the strategy
		strategy = null;
		getSimulator().setStrategy(null);
	}

	/**
	 * Clear up and close down.
	 */
	public void closeDown()
	{
		closeDown(true);
	}

	/**
	 * Clear up and close down.
	 * @param check Whether to perform checks on CUDD status when shutting it down. 
	 */
	public void closeDown(boolean check)
	{
		// Clear any built model(s)
		clearBuiltModel();
		// Close down libraries/engines
		PrismNative.closeDown();
		PrismMTBDD.closeDown();
		PrismSparse.closeDown();
		PrismHybrid.closeDown();
		ParamModelChecker.closeDown();
		// Close down CUDD/JDD
		if (cuddStarted) {
			JDD.CloseDownCUDD(check);
			// reset CUDD status
			cuddStarted = false;
		}
	}

	/**
	 * Utility method to create and initialise a (symbolic) model checker based on the current model.
	 * @param propertiesFile Optional properties file for extra info needed during model checking (can be null)
	 */
	private StateModelChecker createModelChecker(PropertiesFile propertiesFile) throws PrismException
	{
		// Create a dummy properties file if none exist
		// (the symbolic model checkers rely on this to store e.g. model labels)
		if (propertiesFile == null) {
			propertiesFile = parsePropertiesString("");
		}
		// Create model checker
		StateModelChecker mc = StateModelChecker.createModelChecker(currentModelType, this, currentModel, propertiesFile);
		// Pass any additional local settings
		// TODO

		return mc;
	}

	/**
	 * Utility method to create and initialise an (explicit) model checker based on the current model.
	 * @param propertiesFile Optional properties file for extra info needed during model checking (can be null)
	 */
	private explicit.StateModelChecker createModelCheckerExplicit(PropertiesFile propertiesFile) throws PrismException
	{
		// Create model checker
		explicit.StateModelChecker mc = explicit.StateModelChecker.createModelChecker(currentModelType, this);
		mc.setModelCheckingInfo(currentModelInfo, propertiesFile, currentRewardGenerator);
		// Pass any additional local settings
		mc.setExportTarget(exportTarget);
		mc.setExportTargetFilename(exportTargetFilename);
		mc.setExportProductTrans(exportProductTrans);
		mc.setExportProductTransFilename(exportProductTransFilename);
		mc.setExportProductStates(exportProductStates);
		mc.setExportProductStatesFilename(exportProductStatesFilename);
		mc.setExportProductVector(exportProductVector);
		mc.setExportProductVectorFilename(exportProductVectorFilename);
		mc.setStoreVector(storeVector);
		mc.setGenStrat(genStrat);
		mc.setRestrictStratToReach(restrictStratToReach);
		mc.setDoBisim(doBisim);

		return mc;
	}

	/**
	 * Either create a new PrismFileLog for {@code file} or,
	 * if {@code file} is null, return {@code mainLog}.
	 * Throws a {@code PrismException} if there is a problem opening the file.
	 */
	private PrismLog getPrismLogForFile(File file) throws PrismException
	{
		return getPrismLogForFile(file, false);
	}

	/**
	 * Either create a new PrismFileLog for {@code file} or,
	 * if {@code file} is null, return {@code mainLog}.
	 * Throws a {@code PrismException} if there is a problem opening the file.
	 * If {@code append} is true, file should be opened in "append" mode.
	 */
	private PrismLog getPrismLogForFile(File file, boolean append) throws PrismException
	{
		// create new file log or use main log
		PrismLog tmpLog;
		if (file != null) {
			tmpLog = PrismFileLog.create(file.getPath(), append);
		} else {
			tmpLog = mainLog;
		}
		return tmpLog;
	}

	/**
	 * Get a string describing an output format, e.g. "in plain text format" for EXPORT_PLAIN.
	 */
	private static String getStringForExportType(int exportType)
	{
		switch (exportType) {
		case EXPORT_PLAIN:
			return "in plain text format";
		case EXPORT_MATLAB:
			return "in Matlab format";
		case EXPORT_DOT:
			return "in Dot format";
		case EXPORT_MRMC:
			return "in MRMC format";
		case EXPORT_ROWS:
			return "in rows format";
		case EXPORT_DOT_STATES:
			return "in Dot format (with states)";
		default:
			return "in ? format";
		}
	}

	/**
	 * Get a string describing the output destination specified by a File:
	 * "to file \"filename\"..." if non-null; "below:" if null
	 */
	private static String getDestinationStringForFile(File file)
	{
		return (file == null) ? "below:" : "to file \"" + file + "\"...";
	}

	//------------------------------------------------------------------------------
	// Old API methods, supported via new one
	//------------------------------------------------------------------------------

	/**
	 * @deprecated
	 * Load a PRISM model, build it, store for later use and return.
	 * Reachability and model construction are done symbolically, i.e. using (MT)BDDs.
	 * It is assumed that all constants in the PRISM model file have been defined by now.  
	 * @param modulesFile Model to build
	 */
	@Deprecated
	public Model buildModel(ModulesFile modulesFile) throws PrismException
	{
		loadPRISMModel(modulesFile);
		buildModel();
		return getBuiltModel();
	}

	/**
	 * @deprecated
	 * Load a (built) model and export its transition matrix to a Spy file.
	 * @param model The model
	 * @param file File to export to
	 */
	@Deprecated
	public void exportToSpyFile(Model model, File file) throws FileNotFoundException, PrismException
	{
		loadBuiltModel(model);
		exportToSpyFile(file);
	}

	/**
	 * @deprecated
	 * Load a (built) model and export the MTBDD for its transition matrix to a Dot file.
	 * @param model The model
	 * @param file File to export to
	 */
	@Deprecated
	public void exportToDotFile(Model model, File file) throws FileNotFoundException, PrismException
	{
		loadBuiltModel(model);
		exportToDotFile(file);
	}

	/**
	 * @deprecated
	 * Load a (built) model and export its transition matrix to a file
	 * @param model The model
	 * @param ordered Ensure that (source) states are in ascending order?
	 * @param exportType Type of export; one of: <ul>
	 * <li> {@link #EXPORT_PLAIN} 
	 * <li> {@link #EXPORT_MATLAB}
	 * <li> {@link #EXPORT_DOT}
	 * <li> {@link #EXPORT_MRMC}
	 * <li> {@link #EXPORT_ROWS}
	 * <li> {@link #EXPORT_DOT_STATES}
	 * </ul>
	 * @param file File to export to (if null, print to the log instead)
	 */
	@Deprecated
	public void exportToFile(Model model, boolean ordered, int exportType, File file) throws FileNotFoundException, PrismException
	{
		exportTransToFile(model, ordered, exportType, file);
	}

	/**
	 * @deprecated
	 * Load a (built) model and export its transition matrix to a file (or to the log)
	 * @param model The model
	 * @param ordered Ensure that (source) states are in ascending order?
	 * @param exportType Type of export; one of: <ul>
	 * <li> {@link #EXPORT_PLAIN} 
	 * <li> {@link #EXPORT_MATLAB}
	 * <li> {@link #EXPORT_DOT}
	 * <li> {@link #EXPORT_MRMC}
	 * <li> {@link #EXPORT_ROWS}
	 * <li> {@link #EXPORT_DOT_STATES}
	 * </ul>
	 * @param file File to export to (if null, print to the log instead)
	 */
	@Deprecated
	public void exportTransToFile(Model model, boolean ordered, int exportType, File file) throws FileNotFoundException, PrismException
	{
		loadBuiltModel(model);
		exportTransToFile(ordered, exportType, file);
	}

	/**
	 * @deprecated
	 * Load a (built) model and export its state rewards to a file
	 * @param model The model
	 * @param exportType Type of export; one of: <ul>
	 * <li> {@link #EXPORT_PLAIN} 
	 * <li> {@link #EXPORT_MATLAB}
	 * <li> {@link #EXPORT_MRMC}
	 * </ul>
	 * @param file File to export to (if null, print to the log instead)
	 */
	@Deprecated
	public void exportStateRewardsToFile(Model model, int exportType, File file) throws FileNotFoundException, PrismException
	{
		loadBuiltModel(model);
		exportStateRewardsToFile(exportType, file);
	}

	/**
	 * @deprecated
	 * Load a (built) model and export its transition rewards to a file
	 * @param model The model
	 * @param ordered Ensure that (source) states are in ascending order?
	 * @param exportType Type of export; one of: <ul>
	 * <li> {@link #EXPORT_PLAIN} 
	 * <li> {@link #EXPORT_MATLAB}
	 * <li> {@link #EXPORT_MRMC}
	 * <li> {@link #EXPORT_ROWS}
	 * </ul>
	 * @param file File to export to (if null, print to the log instead)
	 */
	@Deprecated
	public void exportTransRewardsToFile(Model model, boolean ordered, int exportType, File file) throws FileNotFoundException, PrismException
	{
		loadBuiltModel(model);
		exportTransRewardsToFile(ordered, exportType, file);
	}

	/**
	 * @deprecated
	 * Load a (built) model and export its bottom strongly connected components (BSCCs) to a file
	 * @param model The model
	 * @param exportType Type of export; one of: <ul>
	 * <li> {@link #EXPORT_PLAIN} 
	 * <li> {@link #EXPORT_MATLAB}
	 * </ul>
	 * @param file File to export to (if null, print to the log instead)
	 */
	@Deprecated
	public void exportBSCCsToFile(Model model, int exportType, File file) throws FileNotFoundException, PrismException
	{
		loadBuiltModel(model);
		exportBSCCsToFile(exportType, file);
	}

	/**
	 * @deprecated
	 * Load a (built) model and export the states satisfying labels from it and a properties file to a file
	 * The PropertiesFile should correspond to the model. 
	 * @param model The model
	 * @param modulesFile The corresponding (parsed) PRISM model (for the labels)
	 * @param propertiesFile The properties file (for further labels)
	 * @param exportType Type of export; one of: <ul>
	 * <li> {@link #EXPORT_PLAIN} 
	 * <li> {@link #EXPORT_MATLAB}
	 * </ul>
	 * @param file File to export to (if null, print to the log instead)
	 */
	@Deprecated
	public void exportLabelsToFile(Model model, ModulesFile modulesFile, PropertiesFile propertiesFile, int exportType, File file)
			throws FileNotFoundException, PrismException
	{
		loadPRISMModelAndBuiltModel(modulesFile, model);
		exportLabelsToFile(propertiesFile, exportType, file);
	}

	/**
	 * @deprecated
	 * Load a (built) model and export its states to a file
	 * @param model The model
	 * @param exportType Type of export; one of: <ul>
	 * <li> {@link #EXPORT_PLAIN} 
	 * <li> {@link #EXPORT_MATLAB}
	 * </ul>
	 * @param file File to export to (if null, print to the log instead)
	 */
	@Deprecated
	public void exportStatesToFile(Model model, int exportType, File file) throws FileNotFoundException, PrismException
	{
		loadBuiltModel(model);
		exportStateRewardsToFile(exportType, file);
	}

	/**
	 * @deprecated
	 * Load a (built) model, perform model checking of a property on it and return result.
	 * @param model The model to check
	 * @param propertiesFile Parent property file of property (for labels/constants/...)
	 * @param expr The property to check
	 */
	@Deprecated
	public Result modelCheck(Model model, PropertiesFile propertiesFile, Expression expr) throws PrismException, PrismLangException
	{
		loadBuiltModel(model);
		return modelCheck(propertiesFile, expr);
	}

	/**
	 * @deprecated
	 * Load a PRISM PTA model, perform model checking of a property on it and return result.
	 * @param modulesFile The corresponding (parsed) PRISM model (for the labels)
	 * @param propertiesFile Parent property file of property (for labels/constants/...)
	 * @param expr The property to check
	 */
	@Deprecated
	public Result modelCheckPTA(ModulesFile modulesFile, PropertiesFile propertiesFile, Expression expr) throws PrismException, PrismLangException
	{
		loadPRISMModel(modulesFile);
		return modelCheckPTA(propertiesFile, expr, null);
	}

	/**
	 * @deprecated
	 */
	@Deprecated
	public Result modelCheckSimulator(ModulesFile modulesFile, PropertiesFile propertiesFile, Expression expr, State initialState, long maxPathLength,
			SimulationMethod simMethod) throws PrismException
	{
		loadPRISMModel(modulesFile);
		return modelCheckSimulator(propertiesFile, expr, null, initialState, maxPathLength, simMethod);
	}

	/**
	 * @deprecated
	 */
	@Deprecated
	public Result[] modelCheckSimulatorSimultaneously(ModulesFile modulesFile, PropertiesFile propertiesFile, List<Expression> exprs, State initialState,
			long maxPathLength, SimulationMethod simMethod) throws PrismException
	{
		loadPRISMModel(modulesFile);
		return modelCheckSimulatorSimultaneously(propertiesFile, exprs, null, initialState, maxPathLength, simMethod);
	}

	/**
	 * @deprecated
	 */
	@Deprecated
	public void modelCheckSimulatorExperiment(ModulesFile modulesFile, PropertiesFile propertiesFile, UndefinedConstants undefinedConstants,
			ResultsCollection results, Expression propertyToCheck, State initialState, long maxPathLength, SimulationMethod simMethod) throws PrismException,
			InterruptedException
	{
		loadPRISMModel(modulesFile);
		modelCheckSimulatorExperiment(propertiesFile, undefinedConstants, results, propertyToCheck, initialState, maxPathLength, simMethod);
	}

	/**
	 * @deprecated
	 * Load (built) model and compute steady-state probabilities (DTMCs/CTMCs only).
	 * Output probability distribution to log. 
	 */
	@Deprecated
	public void doSteadyState(Model model) throws PrismException
	{
		doSteadyState(model, EXPORT_PLAIN, null);
	}

	/**
	 * @deprecated
	 * Load (built) model and compute steady-state probabilities (DTMCs/CTMCs only).
	 * Output probability distribution to a file (or, if file is null, to log). 
	 * The exportType should be EXPORT_PLAIN or EXPORT_MATLAB.
	 */
	@Deprecated
	public void doSteadyState(Model model, int exportType, File file) throws PrismException
	{
		loadBuiltModel(model);
		doSteadyState(exportType, file, null);
	}

	/**
	 * @deprecated
	 * Load (built) model and compute transient probabilities (DTMCs/CTMCs only).
	 * Output probability distribution to log. 
	 */
	@Deprecated
	public void doTransient(Model model, double time) throws PrismException
	{
		doTransient(model, time, EXPORT_PLAIN, null, null);
	}

	/**
	 * @deprecated
	 * Load (built) model and compute transient probabilities (DTMCs/CTMCs only).
	 * Output probability distribution to a file (or, if file is null, to log). 
	 * The exportType should be EXPORT_PLAIN or EXPORT_MATLAB.
	 * Optionally (if non-null), read in the initial probability distribution from a file.
	 */
	@Deprecated
	public void doTransient(Model model, double time, int exportType, File file, File fileIn) throws PrismException
	{
		loadBuiltModel(model);
		doTransient(time, exportType, file, fileIn);
	}
}

//------------------------------------------------------------------------------<|MERGE_RESOLUTION|>--- conflicted
+++ resolved
@@ -2123,11 +2123,7 @@
 	 */
 	public boolean modelCanBeBuilt()
 	{
-<<<<<<< HEAD
-		if (currentModelType == ModelType.PTA || currentModelType == ModelType.TPTG)
-=======
-		if (currentModelType == ModelType.PTA || currentModelType == ModelType.POPTA)
->>>>>>> 74fdd44b
+		if (currentModelType == ModelType.PTA || currentModelType == ModelType.POPTA || currentModelType == ModelType.TPTG)
 			return false;
 		return true;
 	}
@@ -2177,11 +2173,7 @@
 		clearBuiltModel();
 
 		try {
-<<<<<<< HEAD
-			if (currentModelType == ModelType.PTA || currentModelType == ModelType.TPTG) {
-=======
-			if (currentModelType == ModelType.PTA || currentModelType == ModelType.POPTA) {
->>>>>>> 74fdd44b
+			if (currentModelType == ModelType.PTA || currentModelType == ModelType.POPTA || currentModelType == ModelType.TPTG) {
 				throw new PrismException("You cannot build a " + currentModelType + " model explicitly, only perform model checking");
 			}
 
@@ -2374,13 +2366,8 @@
 		Model model;
 		List<State> statesList;
 
-<<<<<<< HEAD
-		if (modulesFile.getModelType() == ModelType.PTA || modulesFile.getModelType() == ModelType.TPTG) {
+		if (modulesFile.getModelType() == ModelType.PTA || currentModelType == ModelType.POPTA || modulesFile.getModelType() == ModelType.TPTG) {
 			throw new PrismException("You cannot build a " + modulesFile.getModelType() + " model explicitly, only perform model checking");
-=======
-		if (modulesFile.getModelType() == ModelType.PTA || currentModelType == ModelType.POPTA) {
-			throw new PrismException("You cannot build a PTA model explicitly, only perform model checking");
->>>>>>> 74fdd44b
 		}
 
 		mainLog.print("\nBuilding model...\n");
@@ -3119,13 +3106,8 @@
 		// Check that property is valid for the current model type
 		prop.getExpression().checkValid(currentModelType);
 
-<<<<<<< HEAD
-		// For PTAs (and similar models)...
-		if (currentModelType == ModelType.PTA || currentModelType == ModelType.TPTG) {
-=======
 		// PTA model checking is handled separately
-		if (currentModelType == ModelType.PTA || currentModelType == ModelType.POPTA) {
->>>>>>> 74fdd44b
+		if (currentModelType == ModelType.PTA || currentModelType == ModelType.POPTA || currentModelType == ModelType.TPTG) {
 			return modelCheckPTA(propertiesFile, prop.getExpression(), definedPFConstants);
 		}
 
@@ -3264,11 +3246,7 @@
 		expr.checkValid(currentModelType);
 
 		// Digital clocks translation
-<<<<<<< HEAD
-		if (currentModelType == ModelType.TPTG || settings.getString(PrismSettings.PRISM_PTA_METHOD).equals("Digital clocks")) {
-=======
-		if (settings.getString(PrismSettings.PRISM_PTA_METHOD).equals("Digital clocks") || currentModelType == ModelType.POPTA) {
->>>>>>> 74fdd44b
+		if (settings.getString(PrismSettings.PRISM_PTA_METHOD).equals("Digital clocks") || currentModelType == ModelType.POPTA || currentModelType == ModelType.TPTG) {
 			digital = true;
 			ModulesFile oldModulesFile = currentModulesFile;
 			try {
