//==============================================================================
//	
//	Authors:
//	* Dave Parker <david.parker@comlab.ox.ac.uk> (University of Oxford, formerly University of Birmingham)
//	* Andrew Hinton <ug60axh@cs.bham.ac.uk> (University of Birmingham)
//	
//------------------------------------------------------------------------------
//	
//	This file is part of PRISM.
//	
//	PRISM is free software; you can redistribute it and/or modify
//	it under the terms of the GNU General Public License as published by
//	the Free Software Foundation; either version 2 of the License, or
//	(at your option) any later version.
//	
//	PRISM is distributed in the hope that it will be useful,
//	but WITHOUT ANY WARRANTY; without even the implied warranty of
//	MERCHANTABILITY or FITNESS FOR A PARTICULAR PURPOSE.  See the
//	GNU General Public License for more details.
//	
//	You should have received a copy of the GNU General Public License
//	along with PRISM; if not, write to the Free Software Foundation,
//	Inc., 59 Temple Place, Suite 330, Boston, MA  02111-1307  USA
//	
//==============================================================================

package prism;

import java.io.ByteArrayInputStream;
import java.io.File;
import java.io.FileInputStream;
import java.io.FileNotFoundException;
import java.util.ArrayList;
import java.util.List;
import java.util.Objects;

import common.iterable.Range;
import dv.DoubleVector;
import explicit.CTMC;
import explicit.CTMCModelChecker;
import explicit.ConstructModel;
import explicit.DTMC;
import explicit.DTMCModelChecker;
import explicit.ExplicitFiles2Model;
import explicit.FastAdaptiveUniformisation;
import explicit.FastAdaptiveUniformisationModelChecker;
import explicit.ModelModelGenerator;
import hybrid.PrismHybrid;
import jdd.JDD;
import jdd.JDDNode;
import jdd.JDDVars;
import mtbdd.PrismMTBDD;
import odd.ODDUtils;
import param.BigRational;
import param.FunctionFactory;
import param.ModelBuilder;
import param.ParamModel;
import param.ParamModelChecker;
import param.ParamResult;
import parser.PrismParser;
import parser.State;
import parser.Values;
import parser.ast.Expression;
import parser.ast.ForLoop;
import parser.ast.LabelList;
import parser.ast.ModulesFile;
import parser.ast.PropertiesFile;
import parser.ast.Property;
import prism.Accuracy.AccuracyLevel;
import pta.DigitalClocks;
import pta.PTAModelChecker;
import simulator.GenerateSimulationPath;
import simulator.ModulesFileModelGenerator;
import simulator.SimulatorEngine;
import simulator.method.SimulationMethod;
import sparse.PrismSparse;
import strat.Strategy;
import strat.StrategyGenerator;

/**
 * Main class for all PRISM's core functionality.
 * This is independent of the user interface (command line or gui).
 */
public class Prism extends PrismComponent implements PrismSettingsListener
{
	/** PRISM extension version (e.g. "2.0"). Read from prism.Version.
	 * The usual version (and versionSuffix) variable is retained below
	 * in order to keep track of  the base version of PRISM */
	private static String versionExtension = prism.Version.versionExtensionString;
	
	/** Optional PRISM extension version suffix (e.g. "dev", "beta"). Read from prism.Version. */
	private static String versionExtensionSuffix = prism.Version.versionExtensionSuffixString;

	/** PRISM version (e.g. "4.0.3"). Read from prism.Version. */
	private static String version = prism.Version.versionString;

	/** Optional PRISM version suffix (e.g. "dev", "beta"). Read from prism.Version. */
	private static String versionSuffix = prism.Version.versionSuffixString;

	/** Build number (e.g. "6667"). Defaults to "" (undefined), read from prism.Revision class if present. */
	private static String buildNumber = "";
	static {
		try {
			buildNumber = Prism.class.getClassLoader().loadClass("prism.Revision").getField("svnRevision").get(null).toString();
		} catch (Exception e) {
			// Any problems (e.g. class not created), ignore.
		}
	}

	//------------------------------------------------------------------------------
	// Constants
	//------------------------------------------------------------------------------

	// underlying computation engine
	public static final int MTBDD = 1;
	public static final int SPARSE = 2;
	public static final int HYBRID = 3;
	public static final int EXPLICIT = 4;
	private static String[] engineStrings = { "?", "MTBDD", "Sparse", "Hybrid", "Explicit" };

	// methods for solving linear equation systems
	public static final int POWER = 1;
	public static final int JACOBI = 2;
	public static final int GAUSSSEIDEL = 3;
	public static final int BGAUSSSEIDEL = 4;
	public static final int PGAUSSSEIDEL = 5;
	public static final int BPGAUSSSEIDEL = 6;
	public static final int JOR = 7;
	public static final int SOR = 8;
	public static final int BSOR = 9;
	public static final int PSOR = 10;
	public static final int BPSOR = 11;

	// methods for solving MDPs
	public static final int MDP_VALITER = 1;
	public static final int MDP_GAUSSSEIDEL = 2;
	public static final int MDP_POLITER = 3;
	public static final int MDP_MODPOLITER = 4;
	public static final int MDP_LP = 5;

	// methods for solving multi-objective queries on MDPs
	public static final int MDP_MULTI_VALITER = 1;
	public static final int MDP_MULTI_GAUSSSEIDEL = 2;
	public static final int MDP_MULTI_LP = 3;

	// termination criterion for iterative methods
	public static final int ABSOLUTE = 1;
	public static final int RELATIVE = 2;

	// options for model matrix export
	public static final int EXPORT_PLAIN = 1;
	public static final int EXPORT_MATLAB = 2;
	public static final int EXPORT_DOT = 3;
	public static final int EXPORT_MRMC = 4;
	public static final int EXPORT_ROWS = 5;
	public static final int EXPORT_DOT_STATES = 6;

	// options for adversary export
	public static final int EXPORT_ADV_NONE = 1;
	public static final int EXPORT_ADV_DTMC = 2;
	public static final int EXPORT_ADV_MDP = 3;

	// options for strategy export (for sparse engine)
	public static final int EXPORT_STRAT_ACTIONS = 1;
	public static final int EXPORT_STRAT_INDICES = 2;
	public static final int EXPORT_STRAT_INDUCED = 3;
	public static final int EXPORT_STRAT_DOT = 4;
		
	// methods for SCC decomposition
	public static final int XIEBEEREL = 1;
	public static final int LOCKSTEP = 2;
	public static final int SCCFIND = 3;

	// state space cut-off to trigger MTBDD engine
	protected static final int MTBDD_STATES_THRESHOLD = 100000000;
	
	// Options for type of strategy export
	public enum StrategyExportType {
		ACTIONS, INDICES, INDUCED_MODEL, DOT_FILE, MATLAB;
		public String description()
		{
			switch (this) {
			case ACTIONS:
				return "as actions";
			case INDICES:
				return "as indices";
			case INDUCED_MODEL:
				return "as an induced model";
			case DOT_FILE:
				return "as a dot file";
			case MATLAB:
				return "as a Matlab file";
			default:
				return this.toString();
			}
		}
	}

	//------------------------------------------------------------------------------
	// Settings / flags / options
	//------------------------------------------------------------------------------

	// Export parsed PRISM model?
	protected boolean exportPrism = false;
	protected File exportPrismFile = null;
	protected boolean exportPrismConst = false;
	protected File exportPrismConstFile = null;
	// Export digital clocks translation PRISM model?
	protected boolean exportDigital = false;
	protected File exportDigitalFile = null;
	// Export target state info?
	protected boolean exportTarget = false;
	protected String exportTargetFilename = null;
	// Export product model info?
	protected boolean exportProductTrans = false;
	protected String exportProductTransFilename = null;
	protected boolean exportProductStates = false;
	protected String exportProductStatesFilename = null;
	protected boolean exportProductVector = false;
	protected String exportProductVectorFilename = null;
	// Store the final results vector after model checking?
	protected boolean storeVector = false;
	// Generate/store a strategy during model checking?
	protected boolean genStrat = false;
	// Should any generated strategies should be restricted to the states reachable under them?
	protected boolean restrictStratToReach = true;
	// Do bisimulation minimisation before model checking?
	protected boolean doBisim = false;

	// A few miscellaneous options (i.e. defunct/hidden/undocumented/etc.)
	// See constructor below for default values

	private boolean doReach = true; // do reachability? (sometimes might want to skip it)
	private boolean bsccComp = true; // do bscc computation before steady-state?
	private boolean checkZeroLoops = false;

	// MTBDD construction method (NOW DEFUNCT)
	//  1 - use with ordering 1: nondet vars form a tree at the top
	//  3 - use with ordering 2: zero for nonexistant bits
	// nb: option 2 removed because it was stupid
	private int construction = 3;

	// MTBDD variable ordering
	//  1 - (s ... s) (l ... l) (r c ... r c)
	//  2 - (s l ... l r c ... r c) (s l ... l r c ... r c) ...
	private int ordering = 1;

	// Method to use for (symbolic) state-space reachability
	private int reachMethod = REACH_BFS;

	//------------------------------------------------------------------------------
	// Parsers/translators/model checkers/simulators/etc.
	//------------------------------------------------------------------------------

	private static PrismParser thePrismParser = null;
	private static boolean prismParserInUse = false;
	private SimulatorEngine theSimulator = null;

	//------------------------------------------------------------------------------
	// Event listeners
	//------------------------------------------------------------------------------

	private List<PrismModelListener> modelListeners;

	//------------------------------------------------------------------------------
	// State
	//------------------------------------------------------------------------------

	public enum ModelSource {
		PRISM_MODEL, MODEL_GENERATOR, EXPLICIT_FILES, BUILT_MODEL
	}

	public enum ModelBuildType {
		SYMBOLIC, EXPLICIT
	}
	
	public enum PrismEngine {
		SYMBOLIC, EXPLICIT
	}
	
	// Info about currently loaded model, if any
	// Model source
	private ModelSource currentModelSource = ModelSource.PRISM_MODEL;
	// Model type
	private ModelType currentModelType = null;
	// Model info
	private ModelInfo currentModelInfo = null;
	// PRISM model (null if none loaded)
	private ModulesFile currentModulesFile = null;
	// Model generator (null if none loaded)
	private ModelGenerator<?> currentModelGenerator = null;
	// Reward generator (null if none loaded)
	private RewardGenerator<?> currentRewardGenerator = null;
	// Constants to be defined for PRISM model
	private Values currentDefinedMFConstants = null;
	// Was currentDefinedMFConstants evaluated exactly?
	private boolean currentDefinedMFConstantsAreExact = false;
	// Built model storage - symbolic or explicit - at most one is non-null
	private Model currentModel = null;
	private explicit.Model<?> currentModelExpl = null;
	private ModelBuildType currentModelBuildType = null;
	// Are we doing digital clocks translation for PTAs?
	boolean digital = false;

	// The last strategy that was generated
	private Strategy<?> strategy = null;
	
	// Info for explicit files load
	private File explicitFilesStatesFile = null;
	private File explicitFilesTransFile = null;
	private File explicitFilesLabelsFile = null;
	private List<File> explicitFilesStateRewardsFiles = new ArrayList<>();
	private int explicitFilesNumStates = -1;

	// Has the CUDD library been initialised yet?
	private boolean cuddStarted = false;

	// Info about automatic engine switching
	private int engineOld = -1;
	private boolean engineSwitched = false;

	//------------------------------------------------------------------------------
	// Constructors + options methods
	//------------------------------------------------------------------------------

	/**
	 * Construct a new Prism object.
	 * @param mainLog PrismLog where all output will be sent.
	 */
	public Prism(PrismLog mainLog)
	{
		// set up log
		this.mainLog = mainLog;
		// set up some default options
		settings = new PrismSettings();
		// add this Prism object as a results listener
		settings.addSettingsListener(this);
		// create list of model listeners
		modelListeners = new ArrayList<PrismModelListener>();
	}

	/**
	 * Construct a new Prism object.
	 * @deprecated ({@code techLog} is no longer used, use the {@link #prism.Prism(PrismLog)} constructor instead).
	 */
	@Deprecated
	public Prism(PrismLog mainLog, PrismLog techLog)
	{
		this(mainLog);
	}

	/**
	 * Read in PRISM settings from the default file (see PrismSettings.getLocationForSettingsFile()).
	 * If no file exists, attempt to create a new one with default settings.
	 */
	public void loadUserSettingsFile()
	{
		loadUserSettingsFile(null);
	}

	/**
	 * Read in PRISM settings from a specified file.
	 * If the file is null, use the default (see PrismSettings.getLocationForSettingsFile()).
	 * If no file exists, attempt to create a new one with default settings.
	 */
	public void loadUserSettingsFile(File settingsFile)
	{
		// load user's default settings
		try {
			if (settingsFile == null)
				settings.loadSettingsFile();
			else
				settings.loadSettingsFile(settingsFile);
		} catch (PrismException e) {
			// if there were no user defaults to load, create them
			try {
				if (settingsFile == null)
					settings.saveSettingsFile();
				else
					settings.saveSettingsFile(settingsFile);
			} catch (PrismException ex) {
				mainLog.printWarning("Failed to create new PRISM settings file.");
			}
		}
	}

	// Set methods

	/**
	 * Set the PrismLog where messages and model checking output will be sent.
	 */
	public void setMainLog(PrismLog l)
	{
		// store new log
		mainLog = l;
		// pass to other components
		JDD.SetOutputStream(mainLog.getFilePointer());
		PrismMTBDD.setMainLog(mainLog);
		PrismSparse.setMainLog(mainLog);
		PrismHybrid.setMainLog(mainLog);
	}

	// Set methods for main prism settings
	// (provided for convenience and for compatibility with old code)

	public void setEngine(int e) throws PrismException
	{
		settings.setChoice(PrismSettings.PRISM_ENGINE, e);
	}

	public void setVerbose(boolean b) throws PrismException
	{
		settings.set(PrismSettings.PRISM_VERBOSE, b);
	}

	public void setFairness(boolean b) throws PrismException
	{
		settings.set(PrismSettings.PRISM_FAIRNESS, b);
	}

	public void setPrecomp(boolean b) throws PrismException
	{
		settings.set(PrismSettings.PRISM_PRECOMPUTATION, b);
	}

	public void setProb0(boolean b) throws PrismException
	{
		settings.set(PrismSettings.PRISM_PROB0, b);
	}

	public void setProb1(boolean b) throws PrismException
	{
		settings.set(PrismSettings.PRISM_PROB1, b);
	}

	public void setFixDeadlocks(boolean b) throws PrismException
	{
		settings.set(PrismSettings.PRISM_FIX_DEADLOCKS, b);
	}

	public void setDoProbChecks(boolean b) throws PrismException
	{
		settings.set(PrismSettings.PRISM_DO_PROB_CHECKS, b);
	}

	public void setSumRoundOff(double d) throws PrismException
	{
		settings.set(PrismSettings.PRISM_SUM_ROUND_OFF, d);
	}

	public void setCompact(boolean b) throws PrismException
	{
		settings.set(PrismSettings.PRISM_COMPACT, b);
	}

	public void setLinEqMethod(int i) throws PrismException
	{
		settings.setChoice(PrismSettings.PRISM_LIN_EQ_METHOD, i);
	}

	public void setLinEqMethodParam(double d) throws PrismException
	{
		settings.set(PrismSettings.PRISM_LIN_EQ_METHOD_PARAM, d);
	}

	public void setMDPSolnMethod(int i) throws PrismException
	{
		settings.setChoice(PrismSettings.PRISM_MDP_SOLN_METHOD, i);
	}

	public void setMDPMultiSolnMethod(int i) throws PrismException
	{
		settings.setChoice(PrismSettings.PRISM_MDP_MULTI_SOLN_METHOD, i);
	}

	public void setTermCrit(int i) throws PrismException
	{
		settings.setChoice(PrismSettings.PRISM_TERM_CRIT, i);
	}

	public void setTermCritParam(double d) throws PrismException
	{
		settings.set(PrismSettings.PRISM_TERM_CRIT_PARAM, d);
	}

	public void setMaxIters(int i) throws PrismException
	{
		settings.set(PrismSettings.PRISM_MAX_ITERS, i);
	}

	public void setGridResolution(int i) throws PrismException
	{
		settings.set(PrismSettings.PRISM_GRID_RESOLUTION, i);
	}

	public void setCUDDMaxMem(String s) throws PrismException
	{
		settings.set(PrismSettings.PRISM_CUDD_MAX_MEM, s);
	}

	public void setCUDDEpsilon(double d) throws PrismException
	{
		settings.set(PrismSettings.PRISM_CUDD_EPSILON, d);
	}

	public void setNumSBLevels(int i) throws PrismException
	{
		settings.set(PrismSettings.PRISM_NUM_SB_LEVELS, i);
	}

	public void setSBMaxMem(int i) throws PrismException
	{
		settings.set(PrismSettings.PRISM_SB_MAX_MEM, i);
	}

	public void setNumSORLevels(int i) throws PrismException
	{
		settings.set(PrismSettings.PRISM_NUM_SOR_LEVELS, i);
	}

	public void setSORMaxMem(int i) throws PrismException
	{
		settings.set(PrismSettings.PRISM_SOR_MAX_MEM, i);
	}

	public void setDoSSDetect(boolean b) throws PrismException
	{
		settings.set(PrismSettings.PRISM_DO_SS_DETECTION, b);
	}

	public void setExtraDDInfo(boolean b) throws PrismException
	{
		settings.set(PrismSettings.PRISM_EXTRA_DD_INFO, b);
	}

	public void setExtraReachInfo(boolean b) throws PrismException
	{
		settings.set(PrismSettings.PRISM_EXTRA_REACH_INFO, b);
	}

	public void setSCCMethod(int i) throws PrismException
	{
		settings.setChoice(PrismSettings.PRISM_SCC_METHOD, i);
	}

	public void setExportAdv(int i) throws PrismException
	{
		settings.setChoice(PrismSettings.PRISM_EXPORT_ADV, i);
	}

	public void setExportAdvFilename(String s) throws PrismException
	{
		settings.set(PrismSettings.PRISM_EXPORT_ADV_FILENAME, s);
	}

	// Set methods for miscellaneous options

	public void setExportPrism(boolean b) throws PrismException
	{
		exportPrism = b;
	}

	/**
	 * Set file to export parsed PRISM file to (null = stdout).
	 */
	public void setExportPrismFile(File f) throws PrismException
	{
		exportPrismFile = f;
	}

	public void setExportPrismConst(boolean b) throws PrismException
	{
		exportPrismConst = b;
	}

	/**
	 * Set file to export parsed PRISM file, with constants expanded, to (null = stdout).
	 */
	public void setExportPrismConstFile(File f) throws PrismException
	{
		exportPrismConstFile = f;
	}

	public void setExportDigital(boolean b) throws PrismException
	{
		exportDigital = b;
	}

	/**
	 * Set file to export digital clocks translation PRISM file to (null = stdout).
	 */
	public void setExportDigitalFile(File f) throws PrismException
	{
		exportDigitalFile = f;
	}

	public void setExportTarget(boolean b) throws PrismException
	{
		exportTarget = b;
	}

	public void setExportTargetFilename(String s) throws PrismException
	{
		exportTargetFilename = s;
	}

	public void setExportProductTrans(boolean b) throws PrismException
	{
		exportProductTrans = b;
	}

	public void setExportProductTransFilename(String s) throws PrismException
	{
		exportProductTransFilename = s;
	}

	public void setExportProductStates(boolean b) throws PrismException
	{
		exportProductStates = b;
	}

	public void setExportProductStatesFilename(String s) throws PrismException
	{
		exportProductStatesFilename = s;
	}

	public void setExportProductVector(boolean b) throws PrismException
	{
		exportProductVector = b;
	}

	public void setExportProductVectorFilename(String s) throws PrismException
	{
		exportProductVectorFilename = s;
	}

	/**
	 * Specify whether or not to store the final results vector after model checking.
	 */
	public void setStoreVector(boolean storeVector)
	{
		this.storeVector = storeVector;
	}

	/**
	 * Specify whether or not a strategy should be generated during model checking.
	 */
	public void setGenStrat(boolean genStrat)
	{
		this.genStrat = genStrat;
	}

	/**
	 * Specify whether or not any generated strategies should be restricted to the states reachable under them.
	 */
	public void setRestrictStratToReach(boolean restrictStratToReach)
	{
		this.restrictStratToReach = restrictStratToReach;
	}

	/**
	 * Specify whether or not to do bisimulation minimisation before model checking.
	 */
	public void setDoBisim(boolean doBisim)
	{
		this.doBisim = doBisim;
	}

	public void setDoReach(boolean b) throws PrismException
	{
		doReach = b;
	}

	public void setBSCCComp(boolean b) throws PrismException
	{
		bsccComp = b;
	}

	public void setCheckZeroLoops(boolean checkZeroLoops)
	{
		this.checkZeroLoops = checkZeroLoops;
	}

	public void setConstruction(int i) throws PrismException
	{
		construction = i;
	}

	public void setOrdering(int i) throws PrismException
	{
		ordering = i;
	}

	public static int REACH_BFS = 1;
	public static int REACH_FRONTIER = 2;

	public void setReachMethod(int reachMethod)
	{
		this.reachMethod = reachMethod;
	}

	// Get methods

	/**
	 * Get the name of this tool.
	 * ("PRISM" by default, extensions might override) 
	 */
	public static String getToolName()
	{
		return "PRISM-games";
	}

	/**
	 * Get the name of the command-line version of this tool.
	 * ("prism" by default, extensions might override) 
	 */
	public static String getCommandLineName()
	{
		return "prism-games";
	}

	/**
	 * Get current version number, as a string. 
	 */
	public static String getVersion()
	{
		String v = versionExtension;
		// Append version suffix (e.g. "dev", "beta") if non-empty
		if (versionExtensionSuffix.length() > 0) {
			v += "." + versionExtensionSuffix;
		}
		return v;
	}

	/**
	 * Get number of the version of PRISM on which this extension is based, as a string. 
	 */
	public static String getBaseVersion()
	{
		String v = version;
		// Append version suffix (e.g. "dev", "beta") if non-empty
		if (versionSuffix.length() > 0) {
			v += "." + versionSuffix;
			// In this case, also append any build number
			if (buildNumber.length() > 0)
				v += ".r" + buildNumber;
		}
		return v;
	}

	/**
	 * Get build number (SVN revision) for current version. Returns "" if not set up.
	 */
	public static String getBuildNumber()
	{
		return buildNumber;
	}

	public PrismLog getMainLog()
	{
		return mainLog;
	}

	public PrismSettings getSettings()
	{
		return settings;
	}

	// Get methods for main prism settings
	// (as above, provided for convenience and for compatibility with old code)

	public int getEngine()
	{
		return settings.getChoice(PrismSettings.PRISM_ENGINE);
	}

	/**
	 * Is the current engine "Explicit"?
	 */
	public boolean getExplicit()
	{
		return getEngine() == Prism.EXPLICIT;
	}

	public boolean getFixDeadlocks()
	{
		return settings.getBoolean(PrismSettings.PRISM_FIX_DEADLOCKS);
	}

	public boolean getDoProbChecks()
	{
		return settings.getBoolean(PrismSettings.PRISM_DO_PROB_CHECKS);
	}

	public double getSumRoundOff()
	{
		return settings.getDouble(PrismSettings.PRISM_SUM_ROUND_OFF);
	}

	public int getLinEqMethod()
	{
		return settings.getChoice(PrismSettings.PRISM_LIN_EQ_METHOD);
	}

	public double getLinEqMethodParam()
	{
		return settings.getDouble(PrismSettings.PRISM_LIN_EQ_METHOD_PARAM);
	}

	public int getMDPSolnMethod()
	{
		return settings.getChoice(PrismSettings.PRISM_MDP_SOLN_METHOD);
	}

	public int getMDPMultiSolnMethod()
	{
		return settings.getChoice(PrismSettings.PRISM_MDP_MULTI_SOLN_METHOD);
	}

	public int getTermCrit()
	{
		return settings.getChoice(PrismSettings.PRISM_TERM_CRIT);
	}

	public double getTermCritParam()
	{
		return settings.getDouble(PrismSettings.PRISM_TERM_CRIT_PARAM);
	}

	public int getMaxIters()
	{
		return settings.getInteger(PrismSettings.PRISM_MAX_ITERS);
	}

	public int getGridResolution()
	{
		return settings.getInteger(PrismSettings.PRISM_GRID_RESOLUTION);
	}

	public boolean getVerbose()
	{
		return settings.getBoolean(PrismSettings.PRISM_VERBOSE);
	}

	public boolean getPrecomp()
	{
		return settings.getBoolean(PrismSettings.PRISM_PRECOMPUTATION);
	}

	public boolean getProb0()
	{
		return settings.getBoolean(PrismSettings.PRISM_PROB0);
	}

	public boolean getProb1()
	{
		return settings.getBoolean(PrismSettings.PRISM_PROB1);
	}

	public boolean getPreRel()
	{
		return settings.getBoolean(PrismSettings.PRISM_PRE_REL);
	}

	public boolean getFairness()
	{
		return settings.getBoolean(PrismSettings.PRISM_FAIRNESS);
	}

	public int getSBMaxMem()
	{
		return settings.getInteger(PrismSettings.PRISM_SB_MAX_MEM);
	}

	public int getNumSBLevels()
	{
		return settings.getInteger(PrismSettings.PRISM_NUM_SB_LEVELS);
	}

	public int getSORMaxMem()
	{
		return settings.getInteger(PrismSettings.PRISM_SOR_MAX_MEM);
	}

	public boolean getDoSSDetect()
	{
		return settings.getBoolean(PrismSettings.PRISM_DO_SS_DETECTION);
	}

	public boolean getExtraDDInfo()
	{
		return settings.getBoolean(PrismSettings.PRISM_EXTRA_DD_INFO);
	}

	public boolean getExtraReachInfo()
	{
		return settings.getBoolean(PrismSettings.PRISM_EXTRA_REACH_INFO);
	}

	public int getNumSORLevels()
	{
		return settings.getInteger(PrismSettings.PRISM_NUM_SOR_LEVELS);
	}

	public boolean getCompact()
	{
		return settings.getBoolean(PrismSettings.PRISM_COMPACT);
	}

	public String getCUDDMaxMem()
	{
		return settings.getString(PrismSettings.PRISM_CUDD_MAX_MEM);
	}

	public double getCUDDEpsilon()
	{
		return settings.getDouble(PrismSettings.PRISM_CUDD_EPSILON);
	}

	public int getSCCMethod()
	{
		return settings.getChoice(PrismSettings.PRISM_SCC_METHOD);
	}

	public int getExportAdv()
	{
		return settings.getChoice(PrismSettings.PRISM_EXPORT_ADV);
	}

	public String getExportAdvFilename()
	{
		return settings.getString(PrismSettings.PRISM_EXPORT_ADV_FILENAME);
	}

	// Get methods for miscellaneous options

	public boolean getExportPrism()
	{
		return exportPrism;
	}

	public File getExportPrismFile()
	{
		return exportPrismFile;
	}

	public boolean getExportPrismConst()
	{
		return exportPrismConst;
	}

	public File getExportPrismConstFile()
	{
		return exportPrismConstFile;
	}

	public boolean getExportTarget()
	{
		return exportTarget;
	}

	public String getExportTargetFilename()
	{
		return exportTargetFilename;
	}

	public boolean getExportProductTrans()
	{
		return exportProductTrans;
	}

	public String getExportProductTransFilename()
	{
		return exportProductTransFilename;
	}

	public boolean getExportProductStates()
	{
		return exportProductStates;
	}

	public String getExportProductStatesFilename()
	{
		return exportProductStatesFilename;
	}

	public boolean getExportProductVector()
	{
		return exportProductVector;
	}

	public String getExportProductVectorFilename()
	{
		return exportProductVectorFilename;
	}

	/**
	 * Whether or not to store the final results vector after model checking.
	 */
	public boolean getStoreVector()
	{
		return storeVector;
	}

	/**
	 * Whether or not a strategy should be generated during model checking.
	 */
	public boolean getGenStrat()
	{
		return genStrat;
	}

	/**
	 * Whether or not any generated strategies should be restricted to the states reachable under them.
	 */
	public boolean getRestrictStratToReach()
	{
		return restrictStratToReach;
	}

	/**
	 * Whether or not to do bisimulation minimisation before model checking.
	 */
	public boolean getDoBisim()
	{
		return doBisim;
	}

	public boolean getDoReach()
	{
		return doReach;
	}

	public boolean getBSCCComp()
	{
		return bsccComp;
	}

	public boolean getCheckZeroLoops()
	{
		return this.checkZeroLoops;
	}

	public int getConstruction()
	{
		return construction;
	}

	public int getOrdering()
	{
		return ordering;
	}

	public int getReachMethod()
	{
		return reachMethod;
	}

	/**
	 * Returns an integer containing flags for the C++ implementation of interval iteration,
	 * derived from the current settings object.
	 */
	public int getIntervalIterationFlags() throws PrismException
	{
		int flags = 0;

		OptionsIntervalIteration iiOptions = OptionsIntervalIteration.from(settings);

		if (iiOptions.isEnforceMonotonicityFromBelow())
			flags += 1;

		if (iiOptions.isEnforceMonotonicityFromAbove())
			flags += 2;

		if (iiOptions.isSelectMidpointForResult())
			flags += 4;  // select midpoint for result

		return flags;
	}



	public void addModelListener(PrismModelListener listener)
	{
		modelListeners.add(listener);
	}

	// String methods for options

	public static String getEngineString(int engine)
	{
		return engineStrings[engine];
	}

	/**
	 * Let PrismSettings object notify us things have changed
	 */
	public void notifySettings(PrismSettings settings)
	{
		if (cuddStarted) {
			JDD.SetCUDDEpsilon(settings.getDouble(PrismSettings.PRISM_CUDD_EPSILON));
			try {
				long cuddMaxMem = PrismUtils.convertMemoryStringtoKB(getCUDDMaxMem());
				JDD.SetCUDDMaxMem(cuddMaxMem);
			} catch (PrismException e) {
				// Fail silently if memory string is invalid 
			}
		}
		jdd.SanityJDD.enabled = settings.getBoolean(PrismSettings.PRISM_JDD_SANITY_CHECKS);
		PrismSparse.SetExportIterations(settings.getBoolean(PrismSettings.PRISM_EXPORT_ITERATIONS));
		PrismHybrid.SetExportIterations(settings.getBoolean(PrismSettings.PRISM_EXPORT_ITERATIONS));
		PrismMTBDD.SetExportIterations(settings.getBoolean(PrismSettings.PRISM_EXPORT_ITERATIONS));
	}

	//------------------------------------------------------------------------------
	// Access to parser, simulator, etc.
	//------------------------------------------------------------------------------

	/**
	 * Get (exclusive) access to the PRISM parser.
	 * Not usually used externally - use the ready-made model/property parse methods instead.
	 */
	public static PrismParser getPrismParser() throws InterruptedException
	{
		// Note: this mutex mechanism is based on public domain code by Doug Lea
		if (Thread.interrupted())
			throw new InterruptedException();
		// this code is synchronized on the whole Prism class
		// (because this is a static method)
		synchronized (Prism.class) {
			try {
				// wait until parser is free
				while (prismParserInUse) {
					Prism.class.wait();
				}
				// lock parser
				prismParserInUse = true;
				// return parser, creating anew if necessary
				if (thePrismParser == null)
					thePrismParser = new PrismParser();
				return thePrismParser;
			} catch (InterruptedException e) {
				Prism.class.notify();
				throw e;
			}
		}
	}

	/**
	 * Release (exclusive) access to the PRISM parser.
	 */
	public static synchronized void releasePrismParser()
	{
		prismParserInUse = false;
		Prism.class.notify();
	}

	/**
	 * Get the SimulatorEngine object for PRISM, creating if necessary.
	 */
	public SimulatorEngine getSimulator()
	{
		if (theSimulator == null) {
			theSimulator = new SimulatorEngine(this);
		}
		return theSimulator;
	}

	/**
	 * Get an SCCComputer object.
	 * Type (i.e. algorithm) depends on SCCMethod PRISM option.
	 */
	public SCCComputer getSCCComputer(Model model) throws PrismException
	{
		return SCCComputer.createSCCComputer(this, model);
	}

	/**
	 * Get an SCCComputer object.
	 * Type (i.e. algorithm) depends on SCCMethod PRISM option.
	 */
	public SCCComputer getSCCComputer(JDDNode reach, JDDNode trans01, JDDVars allDDRowVars, JDDVars allDDColVars) throws PrismException
	{
		return SCCComputer.createSCCComputer(this, reach, trans01, allDDRowVars, allDDColVars);
	}

	/**
	 * Get an SCCComputer object for the explicit engine.
	 * @param consumer the SCCConsumer
	 */
	public explicit.SCCComputer getExplicitSCCComputer(explicit.Model<?> model, explicit.SCCConsumer consumer) throws PrismException
	{
		return explicit.SCCComputer.createSCCComputer(this, model, consumer);
	}

	/**
	 * Get an ECComputer object.
	 */
	public ECComputer getECComputer(NondetModel model) throws PrismException
	{
		return ECComputer.createECComputer(this, model);
	}

	/**
	 * Get an ECComputer object.
	 */
	public ECComputer getECComputer(JDDNode reach, JDDNode trans, JDDNode trans01, JDDVars allDDRowVars, JDDVars allDDColVars, JDDVars allDDNondetVars)
			throws PrismException
	{
		return ECComputer.createECComputer(this, reach, trans, trans01, allDDRowVars, allDDColVars, allDDNondetVars);
	}

	/**
	 * Get an ECComputer object for the explicit engine.
	 */
	public explicit.ECComputer getExplicitECComputer(explicit.NondetModel<?> model) throws PrismException
	{
		return explicit.ECComputer.createECComputer(this, model);
	}

	//------------------------------------------------------------------------------
	// Utility methods
	//------------------------------------------------------------------------------

	/**
	 * Get access to the list of all PRISM language keywords.
	 */
	public static List<String> getListOfKeywords()
	{
		return PrismParser.getListOfKeywords();
	}

	//------------------------------------------------------------------------------
	// Main API methods
	//------------------------------------------------------------------------------

	/**
	 * Initialise PRISM.
	 */
	public void initialise() throws PrismException
	{
		boolean verbose = this.getSettings().getBoolean("PRISM_VERBOSE");
		mainLog.setVerbosityLevel(verbose ? PrismLog.VL_ALL : PrismLog.VL_DEFAULT);
		mainLog.print(getToolName() + "\n");
		mainLog.print(new String(new char[getToolName().length()]).replace("\0", "=") + "\n");
		mainLog.print("\nVersion: " + getVersion() + " (based on PRISM " + getBaseVersion() + ")\n");
		mainLog.print("Date: " + new java.util.Date() + "\n");
		try {
			String h = java.net.InetAddress.getLocalHost().getHostName();
			mainLog.print("Hostname: " + h + "\n");
		} catch (java.net.UnknownHostException e) {
		}
		mainLog.print("Memory limits: cudd=" + getCUDDMaxMem());
		mainLog.println(", java(heap)=" + PrismUtils.convertBytesToMemoryString(Runtime.getRuntime().maxMemory()));

		// initialise cudd/jdd
		long cuddMaxMem = PrismUtils.convertMemoryStringtoKB(getCUDDMaxMem());
		JDD.InitialiseCUDD(cuddMaxMem, getCUDDEpsilon());
		cuddStarted = true;
		JDD.SetOutputStream(mainLog.getFilePointer());

		// initialise libraries/engines
		PrismNative.initialise(this);
		PrismMTBDD.initialise(mainLog, mainLog);
		PrismSparse.initialise(mainLog, mainLog);
		PrismHybrid.initialise(mainLog, mainLog);

		// set cudd manager in other packages
		DoubleVector.setCUDDManager();
		ODDUtils.setCUDDManager();
	}

	/**
	 * Parse a PRISM model from a file.
	 * @param file File to read in
	 */
	public ModulesFile parseModelFile(File file) throws FileNotFoundException, PrismLangException
	{
		return parseModelFile(file, null);
	}

	/**
	 * Parse a PRISM model from a file.
	 * @param file File to read in
	 * @param typeOverride Optionally, override model type here (null if unused)
	 */
	public ModulesFile parseModelFile(File file, ModelType typeOverride) throws FileNotFoundException, PrismLangException
	{
		FileInputStream strModel;
		PrismParser prismParser;
		ModulesFile modulesFile = null;

		// open file
		strModel = new FileInputStream(file);

		try {
			// obtain exclusive access to the prism parser
			// (don't forget to release it afterwards)
			prismParser = getPrismParser();
			try {
				// parse file
				modulesFile = prismParser.parseModulesFile(strModel, typeOverride);
			} finally {
				// release prism parser
				releasePrismParser();
			}
		} catch (InterruptedException ie) {
			throw new PrismLangException("Concurrency error in parser");
		}

		modulesFile.tidyUp();

		return modulesFile;
	}

	/**
	 * Parse a PRISM model from a string.
	 * @param s String containing model
	 */
	public ModulesFile parseModelString(String s) throws PrismLangException
	{
		return parseModelString(s, null);
	}

	/**
	 * Parse a PRISM model from a string.
	 * @param s String containing model
	 * @param typeOverride Optionally, override model type here (null if unused)
	 */
	public ModulesFile parseModelString(String s, ModelType typeOverride) throws PrismLangException
	{
		PrismParser prismParser;
		ModulesFile modulesFile = null;

		try {
			// obtain exclusive access to the prism parser
			// (don't forget to release it afterwards)
			prismParser = getPrismParser();
			try {
				// parse string
				modulesFile = prismParser.parseModulesFile(new ByteArrayInputStream(s.getBytes()), typeOverride);
			} finally {
				// release prism parser
				releasePrismParser();
			}
		} catch (InterruptedException ie) {
			throw new PrismLangException("Concurrency error in parser");
		}

		modulesFile.tidyUp();

		return modulesFile;
	}

	/**
	 * Import a PRISM model from a PEPA model in a file
	 * @param file File to read in
	 */
	public ModulesFile importPepaFile(File file) throws PrismException, PrismLangException
	{
		return importModelFile("pepa", file);
	}

	/**
	 * Import a PRISM model from a PEPA model in a string
	 * @param s String containing model
	 */
	public ModulesFile importPepaString(String s) throws PrismException, PrismLangException
	{
		return importModelString("pepa", s);
	}

	/**
	 * Import a PRISM model from an SBML model in a file
	 * @param file File to read in
	 */
	public ModulesFile importSBMLFile(File file) throws PrismException, PrismLangException
	{
		return importModelFile("sbml", file);
	}

	/**
	 * Import a PRISM model from an SBML model in a string
	 * @param file File to read in
	 */
	public ModulesFile importSBMLString(String s) throws PrismException, PrismLangException
	{
		return importModelString("sbml", s);
	}

	/**
	 * Import a PRISM model by translating from another language
	 */
	public ModulesFile importModelFile(String lang, File file) throws PrismException, PrismLangException
	{
		PrismLanguageTranslator importer = createPrismLanguageTranslator(lang);
		importer.load(file);
		String prismModelString = importer.translateToString();
		return parseModelString(prismModelString);
	}

	/**
	 * Import a PRISM model by translating from another language
	 */
	public ModulesFile importModelString(String lang, String s) throws PrismException, PrismLangException
	{
		PrismLanguageTranslator importer = createPrismLanguageTranslator(lang);
		importer.load(s);
		String prismModelString = importer.translateToString();
		return parseModelString(prismModelString);
	}

	/**
	 * Create a translator to the PRISM language.
	 */
	private PrismLanguageTranslator createPrismLanguageTranslator(String lang) throws PrismException
	{
		PrismLanguageTranslator importer = null;
		switch (lang) {
		case "pepa":
			importer = new PEPA2Prism();
			break;
		case "sbml":
			importer = new SBML2Prism();
			break;
		default:
			throw new PrismException("Unknown import language \"" + lang + "\"");
		}
		return importer;
	}

	/**
	 * Import a PRISM model from a PRISM preprocessor file
	 * @param file File to read in
	 * @param params List of values for preprocessor parameters
	 */
	public ModulesFile importPrismPreprocFile(File file, String params[]) throws PrismException
	{
		String modelString;

		// Compile preprocessor file to a string
		Preprocessor pp = new Preprocessor(this, file);
		pp.setParameters(params);
		modelString = pp.preprocess();
		if (modelString == null) {
			throw new PrismException("No preprocessing information");
		}

		// Parse string as PRISM model and return
		return parseModelString(modelString);
	}

	/**
	 * Parse a PRISM properties file, using the currently loaded model
	 * for context (i.e. definitions of variables, constants, labels, etc.). 
	 * @param file File to read in
	 */
	public PropertiesFile parsePropertiesFile(File file) throws FileNotFoundException, PrismLangException
	{
		return parsePropertiesFile(currentModelInfo, file, true);
	}

	/**
	 * Parse a PRISM properties file, using a specific ModelInfo object (e.g. ModulesFile)
	 * for context (i.e. definitions of variables, constants, labels, etc.).
	 * Usually, just use {@link #parsePropertiesFile(File)}, which uses the currently loaded model. 
	 * @param modelInfo Accompanying model info (null if not needed)
	 * @param file File to read in
	 */
	public PropertiesFile parsePropertiesFile(ModelInfo modelInfo, File file) throws FileNotFoundException, PrismLangException
	{
		return parsePropertiesFile(modelInfo, file, true);
	}

	/**
	 * Parse a PRISM properties file, using the currently loaded model
	 * for context (i.e. definitions of variables, constants, labels, etc.). 
	 * You can also choose whether to do "tidy", i.e. post-parse checks and processing
	 * (this must be done at some point but may want to postpone to allow parsing of files with errors). 
	 * @param file File to read in
	 * @param tidy Whether or not to do "tidy" (post-parse checks and processing)
	 */
	public PropertiesFile parsePropertiesFile(File file, boolean tidy) throws FileNotFoundException, PrismLangException
	{
		return parsePropertiesFile(currentModelInfo, file, tidy);
	}

	/**
	 * Parse a PRISM properties file, using a specific ModelInfo object (e.g. ModulesFile)
	 * for context (i.e. definitions of variables, constants, labels, etc.).
	 * You can also choose whether to do "tidy", i.e. post-parse checks and processing
	 * (this must be done at some point but may want to postpone to allow parsing of files with errors). 
	 * Usually, just use {@link #parsePropertiesFile(File, boolean)}, which uses the currently loaded model. 
	 * @param modelInfo Accompanying model info (null if not needed)
	 * @param file File to read in
	 * @param tidy Whether or not to do "tidy" (post-parse checks and processing)
	 */
	public PropertiesFile parsePropertiesFile(ModelInfo modelInfo, File file, boolean tidy) throws FileNotFoundException, PrismLangException
	{
		FileInputStream strProperties;
		PrismParser prismParser;
		PropertiesFile propertiesFile = null;

		// open file
		strProperties = new FileInputStream(file);

		try {
			// obtain exclusive access to the prism parser
			// (don't forget to release it afterwards)
			prismParser = getPrismParser();
			try {
				// parse file
				propertiesFile = prismParser.parsePropertiesFile(modelInfo, strProperties);
			} finally {
				// release prism parser
				releasePrismParser();
			}
		} catch (InterruptedException ie) {
			throw new PrismLangException("Concurrency error in parser");
		}

		if (tidy)
			propertiesFile.tidyUp();

		return propertiesFile;
	}

	/**
	 * Parse a PRISM properties file from a string, using the currently loaded model
	 * for context (i.e. definitions of variables, constants, labels, etc.). 
	 * @param s String to parse
	 */
	public PropertiesFile parsePropertiesString(String s) throws PrismLangException
	{
		return parsePropertiesString(currentModelInfo, s);
	}

	/**
	 * Parse a PRISM properties file from a string, using a specific ModelInfo object (e.g. ModulesFile)
	 * for context (i.e. definitions of variables, constants, labels, etc.).
	 * Usually, just use {@link #parsePropertiesString(String)}, which uses the currently loaded model. 
	 * @param modelInfo Accompanying model info (null if not needed)
	 * @param s String to parse
	 */
	public PropertiesFile parsePropertiesString(ModelInfo modelInfo, String s) throws PrismLangException
	{
		PrismParser prismParser;
		PropertiesFile propertiesFile = null;

		try {
			// obtain exclusive access to the prism parser
			// (don't forget to release it afterwards)
			prismParser = getPrismParser();
			try {
				// parse string
				propertiesFile = prismParser.parsePropertiesFile(modelInfo, new ByteArrayInputStream(s.getBytes()));
			} finally {
				// release prism parser
				releasePrismParser();
			}
		} catch (InterruptedException ie) {
			throw new PrismLangException("Concurrency error in parser");
		}

		propertiesFile.tidyUp();

		return propertiesFile;
	}

	/**
	 * Parse a single PRISM expression from a string.
	 * @param s String to parse
	 */
	public static Expression parseSingleExpressionString(String s) throws PrismLangException
	{
		PrismParser prismParser;
		Expression expr;

		try {
			// obtain exclusive access to the prism parser
			// (don't forget to release it afterwards)
			prismParser = getPrismParser();
			try {
				// parse expression
				expr = prismParser.parseSingleExpression(new ByteArrayInputStream(s.getBytes()));
			} finally {
				// release prism parser
				releasePrismParser();
			}
		} catch (InterruptedException ie) {
			throw new PrismLangException("Concurrency error in parser");
		}

		return expr;
	}

	/**
	 * Parse a for-loop (as used e.g. in preprocessor) from a string.
	 * @param s String to parse
	 */
	public ForLoop parseForLoopString(String s) throws PrismLangException
	{
		PrismParser prismParser;
		ForLoop fl;

		try {
			// obtain exclusive access to the prism parser
			// (don't forget to release it afterwards)
			prismParser = getPrismParser();
			try {
				// parse for loop
				fl = prismParser.parseForLoop(new ByteArrayInputStream(s.getBytes()));
			} finally {
				// release prism parser
				releasePrismParser();
			}
		} catch (InterruptedException ie) {
			throw new PrismLangException("Concurrency error in parser");
		}

		return fl;
	}

	/**
	 * Clear storage of the current model, if any.
	 */
	public void clearModel() throws PrismException
	{
		currentModelSource = null;
		currentModelType = null;
		currentModelInfo = null;
		currentModulesFile = null;
		currentModelGenerator = null;
		currentRewardGenerator = null;
		currentDefinedMFConstants = null;
		// Clear built model storage too
		clearBuiltModel();
	}
	
	/**
	 * Load a (parsed) PRISM model, which will be stored and used for subsequent model checking etc.
	 * Some model constants can still be undefined at this stage.
	 * Pass in null to clear storage of the current model.
	 * @param modulesFile The PRISM model
	 */
	public void loadPRISMModel(ModulesFile modulesFile) throws PrismException
	{
		if (modulesFile == null) {
			clearModel();
		}
		// Update model info
		currentModelSource = ModelSource.PRISM_MODEL;
		currentModelType = modulesFile.getModelType();
		currentModelInfo = modulesFile;
		currentModulesFile = modulesFile;
		// Don't create ModelGenerator yet; do it on demand
		currentModelGenerator = null;
		// For now, use ModulesFile as a RewardGenerator (via reward struct objects)
		// If we build a ModelGenerator too, that can be used for rewards too
		currentRewardGenerator = modulesFile;
		currentDefinedMFConstants = null;
		// Clear any existing built model(s)
		clearBuiltModel();
		// Print basic model info
		mainLog.println();
		mainLog.println("Type:        " + currentModelInfo.getModelType());
		mainLog.println("Modules:     " + String.join(" ", currentModulesFile.getModuleNames()));
		mainLog.println("Variables:   " + String.join(" ", currentModelInfo.getVarNames()));
		if (currentModulesFile.getModelType().partiallyObservable()) {
			mainLog.println("Observables: " + String.join(" ", currentModulesFile.getObservableNames()));
		}

		// For some models, automatically switch engine
		switch (currentModelType) {
<<<<<<< HEAD
		case CSG:
		case SMG:
		case STPG:
		case CTMDP:
=======
		case IDTMC:
		case IMDP:
>>>>>>> 51748287
		case LTS:
		case POMDP:
			if (getCurrentEngine() == PrismEngine.SYMBOLIC) {
				mainLog.println("\nSwitching to explicit engine, which supports " + currentModelType + "s...");
				engineOld = getEngine();
				engineSwitched = true;
				try {
					setEngine(Prism.EXPLICIT);
				} catch (PrismException e) {
					// Won't happen
				}
			}
			break;
		// For other models, switch engine back if changed earlier
		default:
			if (engineSwitched) {
				try {
					setEngine(engineOld);
				} catch (PrismException e) {
					// Won't happen
				}
				engineSwitched = false;
			}
		}

		// If required, export parsed PRISM model
		if (exportPrism) {
			try {
				exportPRISMModel(exportPrismFile);
			}
			// In case of error, just print a warning
			catch (FileNotFoundException e) {
				mainLog.printWarning("PRISM code export failed: Couldn't open file \"" + exportPrismFile + "\" for output");
			} catch (PrismException e) {
				mainLog.printWarning("PRISM code export failed: " + e.getMessage());
			}
		}
	}

	/**
	 * Load a model generator, which will be stored and used for subsequent model checking etc.
	 * Some model constants can still be undefined at this stage.
	 * Pass in null to clear storage of the current model.
	 * @param modelGen The model generator
	 */
	public void loadModelGenerator(ModelGenerator<?> modelGen) throws PrismException
	{
		if (modelGen == null) {
			clearModel();
		}
		// Update model info
		currentModelSource = ModelSource.MODEL_GENERATOR;
		currentModelType = modelGen.getModelType();
		currentModelInfo = modelGen;
		currentModulesFile = null;
		currentModelGenerator = modelGen;
		// Create a blank reward generator if nor provided by the model generator
		if (modelGen instanceof RewardGenerator) {
			currentRewardGenerator = (RewardGenerator<?>) modelGen;
		} else {
			currentRewardGenerator = new RewardGenerator<Object>() {};
		}
		currentDefinedMFConstants = null;
		// Clear any existing built model(s)
		clearBuiltModel();
		// Print basic model info
		mainLog.println();
		mainLog.println("Generator: " + currentModelGenerator.getClass().getName());
		mainLog.println("Type:      " + currentModelInfo.getModelType());
		mainLog.println("Variables: " + String.join(" ", currentModelInfo.getVarNames()));
	}

	/**
	 * Set (some or all) undefined constants for the currently loaded PRISM model
	 * (assuming they have changed since the last time this was called).
	 * <br>
	 * Constants are evaluated using standard (integer, floating-point) arithmetic.
	 * @param definedMFConstants The constant values
	 */
	public void setPRISMModelConstants(Values definedMFConstants) throws PrismException
	{
		setPRISMModelConstants(definedMFConstants, false);
	}

	/**
	 * Set (some or all) undefined constants for the currently loaded PRISM model
	 * (assuming they have changed since the last time this was called).
	 * @param definedMFConstants The constant values
	 * @param exact if true, do exact evaluation of constants (using BigRational)
	 */
	public void setPRISMModelConstants(Values definedMFConstants, boolean exact) throws PrismException
	{
		// If there is no change in constants, there is nothing to do
		boolean currentMFNone = currentDefinedMFConstants == null || currentDefinedMFConstants.getNumValues() == 0;
		boolean newMFNone = definedMFConstants == null || definedMFConstants.getNumValues() == 0;
		if (currentMFNone && newMFNone && currentDefinedMFConstantsAreExact == exact) {
			return;
		}
		if (currentDefinedMFConstants != null &&
		    currentDefinedMFConstants.equals(definedMFConstants) &&
		    currentDefinedMFConstantsAreExact == exact) {
			return;
		}

		// Clear any existing built model(s)
		clearBuiltModel();
		// Store constants here and in ModulesFile
		currentDefinedMFConstants = definedMFConstants;
		currentDefinedMFConstantsAreExact = exact;
		if (currentModulesFile != null) {
			currentModulesFile.setSomeUndefinedConstants(definedMFConstants, exact);
		}
		if (currentModelGenerator != null) {
			currentModelGenerator.setSomeUndefinedConstants(definedMFConstants, exact);
		}

		// If required, export parsed PRISM model, with constants expanded
		if (exportPrismConst) {
			try {
				exportPRISMModelWithExpandedConstants(exportPrismConstFile);
			}
			// In case of error, just print a warning
			catch (FileNotFoundException e) {
				mainLog.printWarning("PRISM code export failed: Couldn't open file \"" + exportPrismConstFile + "\" for output");
			} catch (PrismException e) {
				mainLog.printWarning("PRISM code export failed: " + e.getMessage());
			}
		}
	}

	/**
	 * Load a (built) model, with an accompanying (parsed) PRISM model.
	 * These will be stored and used for subsequent model checking etc.
	 * Pass in nulls to clear storage of the current model.
	 * @param modulesFile The PRISM model
	 */
	public void loadPRISMModelAndBuiltModel(ModulesFile modulesFile, Model model)
	{
		currentModelSource = ModelSource.PRISM_MODEL;
		// Clear any existing built model(s)
		clearBuiltModel();
		// Store model info
		currentModulesFile = modulesFile;
		currentModel = model;
		currentModelBuildType = ModelBuildType.SYMBOLIC;
		// Reset dependent info
		currentModelType = currentModulesFile == null ? null : currentModulesFile.getModelType();
		currentModelInfo = currentModulesFile;
		currentDefinedMFConstants = null;
	}

	/**
	 * Load a (built) model, without an accompanying (parsed) PRISM model.
	 * The model will be stored and used for subsequent model checking etc.
	 * Pass in null to clear storage of the current model.
	 * @param model The built model
	 */
	public void loadBuiltModel(Model model)
	{
		currentModelSource = ModelSource.BUILT_MODEL;
		// Clear any existing built model(s)
		clearBuiltModel();
		// Store model info
		currentModulesFile = null;
		currentModel = model;
		currentModelBuildType = ModelBuildType.SYMBOLIC;
		// Reset dependent info
		currentModelType = currentModel == null ? null : currentModel.getModelType();
		currentDefinedMFConstants = null;
	}

	/**
	 * Load files containing an explicit list of transitions/etc. for subsequent model building.
	 * @param statesFile File containing a list of states (optional, can be null)
	 * @param transFile File containing the list of transitions (required)
	 * @param labelsFile File containing label definitions (optional, can be null)
	 * @param stateRewardsFiles Files containing state reward definitions (optional, can be null)
	 * @param typeOverride Model type (auto-detected if {@code null})
	 */
	public void loadModelFromExplicitFiles(File statesFile, File transFile, File labelsFile, List<File> stateRewardsFiles, ModelType typeOverride) throws PrismException
	{
		currentModelSource = ModelSource.EXPLICIT_FILES;
		// Clear any existing built model(s)
		clearBuiltModel();
		// Construct ModelInfo
		ExplicitFiles2ModelInfo ef2mi = new ExplicitFiles2ModelInfo(this);
		currentModelInfo = ef2mi.buildModelInfo(statesFile, transFile, labelsFile, typeOverride);
		currentModulesFile = null;
		// Construct reward generator
		currentRewardGenerator = ef2mi.buildRewardInfo((stateRewardsFiles == null || stateRewardsFiles.isEmpty()) ? null : stateRewardsFiles.get(0));
		// Store explicit files info for later
		explicitFilesStatesFile = statesFile;
		explicitFilesTransFile = transFile;
		explicitFilesLabelsFile = labelsFile;
		explicitFilesStateRewardsFiles = stateRewardsFiles == null ? new ArrayList<>() : new ArrayList<>(stateRewardsFiles);
		explicitFilesNumStates = ef2mi.getNumStates();
		// Reset dependent info
		currentModelType = currentModelInfo == null ? null : currentModelInfo.getModelType();
		currentDefinedMFConstants = null;
	}

	/**
	 * Get the type of the currently stored model.
	 */
	public ModelType getModelType()
	{
		return currentModelType;
	}

	/**
	 * Get the currently stored (parsed) PRISM model.
	 */
	public ModulesFile getPRISMModel()
	{
		return currentModulesFile;
	}

	/**
	 * Get the currently selected model checking engine.
	 */
	public PrismEngine getCurrentEngine()
	{
		if (getEngine() == Prism.EXPLICIT) {
			return PrismEngine.EXPLICIT;
		} else {
			return PrismEngine.SYMBOLIC;
		}
	}
	
	/**
	 * Get the ModelGenerator for the currently loaded model.
	 * This will have either have been loaded directly
	 * using {@link #loadModelGenerator(ModelGenerator)}
	 * or is created automatically, e.g., for a PRISM model that has been loaded
	 * using {@link #loadPRISMModel(ModulesFile)}.
	 * If it needs to be created, it will be stored as well as returned.
	 * An accompanying reward generator may also be created.
	 * Throw an explanatory exception if not possible.
	 */
	public ModelGenerator<?> getModelGenerator() throws PrismException
	{
		// Only rebuild if not already present
		if (currentModelGenerator == null) {
			switch (currentModelSource) {
			case PRISM_MODEL:
				if (currentModulesFile != null) {
					// Create a model generator via ModulesFileModelGenerator
					currentModelGenerator = ModulesFileModelGenerator.create(currentModulesFile, this);
					currentRewardGenerator = ((ModulesFileModelGenerator<?>) currentModelGenerator);
				} else {
					throw new PrismException("There is no currently loaded PRISM model");
				}
				break;
			case MODEL_GENERATOR:
				// Not present - must be an error
				throw new PrismException("There is no currently loaded model generator");
			case BUILT_MODEL:
			case EXPLICIT_FILES:
				// If possible, model building from files creates a ModelGenerator too 
				buildModelIfRequired();
				break;
			default:
				throw new PrismException("Unknown model source");
			}
		}
		// Default error message if we failed to create a ModelGenerator
		if (currentModelGenerator == null) {
			throw new PrismException("Could not create a model generator");
		}
		return currentModelGenerator;
	}

	/**
	 * Get the values that have been provided for undefined constants in the current model.
	 */
	public Values getUndefinedModelValues()
	{
		return currentDefinedMFConstants;
	}
	
	/**
	 * Get the currently stored built (symbolic) model.
	 */
	public Model getBuiltModel()
	{
		return currentModel;
	}

	/**
	 * Get the currently stored built explicit model.
	 */
	public explicit.Model<?> getBuiltModelExplicit()
	{
		return currentModelExpl;
	}

	/**
	 * Returns true if the current model is of a type that can be built (e.g. not a PTA).
	 */
	public boolean modelCanBeBuilt()
	{
		if (currentModelType.realTime())
			return false;
		return true;
	}

	/**
	 * Get the model build type used/needed by a given model checking engine.
	 * Returns null if model is not needed (or unknown).
	 */
	public ModelBuildType getModelBuildTypeForEngine(PrismEngine engine)
	{
		switch (engine) {
		case EXPLICIT:
			return ModelBuildType.EXPLICIT;
		case SYMBOLIC:
			return ModelBuildType.SYMBOLIC;
		default:
			return null;
		}
	}
	
	/**
	 * Returns true if the current model has been built (for the currently selected engine).
	 */
	public boolean modelIsBuilt()
	{
		ModelBuildType modelBuildTypeForEngine = getModelBuildTypeForEngine(getCurrentEngine());
		return modelBuildTypeForEngine != null && currentModelBuildType == modelBuildTypeForEngine;
	}

	/**
	 * Get the currently stored strategy (null if none)
	 */
	public Strategy<?> getStrategy()
	{
		return strategy;
	}

	/**
	 * Build the currently loaded PRISM model and store for later use.
	 * The built model can be accessed subsequently via either
	 * {@link #getBuiltModel()} or {@link #getBuiltModelExplicit()},
	 * depending on the engine currently selected.
	 * Only call this to explicitly force a built; normally it is done automatically.
	 */
	public void buildModel() throws PrismException
	{
		mainLog.printSeparator();
		doBuildModel();
	}

	/**
	 * Build the currently loaded PRISM model, if it needs to be done,
	 * i.e. if it has not been constructed yet for the current engine.
	 */
	public void buildModelIfRequired() throws PrismException
	{
		if (!modelIsBuilt())
			doBuildModel();
	}

	/**
	 * Build the currently loaded PRISM model and store for later use.
	 * The built model can be accessed subsequently via either
	 * {@link #getBuiltModel()} or {@link #getBuiltModelExplicit()},
	 * depending on the engine currently selected.
	 */
	private void doBuildModel() throws PrismException
	{
		long l; // timer

		// Clear any existing built model(s)
		clearBuiltModel();

		try {
			if (currentModelType.realTime()) {
				throw new PrismException("You cannot build a " + currentModelType + " model explicitly, only perform model checking");
			}

			mainLog.print("\nBuilding model...\n");
			if (currentDefinedMFConstants != null && currentDefinedMFConstants.getNumValues() > 0)
				mainLog.println("Model constants: " + currentDefinedMFConstants);

			// Build model
			l = System.currentTimeMillis();
			
			switch (getCurrentEngine()) {
			case SYMBOLIC:
				switch (currentModelSource) {
				case PRISM_MODEL:
					Modules2MTBDD mod2mtbdd = new Modules2MTBDD(this, currentModulesFile);
					currentModel = mod2mtbdd.translate();
					currentModelExpl = null;
					currentModelBuildType = ModelBuildType.SYMBOLIC;
					break;				
				case MODEL_GENERATOR:
					ModelGenerator2MTBDD modelGen2mtbdd = new ModelGenerator2MTBDD(this);
					ModelGenerator<Double> modelGenDbl = (ModelGenerator<Double>) getModelGenerator();
					currentModel = modelGen2mtbdd.build(modelGenDbl, (RewardGenerator<Double>) currentRewardGenerator);
					currentModelExpl = null;
					currentModelBuildType = ModelBuildType.SYMBOLIC;
					break;
				case EXPLICIT_FILES:
					ExplicitFiles2MTBDD expf2mtbdd = new ExplicitFiles2MTBDD(this);
					ExplicitFilesRewardGenerator4MTBDD erfg4m = new ExplicitFilesRewardGenerator4MTBDD(this, explicitFilesStateRewardsFiles, explicitFilesNumStates);
					currentModel = expf2mtbdd.build(explicitFilesStatesFile, explicitFilesTransFile, explicitFilesLabelsFile, currentModelInfo, explicitFilesNumStates, erfg4m);
					currentModelExpl = null;
					currentModelBuildType = ModelBuildType.SYMBOLIC;
					// Also build a RewardGenerator
					// (needed e.g. when (multiple) reward files are later exported)
					currentRewardGenerator = erfg4m;
					// No current support for building a ModelGenerator
					// (e.g. for simulation)
					break;
				default:
					throw new PrismException("Cannot do symbolic model construction for model source " + currentModelSource);
				}
				break;
			case EXPLICIT:
				switch (currentModelSource) {
				case PRISM_MODEL:
				case MODEL_GENERATOR:
					try {
						getModelGenerator();
					} catch (PrismException e){
						throw e.prepend("Explicit engine: ");
					}
					ConstructModel constructModel = new ConstructModel(this);
					constructModel.setFixDeadlocks(getFixDeadlocks());
					currentModelExpl = constructModel.constructModel(currentModelGenerator);
					currentModel = null;
					currentModelBuildType = ModelBuildType.EXPLICIT;
					break;
				case EXPLICIT_FILES:
					ExplicitFiles2Model expf2model = new ExplicitFiles2Model(this);
					currentModelExpl = expf2model.build(explicitFilesStatesFile, explicitFilesTransFile, explicitFilesLabelsFile, currentModelInfo, explicitFilesNumStates);
					currentModel = null;
					currentModelBuildType = ModelBuildType.EXPLICIT;
					// Also build a Model/RewardGenerator
					// (the latter since rewards are built later, the former e.g. for simulation)
					currentModelGenerator = new ModelModelGenerator<>(currentModelExpl, currentModelInfo);
					ExplicitFilesRewardGenerator efrg4e = new ExplicitFilesRewardGenerator4Explicit(this, explicitFilesStateRewardsFiles, explicitFilesNumStates);
					efrg4e.setStatesList(currentModelExpl.getStatesList());
					currentRewardGenerator = efrg4e;
					break;
				default:
					throw new PrismException("Cannot do explicit model construction for model source " + currentModelSource);
				}
				break;
			default:
				throw new PrismException("Unknown engine " + getCurrentEngine());
			}
			
			l = System.currentTimeMillis() - l;
			mainLog.println("\nTime for model construction: " + l / 1000.0 + " seconds.");

			// For digital clocks, do some extra checks on the built model
			if (digital) {
				doBuildModelDigitalClocksChecks();
			}

			// Deal with deadlocks
			if (currentModelBuildType == ModelBuildType.SYMBOLIC) {
				StateList deadlocks = currentModel.getDeadlockStates();
				int numDeadlocks = deadlocks.size();
				if (numDeadlocks > 0) {
					if (getFixDeadlocks()) {
						mainLog.printWarning("Deadlocks detected and fixed in " + numDeadlocks + " states");
					} else {
						currentModel.printTransInfo(mainLog, getExtraDDInfo());
						mainLog.print("\n" + numDeadlocks + " deadlock states found");
						if (!getVerbose() && numDeadlocks > 10) {
							mainLog.print(". The first 10 are below. Use verbose mode to view them all.\n");
							deadlocks.print(mainLog, 10);
						} else {
							mainLog.print(":\n");
							deadlocks.print(mainLog);
						}
						mainLog.print("\nTip: Use the \"fix deadlocks\" option to automatically add self-loops in deadlock states.\n");
						throw new PrismException("Model contains " + numDeadlocks + " deadlock states");
					}
				}
			} else {
				checkForDeadlocksExpl(currentModelExpl);
			}

			// Print model stats
			mainLog.println();
			if (currentModelBuildType == ModelBuildType.SYMBOLIC) {
				mainLog.println("Type:        " + currentModel.getModelType());
				currentModel.printTransInfo(mainLog, getExtraDDInfo());
			} else {
				mainLog.println("Type:        " + currentModelExpl.getModelType());
				mainLog.print(currentModelExpl.infoStringTable());
			}

			// Notify model listeners of build success
			for (PrismModelListener listener : modelListeners) {
				if (listener != null)
					listener.notifyModelBuildSuccessful();
			}
		} catch (PrismException e) {
			// Notify model listeners of build failure
			for (PrismModelListener listener : modelListeners) {
				if (listener != null)
					listener.notifyModelBuildFailed(e);
			}
			// Throw exception anyway
			throw e;
		}
	}

	private void checkForDeadlocksExpl(explicit.Model modelExpl) throws PrismException
	{
		explicit.StateValues deadlocks = modelExpl.getDeadlockStatesList();
		int numDeadlocks = modelExpl.getNumDeadlockStates();
		if (numDeadlocks > 0) {
			if (getFixDeadlocks()) {
				mainLog.printWarning("Deadlocks detected and fixed in " + numDeadlocks + " states");
			} else {
				if (!(currentModelExpl == null))
					mainLog.print(currentModelExpl.infoStringTable());
				mainLog.print("\n" + numDeadlocks + " deadlock states found");
				if (!getVerbose() && numDeadlocks > 10) {
					mainLog.print(". The first 10 are below. Use verbose mode to view them all.\n");
					deadlocks.print(mainLog, 10);
				} else {
					mainLog.print(":\n");
					deadlocks.print(mainLog);
					mainLog.print(String.format("deadlocked model: %s\n", modelExpl));
				}
				mainLog.print("\nTip: Use the \"fix deadlocks\" option to automatically add self-loops in deadlock states.\n");

				throw new PrismException("Model contains " + numDeadlocks + " deadlock state" + (numDeadlocks > 1 ? "s" : ""));
			}
		}
	}

	private void doBuildModelDigitalClocksChecks() throws PrismException
	{
		// For digital clocks, by construction, deadlocks can only occur from timelocks (and are not allowed)
		if (currentModelBuildType == ModelBuildType.SYMBOLIC) {
			StateList deadlocks = currentModel.getDeadlockStates();
			if (deadlocks.size() > 0) {
				throw new PrismException("Timelock in " + currentModelType + ", e.g. in state (" + deadlocks.getFirstAsValues() + ")");
			}
		} else {
			if (currentModelExpl.getNumDeadlockStates() > 0) {
				int dl = currentModelExpl.getFirstDeadlockState();
				String dls = currentModelExpl.getStatesList().get(dl).toString(currentModelInfo);
				throw new PrismException("Timelock in " + currentModelType + ", e.g. in state " + dls);
			}
		}

		/*// Create new model checker object and do model checking
		PropertiesFile pf = parsePropertiesString("filter(exists,!\"invariants\"); E[F!\"invariants\"]");
		if (currentModelBuildType == ModelBuildType.SYMBOLIC) {
			ModelChecker mc = new NondetModelChecker(this, currentModel, pf);
			if (((Boolean) mc.check(pf.getProperty(0)).getResult()).booleanValue()) {
				mainLog.println(mc.check(pf.getProperty(1)).getCounterexample());
			}
			//sv.pr
			//mainLog.println("XX" + res.getResult());
		} else {
			explicit.StateModelChecker mc = new MDPModelChecker();
			mc.setLog(mainLog);
			mc.setSettings(settings);
			mc.setModulesFileAndPropertiesFile(currentModulesFile, pf);
			explicit.StateValues sv = mc.checkExpression(currentModelExpl, pf.getProperty(0));
			sv.print(mainLog, 1);
		}*/
	}

	/**
	 * Build a model from a PRISM modelling language description, storing it symbolically,
	 * as MTBDDs) via explicit-state reachability and model construction.
	 * It is assumed that all constants in the model file have been defined by now.  
	 * @param modulesFile Model to build
	 */
	public Model buildModelExplicit(ModulesFile modulesFile) throws PrismException
	{
		long l; // timer
		ConstructModel constructModel;
		explicit.Model<?> modelExpl;
		Model model;
		List<State> statesList;

		if (modulesFile.getModelType().realTime()) {
			throw new PrismException("You cannot build a " + modulesFile.getModelType() + " model explicitly, only perform model checking");
		}

		mainLog.print("\nBuilding model...\n");
		if (currentDefinedMFConstants != null && currentDefinedMFConstants.getNumValues() > 0)
			mainLog.println("Model constants: " + currentDefinedMFConstants);

		constructModel = new ConstructModel(this);
		ModelGenerator<Double> modelGen = ModulesFileModelGenerator.createForDoubles(modulesFile, this);
		modelExpl = constructModel.constructModel(modelGen);
		statesList = constructModel.getStatesList();

		// create Explicit2MTBDD object
		ExplicitModel2MTBDD expm2mtbdd = new ExplicitModel2MTBDD(this);

		// build model
		l = System.currentTimeMillis();
		model = expm2mtbdd.buildModel((explicit.Model<Double>) modelExpl, statesList, modulesFile, false);
		l = System.currentTimeMillis() - l;

		mainLog.println("\nTime for model construction: " + l / 1000.0 + " seconds.");

		return model;
	}

	/**
	 * Export the currently loaded and parsed PRISM model to a file.
	 * @param file File to export to
	 */
	public void exportPRISMModel(File file) throws FileNotFoundException, PrismException
	{
		mainLog.print("\nExporting parsed PRISM file ");
		mainLog.println(getDestinationStringForFile(file));
		PrismLog tmpLog = getPrismLogForFile(file);
		tmpLog.print(currentModulesFile.toString());
		// tidy up
		if (file != null)
			tmpLog.close();
	}

	/**
	 * Export the currently loaded and parsed PRISM model to a file,
	 * after expanding all constants to their actual, defined values.
	 * @param file File to export to
	 */
	public void exportPRISMModelWithExpandedConstants(File file) throws FileNotFoundException, PrismException
	{
		mainLog.print("\nExporting parsed PRISM file (with constant expansion) ");
		mainLog.println(getDestinationStringForFile(file));
		PrismLog tmpLog = getPrismLogForFile(file);
		ModulesFile mfTmp = (ModulesFile) currentModulesFile.deepCopy();
		mfTmp = (ModulesFile) mfTmp.replaceConstants(currentModulesFile.getConstantValues());
		// NB: Don't use simplify() here because doesn't work for the purposes of printing out
		// (e.g. loss of parentheses causes precedence problems)
		tmpLog.print(mfTmp.toString());
		// tidy up
		if (file != null)
			tmpLog.close();
	}

	/**
	 * Export the currently loaded model's transition matrix to a Spy file.
	 * @param file File to export to
	 */
	public void exportToSpyFile(File file) throws FileNotFoundException, PrismException
	{
		int depth;
		JDDNode tmp;

		if (getCurrentEngine() == PrismEngine.EXPLICIT) {
			throw new PrismNotSupportedException("Export to Spy file not yet supported by explicit engine");
		}

		// Build model, if necessary
		buildModelIfRequired();

		mainLog.println("\nExporting to spy file \"" + file + "\"...");

		// choose depth
		depth = currentModel.getAllDDRowVars().n();
		if (depth > 9)
			depth = 9;

		// get rid of non det vars if necessary
		tmp = currentModel.getTrans();
		JDD.Ref(tmp);
		if (currentModelType == ModelType.MDP) {
			tmp = JDD.MaxAbstract(tmp, ((NondetModel) currentModel).getAllDDNondetVars());
		}

		// export to spy file
		JDD.ExportMatrixToSpyFile(tmp, currentModel.getAllDDRowVars(), currentModel.getAllDDColVars(), depth, file.getPath());
		JDD.Deref(tmp);
	}

	/**
	 * Export the MTBDD for the currently loaded model's transition matrix to a Dot file.
	 * @param file File to export to
	 */
	public void exportToDotFile(File file) throws FileNotFoundException, PrismException
	{
		if (getCurrentEngine() == PrismEngine.EXPLICIT) {
			throw new PrismNotSupportedException("Export to Dot file not yet supported by explicit engine");
		}

		// Build model, if necessary
		buildModelIfRequired();

		// Check again (in case engine was switched)
		if (getCurrentEngine() == PrismEngine.EXPLICIT) {
			throw new PrismNotSupportedException("Export to Dot file not yet supported by explicit engine");
		}
		
		// Export to dot file
		mainLog.println("\nExporting to dot file \"" + file + "\"...");
		JDD.ExportDDToDotFileLabelled(currentModel.getTrans(), file.getPath(), currentModel.getDDVarNames());
	}

	/**
	 * Export the currently loaded model's transition matrix to a file (or to the log)
	 * @param ordered Ensure that (source) states are in ascending order?
	 * @param exportType Type of export; one of: <ul>
	 * <li> {@link #EXPORT_PLAIN} 
	 * <li> {@link #EXPORT_MATLAB}
	 * <li> {@link #EXPORT_DOT}
	 * <li> {@link #EXPORT_MRMC}
	 * <li> {@link #EXPORT_ROWS}
	 * <li> {@link #EXPORT_DOT_STATES}
	 * </ul>
	 * @param file File to export to (if null, print to the log instead)
	 */
	public void exportTransToFile(boolean ordered, int exportType, File file) throws FileNotFoundException, PrismException
	{
		// can only do ordered version of export for MDPs
		if (currentModelType == ModelType.MDP) {
			if (!ordered)
				mainLog.printWarning("Cannot export unordered transition matrix for MDPs; using ordered.");
			ordered = true;
		}
		// can only do ordered version of export for MRMC
		if (exportType == EXPORT_MRMC) {
			if (!ordered)
				mainLog.printWarning("Cannot export unordered transition matrix in MRMC format; using ordered.");
			ordered = true;
		}
		// can only do ordered version of export for rows format
		if (exportType == EXPORT_ROWS) {
			if (!ordered)
				mainLog.printWarning("Cannot export unordered transition matrix in rows format; using ordered.");
			ordered = true;
		}

		// Build model, if necessary
		buildModelIfRequired();

		// print message
		mainLog.print("\nExporting transition matrix ");
		mainLog.print(getStringForExportType(exportType) + " ");
		mainLog.println(getDestinationStringForFile(file));

		// do export
		int precision = settings.getInteger(PrismSettings.PRISM_EXPORT_MODEL_PRECISION);
		if (currentModelBuildType == ModelBuildType.SYMBOLIC) {
			currentModel.exportToFile(exportType, ordered, file, precision);
		} else {
			PrismLog tmpLog = getPrismLogForFile(file);
			switch (exportType) {
			case Prism.EXPORT_PLAIN:
				currentModelExpl.exportToPrismExplicitTra(tmpLog, precision);
				break;
			case Prism.EXPORT_MATLAB:
				throw new PrismNotSupportedException("Export not yet supported");
			case Prism.EXPORT_DOT:
				currentModelExpl.exportToDotFile(tmpLog, precision);
				break;
			case Prism.EXPORT_DOT_STATES:
				currentModelExpl.exportToDotFile(tmpLog, null, true, precision);
				break;
			case Prism.EXPORT_MRMC:
			case Prism.EXPORT_ROWS:
				throw new PrismNotSupportedException("Export not yet supported");
			}
			tmpLog.close();
		}

		// for export to dot with states, need to do a bit more
		if (currentModelBuildType == ModelBuildType.SYMBOLIC && exportType == EXPORT_DOT_STATES) {
			// open (appending to) existing new file log or use main log
			PrismLog tmpLog = getPrismLogForFile(file, true);
			// insert states info into dot file
			currentModel.getReachableStates().printDot(tmpLog);
			// print footer
			tmpLog.println("}");
			// tidy up
			if (file != null)
				tmpLog.close();
		}
	}

	/**
	 * Export the currently loaded model's state rewards to a file (or files, or stdout).
	 * If there is more than 1 reward structure, then multiple files are generated
	 * (e.g. "rew.sta" becomes "rew1.sta", "rew2.sta", ...)
	 * @param exportType Type of export; one of: <ul>
	 * <li> {@link #EXPORT_PLAIN} 
	 * <li> {@link #EXPORT_MATLAB}
	 * <li> {@link #EXPORT_MRMC}
	 * </ul>
	 * @param file File to export to (if null, print to the log instead)
	 */
	public void exportStateRewardsToFile(int exportType, File file) throws FileNotFoundException, PrismException
	{
		int numRewardStructs = currentRewardGenerator.getNumRewardStructs();
		if (numRewardStructs == 0) {
			mainLog.println("\nOmitting state reward export as there are no reward structures");
			return;
		}
		
		// Rows format does not apply to vectors
		if (exportType == EXPORT_ROWS)
			exportType = EXPORT_PLAIN;

		// Build model, if necessary
		buildModelIfRequired();

		mainLog.print("\nExporting state rewards ");
		mainLog.print(getStringForExportType(exportType) + " ");
		mainLog.println(getDestinationStringForFile(file));

		// Do export, writing to multiple files if necessary
		int precision = settings.getInteger(PrismSettings.PRISM_EXPORT_MODEL_PRECISION);
		boolean noexportheaders = !settings.getBoolean(PrismSettings.PRISM_EXPORT_MODEL_HEADERS);
		List <String> files = new ArrayList<>();
		for (int r = 0; r < numRewardStructs; r++) {
			String filename = (file != null) ? file.getPath() : null;
			if (filename != null && numRewardStructs > 1) {
				filename = PrismUtils.addCounterSuffixToFilename(filename, r + 1);
				files.add(filename);
			}
			File fileToUse = (filename == null) ? null : new File(filename);
			if (currentModelBuildType == ModelBuildType.SYMBOLIC) {
				currentModel.exportStateRewardsToFile(r, exportType, fileToUse, precision, noexportheaders);
			} else {
				explicit.StateModelChecker mcExpl = createModelCheckerExplicit(null);
				try (PrismLog out = getPrismLogForFile(fileToUse)){
					((explicit.ProbModelChecker) mcExpl).exportStateRewardsToFile(currentModelExpl, r, exportType, out, noexportheaders, precision);
				} catch (PrismNotSupportedException e1) {
					mainLog.println("\nReward export failed: " + e1.getMessage());
					try {
						if (fileToUse != null) {
							fileToUse.delete();
						}
					} catch (SecurityException e2) {
						// Cannot delete File; continue
					}
				}
			}
		}
		
		if (files.size() > 1) {
			mainLog.println("Rewards were exported to multiple files: " + PrismUtils.joinString(files, ","));
		}
	}
	
	/**
	 * Export the currently loaded model's transition rewards to a file
	 * @param ordered Ensure that (source) states are in ascending order?
	 * @param exportType Type of export; one of: <ul>
	 * <li> {@link #EXPORT_PLAIN} 
	 * <li> {@link #EXPORT_MATLAB}
	 * <li> {@link #EXPORT_MRMC}
	 * <li> {@link #EXPORT_ROWS}
	 * </ul>
	 * @param file File to export to (if null, print to the log instead)
	 */
	public void exportTransRewardsToFile(boolean ordered, int exportType, File file) throws FileNotFoundException, PrismException
	{
		int numRewardStructs = currentRewardGenerator.getNumRewardStructs();
		if (numRewardStructs == 0) {
			mainLog.println("\nOmitting transition reward export as there are no reward structures");
			return;
		}
		
		if (getCurrentEngine() == PrismEngine.EXPLICIT) {
			throw new PrismNotSupportedException("Export of transition rewards not yet supported by explicit engine");
		}

		// Can only do ordered version of export for MDPs
		if (currentModelType == ModelType.MDP) {
			if (!ordered)
				mainLog.printWarning("Cannot export unordered transition reward matrix for MDPs; using ordered.");
			ordered = true;
		}
		// Can only do ordered version of export for MRMC
		if (exportType == EXPORT_MRMC) {
			if (!ordered)
				mainLog.printWarning("Cannot export unordered transition reward matrix in MRMC format; using ordered.");
			ordered = true;
		}
		// Can only do ordered version of export for rows format
		if (exportType == EXPORT_ROWS) {
			if (!ordered)
				mainLog.printWarning("Cannot export unordered transition matrix in rows format; using ordered.");
			ordered = true;
		}

		// Build model, if necessary
		buildModelIfRequired();

		mainLog.print("\nExporting transition rewards ");
		mainLog.print(getStringForExportType(exportType) + " ");
		mainLog.println(getDestinationStringForFile(file));

		// Do export, writing to multiple files if necessary
		int precision = settings.getInteger(PrismSettings.PRISM_EXPORT_MODEL_PRECISION);
		boolean noexportheaders = !settings.getBoolean(PrismSettings.PRISM_EXPORT_MODEL_HEADERS);
		List <String> files = new ArrayList<>();
		for (int r = 0; r < numRewardStructs; r++) {
			String filename = (file != null) ? file.getPath() : null;
			if (filename != null && numRewardStructs > 1) {
				filename = PrismUtils.addCounterSuffixToFilename(filename, r + 1);
				files.add(filename);
			}
			File fileToUse = (filename == null) ? null : new File(filename);
			if (currentModelBuildType == ModelBuildType.SYMBOLIC) {
				currentModel.exportTransRewardsToFile(r, exportType, ordered, fileToUse, precision, noexportheaders);
			} else {
				// Not implemented yet
			}
		}
		
		if (files.size() > 1) {
			mainLog.println("Rewards were exported to multiple files: " + PrismUtils.joinString(files, ","));
		}
	}

	/**
	 * Export the currently loaded model's bottom strongly connected components (BSCCs) to a file
	 * @param exportType Type of export; one of: <ul>
	 * <li> {@link #EXPORT_PLAIN} 
	 * <li> {@link #EXPORT_MATLAB}
	 * </ul>
	 * @param file File to export to (if null, print to the log instead)
	 */
	public void exportBSCCsToFile(int exportType, File file) throws FileNotFoundException, PrismException
	{
		int i, n;
		long l; // timer
		PrismLog tmpLog;
		SCCComputer sccComputer = null;
		explicit.SCCConsumerStore sccConsumerExpl = null;
		//Vector<JDDNode> bsccs;
		//JDDNode not, bscc;

		// no specific states format for MRMC
		if (exportType == EXPORT_MRMC)
			exportType = EXPORT_PLAIN;
		// rows format does not apply to states output
		if (exportType == EXPORT_ROWS)
			exportType = EXPORT_PLAIN;

		// Build model, if necessary
		buildModelIfRequired();

		// Compute BSCCs
		mainLog.println("\nComputing BSCCs...");
		l = System.currentTimeMillis();
		if (currentModelBuildType == ModelBuildType.SYMBOLIC) {
			sccComputer = getSCCComputer(currentModel);
			sccComputer.computeBSCCs();
		} else {
			sccConsumerExpl = new explicit.SCCConsumerStore();
			getExplicitSCCComputer(currentModelExpl, sccConsumerExpl).computeSCCs();
		}
		l = System.currentTimeMillis() - l;
		mainLog.println("\nTime for BSCC computation: " + l / 1000.0 + " seconds.");

		// print message
		mainLog.print("\nExporting BSCCs ");
		mainLog.print(getStringForExportType(exportType) + " ");
		mainLog.println(getDestinationStringForFile(file));

		// create new file log or use main log
		tmpLog = getPrismLogForFile(file);

		// print header: list of model vars
		if (exportType == EXPORT_MATLAB)
			tmpLog.print("% ");
		tmpLog.print("Variables: (");
		for (i = 0; i < currentModelInfo.getNumVars(); i++) {
			tmpLog.print(currentModelInfo.getVarName(i));
			if (i < currentModelInfo.getNumVars() - 1)
				tmpLog.print(",");
		}
		tmpLog.println(")");

		// print states for each bscc
		if (currentModelBuildType == ModelBuildType.SYMBOLIC) {
			n = sccComputer.getBSCCs().size();
		} else {
			n = sccConsumerExpl.getBSCCs().size();
		}
		for (i = 0; i < n; i++) {
			tmpLog.println();
			if (exportType == EXPORT_MATLAB)
				tmpLog.print("% ");
			tmpLog.println("BSCC " + (i + 1) + "/" + n + ":");
			if (exportType == EXPORT_MATLAB)
				tmpLog.println("bscc" + (i + 1) + "=[");
			if (currentModelBuildType == ModelBuildType.SYMBOLIC) {
				if (exportType != EXPORT_MATLAB)
					new StateListMTBDD(sccComputer.getBSCCs().get(i), currentModel).print(tmpLog);
				else
					new StateListMTBDD(sccComputer.getBSCCs().get(i), currentModel).printMatlab(tmpLog);
				JDD.Deref(sccComputer.getBSCCs().get(i));
			} else {
				explicit.StateValues.createFromBitSet(sccConsumerExpl.getBSCCs().get(i), currentModelExpl).print(tmpLog, true, exportType == EXPORT_MATLAB, true, true);
			}
			if (exportType == EXPORT_MATLAB)
				tmpLog.println("];");
		}

		if (currentModelBuildType == ModelBuildType.SYMBOLIC) {
			JDD.Deref(sccComputer.getNotInBSCCs());
		}

		// tidy up
		if (file != null)
			tmpLog.close();
	}

	/**
	 * Export the (states of the) currently loaded model's maximal end components (MECs) to a file
	 * @param exportType Type of export; one of: <ul>
	 * <li> {@link #EXPORT_PLAIN} 
	 * <li> {@link #EXPORT_MATLAB}
	 * </ul>
	 * @param file File to export to (if null, print to the log instead)
	 */
	public void exportMECsToFile(int exportType, File file) throws FileNotFoundException, PrismException
	{
		int i, n;
		long l; // timer
		PrismLog tmpLog;
		ECComputer ecComputer = null;
		explicit.ECComputer ecComputerExpl = null;

		// no specific states format for MRMC
		if (exportType == EXPORT_MRMC)
			exportType = EXPORT_PLAIN;
		// rows format does not apply to states output
		if (exportType == EXPORT_ROWS)
			exportType = EXPORT_PLAIN;

		// Build model, if necessary
		buildModelIfRequired();

		// Compute MECs
		mainLog.println("\nComputing MECs...");
		l = System.currentTimeMillis();
		if (currentModelBuildType == ModelBuildType.SYMBOLIC) {
			ecComputer = getECComputer((NondetModel) currentModel);
			ecComputer.computeMECStates();
		} else {
			ecComputerExpl = getExplicitECComputer((explicit.NondetModel<?>) currentModelExpl);
			ecComputerExpl.computeMECStates();
		}
		l = System.currentTimeMillis() - l;
		mainLog.println("\nTime for MEC computation: " + l / 1000.0 + " seconds.");

		// print message
		mainLog.print("\nExporting MECs ");
		mainLog.print(getStringForExportType(exportType) + " ");
		mainLog.println(getDestinationStringForFile(file));

		// create new file log or use main log
		tmpLog = getPrismLogForFile(file);

		// print header: list of model vars
		if (exportType == EXPORT_MATLAB)
			tmpLog.print("% ");
		tmpLog.print("Variables: (");
		for (i = 0; i < currentModelInfo.getNumVars(); i++) {
			tmpLog.print(currentModelInfo.getVarName(i));
			if (i < currentModelInfo.getNumVars() - 1)
				tmpLog.print(",");
		}
		tmpLog.println(")");

		// print states for each mec
		if (currentModelBuildType == ModelBuildType.SYMBOLIC) {
			n = ecComputer.getMECStates().size();
		} else {
			n = ecComputerExpl.getMECStates().size();
		}
		for (i = 0; i < n; i++) {
			tmpLog.println();
			if (exportType == EXPORT_MATLAB)
				tmpLog.print("% ");
			tmpLog.println("MEC " + (i + 1) + "/" + n + ":");
			if (exportType == EXPORT_MATLAB)
				tmpLog.println("mec" + (i + 1) + "=[");
			if (currentModelBuildType == ModelBuildType.SYMBOLIC) {
				if (exportType != EXPORT_MATLAB)
					new StateListMTBDD(ecComputer.getMECStates().get(i), currentModel).print(tmpLog);
				else
					new StateListMTBDD(ecComputer.getMECStates().get(i), currentModel).printMatlab(tmpLog);
				JDD.Deref(ecComputer.getMECStates().get(i));
			} else {
				explicit.StateValues.createFromBitSet(ecComputerExpl.getMECStates().get(i), currentModelExpl).print(tmpLog, true, exportType == EXPORT_MATLAB,
						true, true);
			}
			if (exportType == EXPORT_MATLAB)
				tmpLog.println("];");
		}

		// tidy up
		if (file != null)
			tmpLog.close();
	}

	/**
	 * Export the (states of the) currently loaded model's strongly connected components (SCCs) to a file
	 * @param exportType Type of export; one of: <ul>
	 * <li> {@link #EXPORT_PLAIN} 
	 * <li> {@link #EXPORT_MATLAB}
	 * </ul>
	 * @param file File to export to (if null, print to the log instead)
	 */
	public void exportSCCsToFile(int exportType, File file) throws FileNotFoundException, PrismException
	{
		int i, n;
		long l; // timer
		PrismLog tmpLog;
		SCCComputer sccComputer = null;
		explicit.SCCConsumerStore sccConsumerExpl = null;

		// no specific states format for MRMC
		if (exportType == EXPORT_MRMC)
			exportType = EXPORT_PLAIN;
		// rows format does not apply to states output
		if (exportType == EXPORT_ROWS)
			exportType = EXPORT_PLAIN;

		// Build model, if necessary
		buildModelIfRequired();

		// Compute SCCs
		mainLog.println("\nComputing SCCs...");
		l = System.currentTimeMillis();
		if (currentModelBuildType == ModelBuildType.SYMBOLIC) {
			sccComputer = getSCCComputer(currentModel);
			sccComputer.computeSCCs();
		} else {
			sccConsumerExpl = new explicit.SCCConsumerStore();
			getExplicitSCCComputer(currentModelExpl, sccConsumerExpl).computeSCCs();
		}
		l = System.currentTimeMillis() - l;
		mainLog.println("\nTime for SCC computation: " + l / 1000.0 + " seconds.");

		// print message
		mainLog.print("\nExporting SCCs ");
		mainLog.print(getStringForExportType(exportType) + " ");
		mainLog.println(getDestinationStringForFile(file));

		// create new file log or use main log
		tmpLog = getPrismLogForFile(file);

		// print header: list of model vars
		if (exportType == EXPORT_MATLAB)
			tmpLog.print("% ");
		tmpLog.print("Variables: (");
		for (i = 0; i < currentModelInfo.getNumVars(); i++) {
			tmpLog.print(currentModelInfo.getVarName(i));
			if (i < currentModelInfo.getNumVars() - 1)
				tmpLog.print(",");
		}
		tmpLog.println(")");

		// print states for each scc
		if (currentModelBuildType == ModelBuildType.SYMBOLIC) {
			n = sccComputer.getSCCs().size();
		} else {
			n = sccConsumerExpl.getSCCs().size();
		}
		for (i = 0; i < n; i++) {
			tmpLog.println();
			if (exportType == EXPORT_MATLAB)
				tmpLog.print("% ");
			tmpLog.println("SCC " + (i + 1) + "/" + n + ":");
			if (exportType == EXPORT_MATLAB)
				tmpLog.println("scc" + (i + 1) + "=[");
			if (currentModelBuildType == ModelBuildType.SYMBOLIC) {
				if (exportType != EXPORT_MATLAB)
					new StateListMTBDD(sccComputer.getSCCs().get(i), currentModel).print(tmpLog);
				else
					new StateListMTBDD(sccComputer.getSCCs().get(i), currentModel).printMatlab(tmpLog);
				JDD.Deref(sccComputer.getSCCs().get(i));
			} else {
				explicit.StateValues.createFromBitSet(sccConsumerExpl.getSCCs().get(i), currentModelExpl).print(tmpLog, true, exportType == EXPORT_MATLAB, true, true);
			}
			if (exportType == EXPORT_MATLAB)
				tmpLog.println("];");
		}

		if (currentModelBuildType == ModelBuildType.SYMBOLIC) {
			JDD.Deref(sccComputer.getNotInSCCs());
		}

		// tidy up
		if (file != null)
			tmpLog.close();
	}

	/**
	 * Export the states satisfying labels from the properties file to a file.
	 * The PropertiesFile should correspond to the currently loaded model.
	 * @param propertiesFile The properties file (for further labels)
	 * @param exportType Type of export; one of: <ul>
	 * <li> {@link #EXPORT_PLAIN}
	 * <li> {@link #EXPORT_MATLAB}
	 * </ul>
	 * @param file File to export to (if null, print to the log instead)
	 */
	public void exportPropLabelsToFile(PropertiesFile propertiesFile, int exportType, File file) throws FileNotFoundException, PrismException
	{
		Objects.requireNonNull(propertiesFile);

		// Collect names of labels to export from properties file
		List<String> labelNames = new ArrayList<String>();
		LabelList ll = propertiesFile.getLabelList();
		new Range(ll.size()).map((int i) -> ll.getLabelName(i)).collect(labelNames);

		doExportLabelsToFile(propertiesFile, exportType, file, labelNames);
	}

	/**
	 * Export the states satisfying labels from the currently loaded model and (optionally) a properties file to a file.
	 * The PropertiesFile should correspond to the currently loaded model. 
	 * @param propertiesFile The properties file, for further labels (ignored if null)
	 * @param exportType Type of export; one of: <ul>
	 * <li> {@link #EXPORT_PLAIN} 
	 * <li> {@link #EXPORT_MATLAB}
	 * </ul>
	 * @param file File to export to (if null, print to the log instead)
	 */
	public void exportLabelsToFile(PropertiesFile propertiesFile, int exportType, File file) throws FileNotFoundException, PrismException
	{
		// Collect names of labels to export from model
		List<String> labelNames = new ArrayList<String>();
		labelNames.add("init");
		labelNames.add("deadlock");
		labelNames.addAll(currentModelInfo.getLabelNames());
		// Collect names of labels to export from properties file
		if (propertiesFile != null) {
			LabelList ll = propertiesFile.getLabelList();
			new Range(ll.size()).map((int i) -> ll.getLabelName(i)).collect(labelNames);
		}

		doExportLabelsToFile(propertiesFile, exportType, file, labelNames);
	}

	/**
	 * Export the states satisfying labels from the currently loaded model and/or a properties file to a file.
	 * The PropertiesFile should correspond to the currently loaded model.
	 * @param propertiesFile The properties file, for further labels (ignored if null)
	 * @param exportType Type of export; one of: <ul>
	 * <li> {@link #EXPORT_PLAIN}
	 * <li> {@link #EXPORT_MATLAB}
	 * </ul>
	 * @param file File to export to (if null, print to the log instead)
	 * @param labelNames The list of label names to export
	 */
	private void doExportLabelsToFile(PropertiesFile propertiesFile, int exportType, File file, List<String> labelNames) throws PrismException, FileNotFoundException
	{
		// Build model, if necessary
		buildModelIfRequired();

		// Print message
		mainLog.print("\nExporting labels and satisfying states ");
		mainLog.print(getStringForExportType(exportType) + " ");
		mainLog.println(getDestinationStringForFile(file));

		// Export
		if (currentModelBuildType != ModelBuildType.SYMBOLIC) {
			PrismLog out = getPrismLogForFile(file);
			explicit.StateModelChecker mcExpl = createModelCheckerExplicit(propertiesFile);
			mcExpl.exportLabels(currentModelExpl, labelNames, exportType, out);
			out.close();
		} else {
			StateModelChecker mc = createModelChecker(propertiesFile);
			mc.exportLabels(labelNames, exportType, file);
		}
	}

	/**
	 * Export the currently loaded model's states to a file
	 * @param exportType Type of export; one of: <ul>
	 * <li> {@link #EXPORT_PLAIN} 
	 * <li> {@link #EXPORT_MATLAB}
	 * </ul>
	 * @param file File to export to (if null, print to the log instead)
	 */
	public void exportStatesToFile(int exportType, File file) throws FileNotFoundException, PrismException
	{
		PrismLog tmpLog;

		// No specific states format for MRMC
		if (exportType == EXPORT_MRMC)
			exportType = EXPORT_PLAIN;
		// Rows format does not apply to states output
		if (exportType == EXPORT_ROWS)
			exportType = EXPORT_PLAIN;

		// Build model, if necessary
		buildModelIfRequired();

		// Print message
		mainLog.print("\nExporting list of reachable states ");
		mainLog.print(getStringForExportType(exportType) + " ");
		mainLog.println(getDestinationStringForFile(file));

		// Create new file log or use main log
		tmpLog = getPrismLogForFile(file);

		// Export
		if (currentModelBuildType == ModelBuildType.SYMBOLIC) {
			currentModel.exportStates(exportType, tmpLog);
		} else {
			currentModelExpl.exportStates(exportType, currentModelInfo.createVarList(), tmpLog);
		}

		// Tidy up
		if (file != null)
			tmpLog.close();
	}

	/**
	 * Perform model checking of a property on the currently loaded model and return result.
	 * Here, the property is passed as a string and parsed first. Usually, you would use the other
	 * model checking methods which assume you have already parsed the property separately.
	 * This is just a simplified method for convenience. The property string can in fact be a whole
	 * properties file, e.g. you can define labels/constants/etc. too, but an exception will be
	 * thrown if there is more than one property present.    
	 * @param propertyString The property (in fact properties file) to check as a string
	 */
	public Result modelCheck(String propertyString) throws PrismException
	{
		PropertiesFile propertiesFile = parsePropertiesString(propertyString);
		if (propertiesFile.getNumProperties() != 1) {
			throw new PrismException("There should be exactly one property to check (there are " + propertiesFile.getNumProperties() + ")");
		}
		return modelCheck(propertiesFile, propertiesFile.getPropertyObject(0));
	}

	/**
	 * Perform model checking of a property on the currently loaded model and return result.
	 * @param propertiesFile Parent property file of property (for labels/constants/...)
	 * @param expr The property to check
	 */
	public Result modelCheck(PropertiesFile propertiesFile, Expression expr) throws PrismException, PrismLangException
	{
		return modelCheck(propertiesFile, new Property(expr));
	}

	/**
	 * Perform model checking of a property on the currently loaded model and return result.
	 * @param propertiesFile Parent property file of property (for labels/constants/...)
	 * @param prop The property to check
	 */
	public Result modelCheck(PropertiesFile propertiesFile, Property prop) throws PrismException, PrismLangException
	{
		return modelCheck(propertiesFile, prop, false); // default is to not compute the Pareto
	}

	public Result modelCheck(PropertiesFile propertiesFile, Property prop, boolean computePareto) throws PrismException, PrismLangException
	{
		Result res = null;
		Values definedPFConstants = propertiesFile.getConstantValues();
		boolean engineSwitch = false, switchToMTBDDEngine = false;
		int lastEngine = -1;

		if (!digital)
			mainLog.printSeparator();
		mainLog.println("\nModel checking: " + prop);
		if (currentDefinedMFConstants != null && currentDefinedMFConstants.getNumValues() > 0)
			mainLog.println("Model constants: " + currentDefinedMFConstants);
		if (definedPFConstants != null && definedPFConstants.getNumValues() > 0)
			mainLog.println("Property constants: " + definedPFConstants);

		// Check that property is valid for the current model type
		prop.getExpression().checkValid(currentModelType);

		// Remove old strategy if present
		clearStrategy();
		
		// PTA (and similar) model checking is handled separately
		if (currentModelType.realTime()) {
			return modelCheckPTA(propertiesFile, prop.getExpression(), definedPFConstants);
		}

		// For exact model checking
		if (settings.getBoolean(PrismSettings.PRISM_EXACT_ENABLED)) {
			return modelCheckExact(propertiesFile, prop);
		}
		// For fast adaptive uniformisation
		if (currentModelType == ModelType.CTMC && settings.getString(PrismSettings.PRISM_TRANSIENT_METHOD).equals("Fast adaptive uniformisation")) {
			FastAdaptiveUniformisationModelChecker fauMC;
			fauMC = new FastAdaptiveUniformisationModelChecker(this, currentModulesFile, propertiesFile);
			return fauMC.check(prop.getExpression());
		}
		// Heuristic choices of engine/method
		if (settings.getString(PrismSettings.PRISM_HEURISTIC).equals("Speed")) {
			mainLog.printWarning("Switching to sparse engine and (backwards) Gauss Seidel (default for heuristic=speed).");
			engineSwitch = true;
			lastEngine = getEngine();
			setEngine(Prism.SPARSE);
			settings.set(PrismSettings.PRISM_LIN_EQ_METHOD, "Backwards Gauss-Seidel");

		}
		// Auto-switch engine if required
		if (currentModelType == ModelType.MDP && !Expression.containsMultiObjective(prop.getExpression())) {
			if (getMDPSolnMethod() != Prism.MDP_VALITER && getCurrentEngine() == PrismEngine.SYMBOLIC) {
				mainLog.printWarning("Switching to explicit engine to allow use of chosen MDP solution method.");
				engineSwitch = true;
				lastEngine = getEngine();
				setEngine(Prism.EXPLICIT);
			}
		}
		if (Expression.containsNonProbLTLFormula(prop.getExpression())) {
			mainLog.printWarning("Switching to explicit engine to allow non-probabilistic LTL model checking.");
			engineSwitch = true;
			lastEngine = getEngine();
			setEngine(Prism.EXPLICIT);
		}
		if (settings.getBoolean(PrismSettings.PRISM_INTERVAL_ITER)) {
			if (currentModelType == ModelType.MDP && Expression.containsMinReward(prop.getExpression())) {
				mainLog.printWarning("Switching to explicit engine to allow interval iteration on Rmin operator.");
				engineSwitch = true;
				lastEngine = getEngine();
				setEngine(Prism.EXPLICIT);
			}
		}
		if (currentModelType == ModelType.IDTMC || currentModelType == ModelType.IMDP) {
			mainLog.printWarning("Switching to explicit engine to allow model checking of interval model.");
			engineSwitch = true;
			lastEngine = getEngine();
			setEngine(Prism.EXPLICIT);
		}
		try {

			// resolve property references in the property
			Expression e = (Expression) prop.getExpression().expandPropRefsAndLabels(propertiesFile, null);

			// Build model, if necessary
			buildModelIfRequired();

			// Compatibility check
			if (genStrat && currentModelType.nondeterministic() && getCurrentEngine() == PrismEngine.SYMBOLIC) {
				if (!((NondetModel) currentModel).areAllChoiceActionsUnique())
					throw new PrismException("Cannot generate strategies with the current engine "
							+ "because some state of the model do not have unique action labels for each choice. "
							+ "Either switch to the explicit engine or add more action labels to the model");
			}

			// Check if we need to switch to MTBDD engine
			if (getCurrentEngine() == PrismEngine.SYMBOLIC && getEngine() != MTBDD) {
				long n = currentModel.getNumStates();
				// Either because number of states is two big for double-valued solution vectors
				if (n == -1 || n > Integer.MAX_VALUE) {
					mainLog.printWarning("Switching to MTBDD engine, as number of states is too large for " + engineStrings[getEngine()] + " engine.");
					switchToMTBDDEngine = true;
				}
				// Or based on heuristic choices of engine/method
				// (sparse/hybrid typically v slow if need to work with huge state spaces)
				else if (settings.getString(PrismSettings.PRISM_HEURISTIC).equals("Speed") && n > MTBDD_STATES_THRESHOLD) {
					mainLog.printWarning("Switching to MTBDD engine (default for heuristic=speed and this state space size).");
					switchToMTBDDEngine = true;
				}
				// NB: Need to make sure solution methods supported for MTBDDs are used
				if (switchToMTBDDEngine) {
					engineSwitch = true;
					lastEngine = getEngine();
					setEngine(Prism.MTBDD);
					settings.set(PrismSettings.PRISM_LIN_EQ_METHOD, "Jacobi");
				}
			}

			// Create new model checker object and do model checking
			if (getCurrentEngine() == PrismEngine.SYMBOLIC) {
				ModelChecker mc = createModelChecker(propertiesFile);
				res = mc.check(prop.getExpression());
			} else {
				explicit.StateModelChecker mc = createModelCheckerExplicit(propertiesFile);
				mc.setComputeParetoSet(computePareto);
				res = mc.check(currentModelExpl, e);
			}
			
			// If model checking generated a strategy, store it
			if (res.getStrategy() != null) {
				strategy = res.getStrategy();
			}
		} finally {
			// Undo auto-switch (if any)
			if (engineSwitch) {
				setEngine(lastEngine);
			}
		}

		// Return result
		return res;
	}

	/**
	 * Perform model checking of a property on the currently loaded PTA PRISM model and return result.
	 * @param propertiesFile Parent property file of property (for labels/constants/...)
	 * @param expr The property to check
	 * @param definedPFConstants Optional values info for properties file (to display in log) 
	 */
	public Result modelCheckPTA(PropertiesFile propertiesFile, Expression expr, Values definedPFConstants) throws PrismException, PrismLangException
	{
		// Check that property is valid for this model type
		// and create new model checker object
		expr.checkValid(currentModelType);

		// Remove old strategy if present
		clearStrategy();
		
		// Digital clocks translation
		if (settings.getString(PrismSettings.PRISM_PTA_METHOD).equals("Digital clocks") || currentModelType == ModelType.POPTA || currentModelType == ModelType.TPTG) {
			digital = true;
			ModulesFile oldModulesFile = currentModulesFile;
			try {
				DigitalClocks dc = new DigitalClocks(this);
				dc.translate(oldModulesFile, propertiesFile, expr);
				loadPRISMModel(dc.getNewModulesFile());
				// If required, export generated PRISM model
				if (exportDigital) {
					try {
						exportPRISMModel(exportDigitalFile);
					}
					// In case of error, just print a warning
					catch (FileNotFoundException e) {
						mainLog.printWarning("PRISM code export failed: Couldn't open file \"" + exportDigitalFile + "\" for output");
					} catch (PrismException e) {
						mainLog.printWarning("PRISM code export failed: " + e.getMessage());
					}
				}
				return modelCheck(dc.getNewPropertiesFile(), dc.getNewPropertyToCheck());
			} finally {
				digital = false;
				currentModulesFile = oldModulesFile;
				currentModelType = oldModulesFile.getModelType();
				clearBuiltModel();
				currentModel = null;
				currentModelExpl = null;
			}
		}
		// Other methods
		else {
			PTAModelChecker mcPta;
			mcPta = new PTAModelChecker(this, currentModulesFile, propertiesFile);
			return mcPta.check(expr);
		}
	}

	/**
	 * Check if the currently loaded model is suitable for analysis with the simulator.
	 * If not, an explanatory exception is thrown.
	 */
	public void checkModelForSimulation() throws PrismException
	{
		// Get (but ignore) the ModelGenerator.
		// If creation failed before, this tries again, throwing an explanatory exception.
		try {
			getModelGenerator();
			// No support for real-time models yet
			if (currentModelType.realTime()) {
				throw new PrismException(currentModelType + "s are not currently supported");
			}
		} catch (PrismException e) {
			throw e.prepend("Simulation not possible: ");
		}
	}

	/**
	 * Load the current model into the simulator.
	 */
	public void loadModelIntoSimulator() throws PrismException
	{
		// Get the ModelGenerator.
		// If creation failed before, this tries again, throwing an explanatory exception.
		ModelGenerator<?> modelGenForSim = null;
		try {
			modelGenForSim = getModelGenerator();
		} catch (PrismException e) {
			throw e.prepend("Simulation not possible: ");
		}
		// Load into simulator
		getSimulator().loadModel((ModelGenerator<Double>) modelGenForSim, (RewardGenerator<Double>) currentRewardGenerator);
	}

	/**
	 * Load the current strategy (if any) into the simulator.
	 * Does nothing if there is no strategy to load, or is not able to be simulated.
	 */
	public void loadStrategyIntoSimulator() throws PrismException
	{
		if (getStrategy() != null && getStrategy() instanceof StrategyGenerator) {
			getSimulator().loadStrategy((StrategyGenerator) getStrategy());
		}
	}

	/**
	 * Check whether a property is suitable for approximate model checking using the simulator.
	 * @param expr The property to check.
	 */
	public boolean isPropertyOKForSimulation(Expression expr)
	{
		return getSimulator().isPropertyOKForSimulation(expr);
	}

	/**
	 * Check if a property is suitable for analysis with the simulator.
	 * If not, an explanatory exception is thrown.
	 * @param expr The property to check.
	 */
	public void checkPropertyForSimulation(Expression expr) throws PrismException
	{
		getSimulator().checkPropertyForSimulation(expr);
	}

	/**
	 * Perform approximate model checking of a property on the currently loaded model, using the simulator.
	 * Sampling starts from the initial state provided or, if null, the default
	 * initial state is used, selecting randomly (each time) if there are more than one.
	 * Returns a Result object, except in case of error, where an Exception is thrown.
	 * Note: All constants in the model/property files must have already been defined.
	 * @param propertiesFile Parent property file of property (for labels/constants/...)
	 * @param expr The property to check
	 * @param definedPFConstants Optional values info for properties file (to display in log) 
	 * @param initialState Initial state (if null, use default, selecting randomly if needed)
	 * @param maxPathLength The maximum path length for sampling
	 * @param simMethod Object specifying details of method to use for simulation
	 */
	public Result modelCheckSimulator(PropertiesFile propertiesFile, Expression expr, Values definedPFConstants, State initialState, long maxPathLength,
			SimulationMethod simMethod) throws PrismException
	{
		// Print info
		mainLog.printSeparator();
		mainLog.println("\nSimulating: " + expr);
		if (currentDefinedMFConstants != null && currentDefinedMFConstants.getNumValues() > 0)
			mainLog.println("Model constants: " + currentDefinedMFConstants);
		if (definedPFConstants != null && definedPFConstants.getNumValues() > 0)
			mainLog.println("Property constants: " + definedPFConstants);

		if (currentModelType.nondeterministic() && currentModelType.removeNondeterminism() != currentModelType) {
			mainLog.printWarning("For simulation, nondeterminism in " + currentModelType + " is resolved uniformly (resulting in " + currentModelType.removeNondeterminism() + ").");
		}

		// Check that property is valid for this model type
		expr.checkValid(currentModelType.removeNondeterminism());

		// Remove old strategy if present
		clearStrategy();
		
		// Do simulation
		loadModelIntoSimulator();
		Result res = getSimulator().modelCheckSingleProperty(propertiesFile, expr, initialState, maxPathLength, simMethod);

		return res;
	}

	/**
	 * Perform approximate model checking of several properties (simultaneously) on the currently loaded model, using the simulator.
	 * Sampling starts from the initial state provided or, if null, the default
	 * initial state is used, selecting randomly (each time) if there are more than one.
	 * Returns an array of results, some of which may be Exception objects if there were errors.
	 * In the case of an error which affects all properties, an exception is thrown.
	 * Note: All constants in the model/property files must have already been defined.
	 * @param propertiesFile Parent property file of property (for labels/constants/...)
	 * @param exprs The properties to check
	 * @param definedPFConstants Optional values info for properties file (to display in log) 
	 * @param initialState Initial state (if null, use default, selecting randomly if needed)
	 * @param maxPathLength The maximum path length for sampling
	 * @param simMethod Object specifying details of method to use for simulation
	 */
	public Result[] modelCheckSimulatorSimultaneously(PropertiesFile propertiesFile, List<Expression> exprs, Values definedPFConstants, State initialState,
			long maxPathLength, SimulationMethod simMethod) throws PrismException
	{
		// Print info
		mainLog.printSeparator();
		mainLog.print("\nSimulating");
		if (exprs.size() == 1) {
			mainLog.println(": " + exprs.get(0));
		} else {
			mainLog.println(" " + exprs.size() + " properties:");
			for (int i = 0; i < exprs.size(); i++) {
				mainLog.println(" " + exprs.get(i));
			}
		}
		if (currentDefinedMFConstants != null && currentDefinedMFConstants.getNumValues() > 0)
			mainLog.println("Model constants: " + currentDefinedMFConstants);
		if (definedPFConstants != null && definedPFConstants.getNumValues() > 0)
			mainLog.println("Property constants: " + definedPFConstants);

		if (currentModelType.nondeterministic() && currentModelType.removeNondeterminism() != currentModelType) {
			mainLog.printWarning("For simulation, nondeterminism in " + currentModelType + " is resolved uniformly (resulting in " + currentModelType.removeNondeterminism() + ").");
		}

		// Check that properties are valid for this model type
		for (Expression expr : exprs)
			expr.checkValid(currentModelType.removeNondeterminism());

		// Remove old strategy if present
		clearStrategy();
		
		// Do simulation
		loadModelIntoSimulator();
		Result[] resArray = getSimulator().modelCheckMultipleProperties(propertiesFile, exprs, initialState, maxPathLength, simMethod);

		return resArray;
	}

	/**
	 * Perform an approximate model checking experiment on the currently loaded model, using the simulator.
	 * (specified by values for undefined constants from the property only).
	 * Sampling starts from the initial state provided or, if null, the default
	 * initial state is used, selecting randomly (each time) if there are more than one.
	 * Results are stored in the ResultsCollection object passed in,
	 * some of which may be Exception objects if there were errors.
	 * In the case of an error which affects all properties, an exception is thrown.
	 * Note: All constants in the model file must have already been defined.
	 * @param propertiesFile Properties file containing property to check, constants defined
	 * @param undefinedConstants Details of constant ranges defining the experiment
	 * @param results Where to store the results
	 * @param expr The property to check
	 * @param initialState Initial state (if null, is selected randomly)
	 * @param maxPathLength The maximum path length for sampling
	 * @param simMethod Object specifying details of method to use for simulation
	 * @throws PrismException if something goes wrong with the sampling algorithm
	 * @throws InterruptedException if the thread is interrupted
	 */
	public void modelCheckSimulatorExperiment(PropertiesFile propertiesFile, UndefinedConstants undefinedConstants, ResultsCollection results, Expression expr,
			State initialState, long maxPathLength, SimulationMethod simMethod) throws PrismException, InterruptedException
	{
		// Print info
		mainLog.printSeparator();
		mainLog.println("\nSimulating: " + expr);
		if (currentDefinedMFConstants != null && currentDefinedMFConstants.getNumValues() > 0)
			mainLog.println("Model constants: " + currentDefinedMFConstants);
		mainLog.println("Property constants: " + undefinedConstants.getPFDefinedConstantsString());

		// Remove old strategy if present
		clearStrategy();
		
		// Do simulation
		loadModelIntoSimulator();
		getSimulator().modelCheckExperiment(propertiesFile, undefinedConstants, results, expr, initialState, maxPathLength, simMethod);
	}

	/**
	 * Perform model checking on the currently loaded model using exact methods
	 * (currently, this is done via the parametric model checking functionality)
	 * @param propertiesFile parent properties file
	 * @param prop property to model check
	 */
	public Result modelCheckExact(PropertiesFile propertiesFile, Property prop) throws PrismException
	{
		// Some checks
		if (!(currentModelType == ModelType.DTMC || currentModelType == ModelType.CTMC || currentModelType == ModelType.MDP))
			throw new PrismNotSupportedException("Exact model checking is only supported for DTMCs, CTMCs and MDPs");

		if (currentModelType == ModelType.MDP && getFairness())
			throw new PrismNotSupportedException("Exact model checking does not support checking MDPs under fairness");

		// Remove old strategy if present
		clearStrategy();
		
		// Set up a dummy parameter (not used)
		String[] paramNames = new String[] { "dummy" };
		String[] paramLowerBounds = new String[] { "0" };
		String[] paramUpperBounds = new String[] { "1" };
		// And execute parameteric model checking
		param.ModelBuilder builder = new ModelBuilder(this, param.ParamMode.EXACT);
		FunctionFactory functionFactory = builder.getFunctionFactory(paramNames, paramLowerBounds, paramUpperBounds);
		ParamModel modelExpl = builder.constructModel(ModulesFileModelGenerator.createForRationalFunctions(currentModulesFile, functionFactory, this));
		ParamModelChecker mc = new ParamModelChecker(this, param.ParamMode.EXACT);
		mc.setModelBuilder(builder);
		mc.setParameters(paramNames, paramLowerBounds, paramUpperBounds);
		mc.setModulesFileAndPropertiesFile(currentModulesFile, propertiesFile);

		if (digital) {
			// have to do deadlock checks, as we are in digital clock mode for PTA checking,
			// cf. doBuildModelDigitalClocksChecks()
			if (modelExpl.getNumDeadlockStates() > 0) {
				int dl = modelExpl.getFirstDeadlockState();
				String dls = modelExpl.getStatesList().get(dl).toString(currentModelInfo);
				throw new PrismException("Timelock in PTA, e.g. in state " + dls);
			}
		}

		Result result = mc.check(modelExpl, prop.getExpression());

		// Convert result of parametric model checking to a single value,
		// either boolean for boolean properties or a rational for numeric properties
		// There should be just one region since no parameters are used
		ParamResult paramResult = (ParamResult) result.getResult();
		result.setResult(paramResult.getSimpleResult(prop.getType()));
		result.setAccuracy(new Accuracy(AccuracyLevel.EXACT));

		// Print result to log
		String resultString = "Result";
		resultString += ": " + result.getResultAndAccuracy();
		if (result.getResult() instanceof BigRational) {
			resultString += " (" + ((BigRational) result.getResult()).toApproximateString() + ")";
		}
		mainLog.println("\n" + resultString);

		return result;
	}

	/**
	 * Perform parametric model checking on the currently loaded model.
	 * @param propertiesFile parent properties file
	 * @param prop property to model check
	 * @param paramNames parameter names
	 * @param paramLowerBounds lower bounds of parameters
	 * @param paramUpperBounds upper bounds of parameters
	 */
	public Result modelCheckParametric(PropertiesFile propertiesFile, Property prop, String[] paramNames, String[] paramLowerBounds, String[] paramUpperBounds)
			throws PrismException
	{
		// Some checks
		if (paramNames == null) {
			throw new PrismException("Must specify some parameters when using " + "the parametric analysis");
		}
		if (!(currentModelType == ModelType.DTMC || currentModelType == ModelType.CTMC || currentModelType == ModelType.MDP))
			throw new PrismNotSupportedException("Parametric model checking is only supported for DTMCs, CTMCs and MDPs");

		if (currentModelType == ModelType.MDP && getFairness())
			throw new PrismNotSupportedException("Parametric model checking does not support checking MDPs under fairness");

		Values definedPFConstants = propertiesFile.getConstantValues();
		Values constlist = currentModulesFile.getConstantValues();
		for (int pnr = 0; pnr < paramNames.length; pnr++) {
			constlist.removeValue(paramNames[pnr]);
		}

		// Print info
		mainLog.printSeparator();
		mainLog.println("\nParametric model checking: " + prop);
		if (currentDefinedMFConstants != null && currentDefinedMFConstants.getNumValues() > 0)
			mainLog.println("Model constants: " + currentDefinedMFConstants);
		if (definedPFConstants != null && definedPFConstants.getNumValues() > 0)
			mainLog.println("Property constants: " + definedPFConstants);

		// Remove old strategy if present
		clearStrategy();
		
		param.ModelBuilder builder = new ModelBuilder(this, param.ParamMode.PARAMETRIC);
		FunctionFactory functionFactory = builder.getFunctionFactory(paramNames, paramLowerBounds, paramUpperBounds);
		ParamModel modelExpl = builder.constructModel(ModulesFileModelGenerator.createForRationalFunctions(currentModulesFile, functionFactory, this));
		ParamModelChecker mc = new ParamModelChecker(this, param.ParamMode.PARAMETRIC);
		mc.setModelBuilder(builder);
		mc.setParameters(paramNames, paramLowerBounds, paramUpperBounds);
		mc.setModulesFileAndPropertiesFile(currentModulesFile, propertiesFile);
		Result result = mc.check(modelExpl, prop.getExpression());

		// Print result to log
		String resultString = "Result";
		if (!("Result".equals(prop.getExpression().getResultName())))
			resultString += " (" + prop.getExpression().getResultName().toLowerCase() + ")";
		resultString += ": " + result.getResultString();
		mainLog.print("\n" + resultString);

		return result;
	}

	/**
	 * Export the current strategy. The associated model should be attached to the strategy.
	 * Strictly, speaking that does not need to be the currently loaded model,
	 * but it would probably have been discarded if that was not the case.
	 * @param strat The strategy
	 * @param exportType The type of output
	 * @param file File to output the path to (stdout if null)
	 */
	public void exportStrategy(StrategyExportType exportType, File file) throws FileNotFoundException, PrismException
	{
		if (getStrategy() != null) {
			exportStrategy(getStrategy(), exportType, file);
		} else {
			throw new PrismException("There is no current strategy to export");
		}
	}

	/**
	 * Export a strategy. The associated model should be attached to the strategy.
	 * Strictly, speaking that does not need to be the currently loaded model,
	 * but it would probably have been discarded if that was not the case.
	 * @param strat The strategy
	 * @param exportType The type of output
	 * @param file File to output the path to (stdout if null)
	 */
	public void exportStrategy(Strategy<?> strat, StrategyExportType exportType, File file) throws FileNotFoundException, PrismException
	{
		PrismLog tmpLog;
		// Print message
		mainLog.print("\nExporting strategy " + exportType.description() + " ");
		mainLog.println(getDestinationStringForFile(file));

		// Export to file (or use main log)
		int precision = settings.getInteger(PrismSettings.PRISM_EXPORT_MODEL_PRECISION);
		tmpLog = getPrismLogForFile(file);
		switch (exportType) {
		case ACTIONS:
			strat.exportActions(tmpLog);
			break;
		case INDICES:
			strat.exportIndices(tmpLog);
			break;
		case INDUCED_MODEL:
			strat.exportInducedModel(tmpLog, precision);
			break;
		case DOT_FILE:
			strat.exportDotFile(tmpLog, precision);
			break;
		}
		if (file != null)
			tmpLog.close();
	}

	/**
	 * Generate a random path through the currently loaded model using the simulator.
	 * @param details Information about the path to be generated
	 * @param maxPathLength The maximum length of path to generate
	 * @param file File to output the path to (stdout if null)
	 */
	public void generateSimulationPath(String details, long maxPathLength, File file) throws PrismException, PrismLangException
	{
		loadModelIntoSimulator();
		GenerateSimulationPath genPath = new GenerateSimulationPath(getSimulator(), mainLog);
		genPath.generateSimulationPath(null, details, maxPathLength, file);
	}

	/**
	 * Compute steady-state probabilities for the current model (DTMCs/CTMCs only).
	 * Output probability distribution to log. 
	 */
	public void doSteadyState() throws PrismException
	{
		doSteadyState(EXPORT_PLAIN, null, null);
	}

	/**
	 * Compute steady-state probabilities for the current model (DTMCs/CTMCs only).
	 * Output probability distribution to a file (or, if {@code fileOut} is null, to log). 
	 * The exportType should be EXPORT_PLAIN or EXPORT_MATLAB.
	 * Optionally (if non-null), read in the initial probability distribution from a file.
	 */
	public void doSteadyState(int exportType, File fileOut, File fileIn) throws PrismException
	{
		long l = 0; // timer
		StateValues probs = null;
		explicit.StateValues probsExpl = null;
		PrismLog tmpLog;

		// Do some checks
		if (!(currentModelType == ModelType.CTMC || currentModelType == ModelType.DTMC))
			throw new PrismException("Steady-state probabilities only computed for DTMCs/CTMCs");
		if (exportType == EXPORT_MRMC)
			exportType = EXPORT_PLAIN; // no specific states format for MRMC
		if (exportType == EXPORT_ROWS)
			exportType = EXPORT_PLAIN; // rows format does not apply to states output

		// Print message
		mainLog.printSeparator();
		mainLog.println("\nComputing steady-state probabilities...");

		// Build model, if necessary
		buildModelIfRequired();

		l = System.currentTimeMillis();
		if (currentModelBuildType == ModelBuildType.SYMBOLIC) {
			probs = computeSteadyStateProbabilities(currentModel, fileIn);
		} else {
			probsExpl = computeSteadyStateProbabilitiesExplicit(currentModelExpl, fileIn);
		}
		l = System.currentTimeMillis() - l;

		// print message
		mainLog.print("\nPrinting steady-state probabilities ");
		mainLog.print(getStringForExportType(exportType) + " ");
		mainLog.println(getDestinationStringForFile(fileOut));

		// create new file log or use main log
		tmpLog = getPrismLogForFile(fileOut);

		// print out or export probabilities
		if (currentModelBuildType == ModelBuildType.SYMBOLIC) {
			probs.print(tmpLog, fileOut == null, exportType == EXPORT_MATLAB, fileOut == null, fileOut == null);
		} else {
			probsExpl.print(tmpLog, fileOut == null, exportType == EXPORT_MATLAB, fileOut == null, fileOut == null);
		}

		// print out computation time
		mainLog.println("\nTime for steady-state probability computation: " + l / 1000.0 + " seconds.");

		// tidy up
		if (currentModelBuildType == ModelBuildType.SYMBOLIC) {
			probs.clear();
		} else {
			probsExpl.clear();
		}
		if (fileOut != null)
			tmpLog.close();
	}

	/**
	 * Compute steady-state probabilities (for a DTMC or CTMC) using symbolic engines.
	 * Optionally (if non-null), read in the initial probability distribution from a file.
	 * If null, start from initial state (or uniform distribution over multiple initial states).
	 */
	protected StateValues computeSteadyStateProbabilities(Model model, File fileIn) throws PrismException
	{
		ProbModelChecker mc;
		if (model.getModelType() == ModelType.DTMC) {
			mc = new ProbModelChecker(this, model, null);
		} else if (model.getModelType() == ModelType.CTMC) {
			mc = new StochModelChecker(this, model, null);
		} else {
			throw new PrismException("Steady-state probabilities only computed for DTMCs/CTMCs");
		}
		return mc.doSteadyState(fileIn);
	}

	/**
	 * Compute steady-state probabilities (for a DTMC or CTMC) using the explicit engine.
	 * Optionally (if non-null), read in the initial probability distribution from a file.
	 * If null, start from initial state (or uniform distribution over multiple initial states).
	 */
	protected explicit.StateValues computeSteadyStateProbabilitiesExplicit(explicit.Model<?> model, File fileIn) throws PrismException
	{
		explicit.StateValues probs;
		switch (model.getModelType()) {
		case DTMC: {
			DTMCModelChecker mcDTMC = new DTMCModelChecker(this);
			probs = mcDTMC.doSteadyState((DTMC<Double>) model, fileIn);
			break;
		}
		case CTMC: {
			CTMCModelChecker mcCTMC = new CTMCModelChecker(this);
			probs = mcCTMC.doSteadyState((CTMC<Double>) model, fileIn);
			break;
		}
		default:
			throw new PrismException("Steady-state probabilities only computed for DTMCs/CTMCs");
		}
		return probs;
	}

	/**
	 * Compute transient probabilities (forwards) for the current model (DTMCs/CTMCs only).
	 * Output probability distribution to log.
	 * For a discrete-time model, {@code time} will be cast to an integer.
	 */
	public void doTransient(double time) throws PrismException
	{
		doTransient(time, EXPORT_PLAIN, null, null);
	}

	/**
	 * Compute transient probabilities (forwards) for the current model (DTMCs/CTMCs only).
	 * Output probability distribution to a file (or, if {@code fileOut} is null, to log). 
	 * For a discrete-time model, {@code time} will be cast to an integer.
	 * The exportType should be EXPORT_PLAIN or EXPORT_MATLAB.
	 * Optionally (if non-null), read in the initial probability distribution from a file.
	 */
	public void doTransient(double time, int exportType, File fileOut, File fileIn) throws PrismException
	{
		long l = 0; // timer
		ModelChecker mc = null;
		StateValues probs = null;
		explicit.StateValues probsExpl = null;
		PrismLog tmpLog;

		// Do some checks
		if (!(currentModelType == ModelType.CTMC || currentModelType == ModelType.DTMC))
			throw new PrismException("Steady-state probabilities only computed for DTMCs/CTMCs");
		if (time < 0)
			throw new PrismException("Cannot compute transient probabilities for negative time value");
		if (exportType == EXPORT_MRMC)
			exportType = EXPORT_PLAIN; // no specific states format for MRMC
		if (exportType == EXPORT_ROWS)
			exportType = EXPORT_PLAIN; // rows format does not apply to states output

		// Print message
		mainLog.printSeparator();
		String strTime = currentModelType.continuousTime() ? Double.toString(time) : Integer.toString((int) time);
		mainLog.println("\nComputing transient probabilities (time = " + strTime + ")...");

		l = System.currentTimeMillis();

		// FAU
		if (currentModelType == ModelType.CTMC && settings.getString(PrismSettings.PRISM_TRANSIENT_METHOD).equals("Fast adaptive uniformisation")) {
			if (fileIn != null) {
				throw new PrismException("Fast adaptive uniformisation cannot read an initial distribution from a file");
			}
			ModulesFileModelGenerator<Double> prismModelGen = ModulesFileModelGenerator.createForDoubles(currentModulesFile, this);
			FastAdaptiveUniformisation fau = new FastAdaptiveUniformisation(this, prismModelGen);
			fau.setConstantValues(currentModulesFile.getConstantValues());
			probsExpl = fau.doTransient(time);
		}
		// Symbolic
		else if (getCurrentEngine() == PrismEngine.SYMBOLIC) {
			buildModelIfRequired();
			if (currentModelType == ModelType.DTMC) {
				mc = new ProbModelChecker(this, currentModel, null);
				probs = ((ProbModelChecker) mc).doTransient((int) time, fileIn);
			} else {
				mc = new StochModelChecker(this, currentModel, null);
				probs = ((StochModelChecker) mc).doTransient(time, fileIn);
			}
		}
		// Explicit
		else {
			buildModelIfRequired();
			if (currentModelType == ModelType.DTMC) {
				DTMCModelChecker mcDTMC = new DTMCModelChecker(this);
				probsExpl = mcDTMC.doTransient((DTMC<Double>) currentModelExpl, (int) time, fileIn);
			} else if (currentModelType == ModelType.CTMC) {
				CTMCModelChecker mcCTMC = new CTMCModelChecker(this);
				probsExpl = mcCTMC.doTransient((CTMC<Double>) currentModelExpl, time, fileIn);
			} else {
				throw new PrismException("Transient probabilities only computed for DTMCs/CTMCs");
			}
		}

		l = System.currentTimeMillis() - l;

		// print message
		mainLog.print("\nPrinting transient probabilities ");
		mainLog.print(getStringForExportType(exportType) + " ");
		mainLog.println(getDestinationStringForFile(fileOut));

		// create new file log or use main log
		tmpLog = getPrismLogForFile(fileOut);

		// print out or export probabilities
		if (probs != null)
			probs.print(tmpLog, fileOut == null, exportType == EXPORT_MATLAB, fileOut == null, fileOut == null);
		else
			probsExpl.print(tmpLog, fileOut == null, exportType == EXPORT_MATLAB, fileOut == null, fileOut == null);

		// print out computation time
		mainLog.println("\nTime for transient probability computation: " + l / 1000.0 + " seconds.");

		// tidy up
		if (probs != null)
			probs.clear();
		if (probsExpl != null)
			probsExpl.clear();
		if (fileOut != null)
			tmpLog.close();
	}

	/**
	 * Compute transient probabilities (forwards) for the current model (DTMCs/CTMCs only)
	 * for a range of time points. Each distribution is computed incrementally.
	 * Output probability distribution to a file (or, if file is null, to log).
	 * Time points are specified using an UndefinedConstants with a single ranging variable  
	 * (of the appropriate type (int/double) and with arbitrary name).
	 * The exportType should be EXPORT_PLAIN or EXPORT_MATLAB.
	 * Optionally (if non-null), read in the initial probability distribution from a file.
	 */
	public void doTransient(UndefinedConstants times, int exportType, File fileOut, File fileIn) throws PrismException
	{
		int i, timeInt = 0, initTimeInt = 0;
		double timeDouble = 0, initTimeDouble = 0;
		Object time;
		long l = 0; // timer
		StateValues probs = null, initDist = null;
		explicit.StateValues probsExpl = null, initDistExpl = null;
		PrismLog tmpLog = null;
		File fileOutActual = null;

		// Do some checks
		if (!(currentModelType == ModelType.CTMC || currentModelType == ModelType.DTMC))
			throw new PrismException("Steady-state probabilities only computed for DTMCs/CTMCs");
		if (exportType == EXPORT_MRMC)
			exportType = EXPORT_PLAIN; // no specific states format for MRMC
		if (exportType == EXPORT_ROWS)
			exportType = EXPORT_PLAIN; // rows format does not apply to states output

		// Step through required time points
		for (i = 0; i < times.getNumPropertyIterations(); i++) {

			// Get time, check non-negative
			time = times.getPFConstantValues().getValue(0);
			if (currentModelType.continuousTime())
				timeDouble = ((Double) time).doubleValue();
			else
				timeInt = ((Integer) time).intValue();
			if (currentModelType.continuousTime() ? (((Double) time).doubleValue() < 0) : (((Integer) time).intValue() < 0))
				throw new PrismException("Cannot compute transient probabilities for negative time value");

			// Print message
			mainLog.printSeparator();
			mainLog.println("\nComputing transient probabilities (time = " + time + ")...");

			l = System.currentTimeMillis();

			// FAU
			if (currentModelType == ModelType.CTMC && settings.getString(PrismSettings.PRISM_TRANSIENT_METHOD).equals("Fast adaptive uniformisation")) {
				if (fileIn != null) {
					throw new PrismException("Fast adaptive uniformisation cannot read an initial distribution from a file");
				}
				ModulesFileModelGenerator<Double> prismModelGen = ModulesFileModelGenerator.createForDoubles(currentModulesFile, this);
				FastAdaptiveUniformisation fau = new FastAdaptiveUniformisation(this, prismModelGen);
				fau.setConstantValues(currentModulesFile.getConstantValues());
				if (i == 0) {
					probsExpl = fau.doTransient(timeDouble);
					initTimeDouble = 0.0;
				} else {
					probsExpl = fau.doTransient(timeDouble - initTimeDouble, probsExpl);
				}
			}
			// Symbolic
			else if (currentModelBuildType == ModelBuildType.SYMBOLIC) {
				buildModelIfRequired();
				if (currentModelType.continuousTime()) {
					StochModelChecker mc = new StochModelChecker(this, currentModel, null);
					if (i == 0) {
						initDist = mc.readDistributionFromFile(fileIn);
						initTimeDouble = 0;
					}
					probs = ((StochModelChecker) mc).doTransient(timeDouble - initTimeDouble, initDist);
				} else {
					ProbModelChecker mc = new ProbModelChecker(this, currentModel, null);
					if (i == 0) {
						initDist = mc.readDistributionFromFile(fileIn);
						initTimeInt = 0;
					}
					probs = ((ProbModelChecker) mc).doTransient(timeInt - initTimeInt, initDist);
				}
			}
			// Explicit
			else {
				buildModelIfRequired();
				if (currentModelType.continuousTime()) {
					CTMCModelChecker mc = new CTMCModelChecker(this);
					if (i == 0) {
						initDistExpl = mc.readDistributionFromFile(fileIn, currentModelExpl);
						initTimeDouble = 0;
					}
					probsExpl = mc.doTransient((CTMC<Double>) currentModelExpl, timeDouble - initTimeDouble, initDistExpl);
				} else {
					DTMCModelChecker mc = new DTMCModelChecker(this);
					if (i == 0) {
						initDistExpl = mc.readDistributionFromFile(fileIn, currentModelExpl);
						initTimeInt = 0;
					}
					probsExpl = mc.doTransient((DTMC<Double>) currentModelExpl, timeInt - initTimeInt, initDistExpl);
				}
			}

			l = System.currentTimeMillis() - l;

			// If output is to a file and there are multiple points, change filename
			if (fileOut != null && times.getNumPropertyIterations() > 1) {
				fileOutActual = new File(PrismUtils.addSuffixToFilename(fileOut.getPath(), time.toString()));
			} else {
				fileOutActual = fileOut;
			}

			// print message
			mainLog.print("\nPrinting transient probabilities ");
			mainLog.print(getStringForExportType(exportType) + " ");
			mainLog.println(getDestinationStringForFile(fileOutActual));

			// create new file log or use main log
			tmpLog = getPrismLogForFile(fileOutActual);

			// print out or export probabilities
			if (probs != null)
				probs.print(tmpLog, fileOut == null, exportType == EXPORT_MATLAB, fileOut == null);
			else if (!settings.getString(PrismSettings.PRISM_TRANSIENT_METHOD).equals("Fast adaptive uniformisation")) {
				probsExpl.print(tmpLog, fileOut == null, exportType == EXPORT_MATLAB, fileOut == null, true);
			} else {
				// If full state space not computed, don't print vectors and always show states
				probsExpl.print(tmpLog, fileOut == null, exportType == EXPORT_MATLAB, true, false);
			}

			// print out computation time
			mainLog.println("\nTime for transient probability computation: " + l / 1000.0 + " seconds.");

			// Prepare for next iteration
			initDist = probs;
			initDistExpl = probsExpl;
			initTimeInt = timeInt;
			initTimeDouble = timeDouble;
			times.iterateProperty();
		}

		// tidy up
		if (probs != null)
			probs.clear();
		if (probsExpl != null)
			probsExpl.clear();
		if (fileOut != null)
			tmpLog.close();
	}

	public void explicitBuildTest() throws PrismException
	{
		/* old code...
		String tmpFile = "";
		try {
			explicit.ConstructModel constructModel = new explicit.ConstructModel(getSimulator(), mainLog);
			mainLog.println("\nConstructing model explicitly...");
			explicit.Model modelExplicit = constructModel.constructModel(currentModulesFile);
			tmpFile = File.createTempFile("explicitbuildtest", ".tra").getAbsolutePath();
			tmpFile = "explicitbuildtest.tra";
			mainLog.println("\nExporting (explicit) model to \"" + tmpFile + "1\"...");
			modelExplicit.exportToPrismExplicitTra(tmpFile + "1");
			mainLog.println("\nExporting (normal) model to \"" + tmpFile + "2\"...");
			exportTransToFile(true, Prism.EXPORT_PLAIN, new File(tmpFile + "2"));
			explicit.ModelSimple modelExplicit2 = null;
			switch (currentModelType) {
			case DTMC:
				modelExplicit2 = new explicit.DTMCSimple();
				break;
			case CTMC:
				modelExplicit2 = new explicit.CTMCSimple();
				break;
			case MDP:
				modelExplicit2 = new explicit.MDPSimple();
				break;
			}
			modelExplicit2.buildFromPrismExplicit(tmpFile + "2");
			if (!modelExplicit.equals(modelExplicit2)) {
				throw new PrismException("Explicit models differ");
			}
		} catch (IOException e) {
			throw new PrismException("Could not create temporary file \"" + tmpFile + "\"");
		}*/
	}

	/**
	 * Clear the built model if needed (free/deallocate memory etc).
	 * This resets {@code currentModel} and {@code currentModelExpl} to {@code null}.
	 * Also clear objects that connect to a build model, notably strategies.
	 */
	private void clearBuiltModel()
	{
		if (currentModel != null) {
			currentModel.clear();
			currentModel = null;
		}
		currentModelExpl = null;
		currentModelBuildType = null;
		clearStrategy();
	}

	/**
	 * Clear the currently stored strategy if present (free/deallocate memory etc).
	 * This resets {@code strategy} to {@code null}.
	 */
	private void clearStrategy()
	{
		if (strategy != null) {
			strategy.clear();
			strategy = null;
		}
	}
	
	/**
	 * Clear up and close down.
	 */
	public void closeDown()
	{
		closeDown(true);
	}

	/**
	 * Clear up and close down.
	 * @param check Whether to perform checks on CUDD status when shutting it down. 
	 */
	public void closeDown(boolean check)
	{
		// Clear any built model(s)
		clearBuiltModel();
		// Close down libraries/engines
		PrismNative.closeDown();
		PrismMTBDD.closeDown();
		PrismSparse.closeDown();
		PrismHybrid.closeDown();
		ParamModelChecker.closeDown();
		// Close down CUDD/JDD
		if (cuddStarted) {
			JDD.CloseDownCUDD(check);
			// reset CUDD status
			cuddStarted = false;
		}
	}

	/**
	 * Utility method to create and initialise a (symbolic) model checker based on the current model.
	 * @param propertiesFile Optional properties file for extra info needed during model checking (can be null)
	 */
	private StateModelChecker createModelChecker(PropertiesFile propertiesFile) throws PrismException
	{
		// Create a dummy properties file if none exist
		// (the symbolic model checkers rely on this to store e.g. model labels)
		if (propertiesFile == null) {
			propertiesFile = parsePropertiesString("");
		}
		// Create model checker
		StateModelChecker mc = StateModelChecker.createModelChecker(currentModelType, this, currentModel, propertiesFile);
		// Pass any additional local settings
		// TODO

		return mc;
	}

	/**
	 * Utility method to create and initialise an (explicit) model checker based on the current model.
	 * @param propertiesFile Optional properties file for extra info needed during model checking (can be null)
	 */
	private explicit.StateModelChecker createModelCheckerExplicit(PropertiesFile propertiesFile) throws PrismException
	{
		// Create model checker
		explicit.StateModelChecker mc = explicit.StateModelChecker.createModelChecker(currentModelType, this);
		mc.setModelCheckingInfo(currentModelInfo, propertiesFile, currentRewardGenerator);
		// Pass any additional local settings
		mc.setExportTarget(exportTarget);
		mc.setExportTargetFilename(exportTargetFilename);
		mc.setExportProductTrans(exportProductTrans);
		mc.setExportProductTransFilename(exportProductTransFilename);
		mc.setExportProductStates(exportProductStates);
		mc.setExportProductStatesFilename(exportProductStatesFilename);
		mc.setExportProductVector(exportProductVector);
		mc.setExportProductVectorFilename(exportProductVectorFilename);
		mc.setStoreVector(storeVector);
		mc.setGenStrat(genStrat);
		mc.setRestrictStratToReach(restrictStratToReach);
		mc.setDoBisim(doBisim);

		return mc;
	}

	/**
	 * Either create a new PrismFileLog for {@code file} or,
	 * if {@code file} is null, return {@code mainLog}.
	 * Throws a {@code PrismException} if there is a problem opening the file.
	 */
	private PrismLog getPrismLogForFile(File file) throws PrismException
	{
		return getPrismLogForFile(file, false);
	}

	/**
	 * Either create a new PrismFileLog for {@code file} or,
	 * if {@code file} is null, return {@code mainLog}.
	 * Throws a {@code PrismException} if there is a problem opening the file.
	 * If {@code append} is true, file should be opened in "append" mode.
	 */
	private PrismLog getPrismLogForFile(File file, boolean append) throws PrismException
	{
		// create new file log or use main log
		PrismLog tmpLog;
		if (file != null) {
			tmpLog = PrismFileLog.create(file.getPath(), append);
		} else {
			tmpLog = mainLog;
		}
		return tmpLog;
	}

	/**
	 * Get a string describing an output format, e.g. "in plain text format" for EXPORT_PLAIN.
	 */
	private static String getStringForExportType(int exportType)
	{
		switch (exportType) {
		case EXPORT_PLAIN:
			return "in plain text format";
		case EXPORT_MATLAB:
			return "in Matlab format";
		case EXPORT_DOT:
			return "in Dot format";
		case EXPORT_MRMC:
			return "in MRMC format";
		case EXPORT_ROWS:
			return "in rows format";
		case EXPORT_DOT_STATES:
			return "in Dot format (with states)";
		default:
			return "in ? format";
		}
	}

	/**
	 * Get a string describing the output destination specified by a File:
	 * "to file \"filename\"..." if non-null; "below:" if null
	 */
	private static String getDestinationStringForFile(File file)
	{
		return (file == null) ? "below:" : "to file \"" + file + "\"...";
	}

	//------------------------------------------------------------------------------
	// Old API methods, supported via new one
	//------------------------------------------------------------------------------

	/**
	 * @deprecated
	 * Load a PRISM model, build it, store for later use and return.
	 * Reachability and model construction are done symbolically, i.e. using (MT)BDDs.
	 * It is assumed that all constants in the PRISM model file have been defined by now.  
	 * @param modulesFile Model to build
	 */
	@Deprecated
	public Model buildModel(ModulesFile modulesFile) throws PrismException
	{
		loadPRISMModel(modulesFile);
		buildModel();
		return getBuiltModel();
	}

	/**
	 * @deprecated
	 * Load a (built) model and export its transition matrix to a Spy file.
	 * @param model The model
	 * @param file File to export to
	 */
	@Deprecated
	public void exportToSpyFile(Model model, File file) throws FileNotFoundException, PrismException
	{
		loadBuiltModel(model);
		exportToSpyFile(file);
	}

	/**
	 * @deprecated
	 * Load a (built) model and export the MTBDD for its transition matrix to a Dot file.
	 * @param model The model
	 * @param file File to export to
	 */
	@Deprecated
	public void exportToDotFile(Model model, File file) throws FileNotFoundException, PrismException
	{
		loadBuiltModel(model);
		exportToDotFile(file);
	}

	/**
	 * @deprecated
	 * Load a (built) model and export its transition matrix to a file
	 * @param model The model
	 * @param ordered Ensure that (source) states are in ascending order?
	 * @param exportType Type of export; one of: <ul>
	 * <li> {@link #EXPORT_PLAIN} 
	 * <li> {@link #EXPORT_MATLAB}
	 * <li> {@link #EXPORT_DOT}
	 * <li> {@link #EXPORT_MRMC}
	 * <li> {@link #EXPORT_ROWS}
	 * <li> {@link #EXPORT_DOT_STATES}
	 * </ul>
	 * @param file File to export to (if null, print to the log instead)
	 */
	@Deprecated
	public void exportToFile(Model model, boolean ordered, int exportType, File file) throws FileNotFoundException, PrismException
	{
		exportTransToFile(model, ordered, exportType, file);
	}

	/**
	 * @deprecated
	 * Load a (built) model and export its transition matrix to a file (or to the log)
	 * @param model The model
	 * @param ordered Ensure that (source) states are in ascending order?
	 * @param exportType Type of export; one of: <ul>
	 * <li> {@link #EXPORT_PLAIN} 
	 * <li> {@link #EXPORT_MATLAB}
	 * <li> {@link #EXPORT_DOT}
	 * <li> {@link #EXPORT_MRMC}
	 * <li> {@link #EXPORT_ROWS}
	 * <li> {@link #EXPORT_DOT_STATES}
	 * </ul>
	 * @param file File to export to (if null, print to the log instead)
	 */
	@Deprecated
	public void exportTransToFile(Model model, boolean ordered, int exportType, File file) throws FileNotFoundException, PrismException
	{
		loadBuiltModel(model);
		exportTransToFile(ordered, exportType, file);
	}

	/**
	 * @deprecated
	 * Load a (built) model and export its state rewards to a file
	 * @param model The model
	 * @param exportType Type of export; one of: <ul>
	 * <li> {@link #EXPORT_PLAIN} 
	 * <li> {@link #EXPORT_MATLAB}
	 * <li> {@link #EXPORT_MRMC}
	 * </ul>
	 * @param file File to export to (if null, print to the log instead)
	 */
	@Deprecated
	public void exportStateRewardsToFile(Model model, int exportType, File file) throws FileNotFoundException, PrismException
	{
		loadBuiltModel(model);
		exportStateRewardsToFile(exportType, file);
	}

	/**
	 * @deprecated
	 * Load a (built) model and export its transition rewards to a file
	 * @param model The model
	 * @param ordered Ensure that (source) states are in ascending order?
	 * @param exportType Type of export; one of: <ul>
	 * <li> {@link #EXPORT_PLAIN} 
	 * <li> {@link #EXPORT_MATLAB}
	 * <li> {@link #EXPORT_MRMC}
	 * <li> {@link #EXPORT_ROWS}
	 * </ul>
	 * @param file File to export to (if null, print to the log instead)
	 */
	@Deprecated
	public void exportTransRewardsToFile(Model model, boolean ordered, int exportType, File file) throws FileNotFoundException, PrismException
	{
		loadBuiltModel(model);
		exportTransRewardsToFile(ordered, exportType, file);
	}

	/**
	 * @deprecated
	 * Load a (built) model and export its bottom strongly connected components (BSCCs) to a file
	 * @param model The model
	 * @param exportType Type of export; one of: <ul>
	 * <li> {@link #EXPORT_PLAIN} 
	 * <li> {@link #EXPORT_MATLAB}
	 * </ul>
	 * @param file File to export to (if null, print to the log instead)
	 */
	@Deprecated
	public void exportBSCCsToFile(Model model, int exportType, File file) throws FileNotFoundException, PrismException
	{
		loadBuiltModel(model);
		exportBSCCsToFile(exportType, file);
	}

	/**
	 * @deprecated
	 * Load a (built) model and export the states satisfying labels from it and a properties file to a file
	 * The PropertiesFile should correspond to the model. 
	 * @param model The model
	 * @param modulesFile The corresponding (parsed) PRISM model (for the labels)
	 * @param propertiesFile The properties file (for further labels)
	 * @param exportType Type of export; one of: <ul>
	 * <li> {@link #EXPORT_PLAIN} 
	 * <li> {@link #EXPORT_MATLAB}
	 * </ul>
	 * @param file File to export to (if null, print to the log instead)
	 */
	@Deprecated
	public void exportLabelsToFile(Model model, ModulesFile modulesFile, PropertiesFile propertiesFile, int exportType, File file)
			throws FileNotFoundException, PrismException
	{
		loadPRISMModelAndBuiltModel(modulesFile, model);
		exportLabelsToFile(propertiesFile, exportType, file);
	}

	/**
	 * @deprecated
	 * Load a (built) model and export its states to a file
	 * @param model The model
	 * @param exportType Type of export; one of: <ul>
	 * <li> {@link #EXPORT_PLAIN} 
	 * <li> {@link #EXPORT_MATLAB}
	 * </ul>
	 * @param file File to export to (if null, print to the log instead)
	 */
	@Deprecated
	public void exportStatesToFile(Model model, int exportType, File file) throws FileNotFoundException, PrismException
	{
		loadBuiltModel(model);
		exportStateRewardsToFile(exportType, file);
	}

	/**
	 * @deprecated
	 * Load a (built) model, perform model checking of a property on it and return result.
	 * @param model The model to check
	 * @param propertiesFile Parent property file of property (for labels/constants/...)
	 * @param expr The property to check
	 */
	@Deprecated
	public Result modelCheck(Model model, PropertiesFile propertiesFile, Expression expr) throws PrismException, PrismLangException
	{
		loadBuiltModel(model);
		return modelCheck(propertiesFile, expr);
	}

	/**
	 * @deprecated
	 * Load a PRISM PTA model, perform model checking of a property on it and return result.
	 * @param modulesFile The corresponding (parsed) PRISM model (for the labels)
	 * @param propertiesFile Parent property file of property (for labels/constants/...)
	 * @param expr The property to check
	 */
	@Deprecated
	public Result modelCheckPTA(ModulesFile modulesFile, PropertiesFile propertiesFile, Expression expr) throws PrismException, PrismLangException
	{
		loadPRISMModel(modulesFile);
		return modelCheckPTA(propertiesFile, expr, null);
	}

	/**
	 * @deprecated
	 */
	@Deprecated
	public Result modelCheckSimulator(ModulesFile modulesFile, PropertiesFile propertiesFile, Expression expr, State initialState, long maxPathLength,
			SimulationMethod simMethod) throws PrismException
	{
		loadPRISMModel(modulesFile);
		return modelCheckSimulator(propertiesFile, expr, null, initialState, maxPathLength, simMethod);
	}

	/**
	 * @deprecated
	 */
	@Deprecated
	public Result[] modelCheckSimulatorSimultaneously(ModulesFile modulesFile, PropertiesFile propertiesFile, List<Expression> exprs, State initialState,
			long maxPathLength, SimulationMethod simMethod) throws PrismException
	{
		loadPRISMModel(modulesFile);
		return modelCheckSimulatorSimultaneously(propertiesFile, exprs, null, initialState, maxPathLength, simMethod);
	}

	/**
	 * @deprecated
	 */
	@Deprecated
	public void modelCheckSimulatorExperiment(ModulesFile modulesFile, PropertiesFile propertiesFile, UndefinedConstants undefinedConstants,
			ResultsCollection results, Expression propertyToCheck, State initialState, long maxPathLength, SimulationMethod simMethod) throws PrismException,
			InterruptedException
	{
		loadPRISMModel(modulesFile);
		modelCheckSimulatorExperiment(propertiesFile, undefinedConstants, results, propertyToCheck, initialState, maxPathLength, simMethod);
	}

	/**
	 * @deprecated
	 * Load (built) model and compute steady-state probabilities (DTMCs/CTMCs only).
	 * Output probability distribution to log. 
	 */
	@Deprecated
	public void doSteadyState(Model model) throws PrismException
	{
		doSteadyState(model, EXPORT_PLAIN, null);
	}

	/**
	 * @deprecated
	 * Load (built) model and compute steady-state probabilities (DTMCs/CTMCs only).
	 * Output probability distribution to a file (or, if file is null, to log). 
	 * The exportType should be EXPORT_PLAIN or EXPORT_MATLAB.
	 */
	@Deprecated
	public void doSteadyState(Model model, int exportType, File file) throws PrismException
	{
		loadBuiltModel(model);
		doSteadyState(exportType, file, null);
	}

	/**
	 * @deprecated
	 * Load (built) model and compute transient probabilities (DTMCs/CTMCs only).
	 * Output probability distribution to log. 
	 */
	@Deprecated
	public void doTransient(Model model, double time) throws PrismException
	{
		doTransient(model, time, EXPORT_PLAIN, null, null);
	}

	/**
	 * @deprecated
	 * Load (built) model and compute transient probabilities (DTMCs/CTMCs only).
	 * Output probability distribution to a file (or, if file is null, to log). 
	 * The exportType should be EXPORT_PLAIN or EXPORT_MATLAB.
	 * Optionally (if non-null), read in the initial probability distribution from a file.
	 */
	@Deprecated
	public void doTransient(Model model, double time, int exportType, File file, File fileIn) throws PrismException
	{
		loadBuiltModel(model);
		doTransient(time, exportType, file, fileIn);
	}
}

//------------------------------------------------------------------------------<|MERGE_RESOLUTION|>--- conflicted
+++ resolved
@@ -1672,15 +1672,12 @@
 
 		// For some models, automatically switch engine
 		switch (currentModelType) {
-<<<<<<< HEAD
 		case CSG:
 		case SMG:
 		case STPG:
 		case CTMDP:
-=======
 		case IDTMC:
 		case IMDP:
->>>>>>> 51748287
 		case LTS:
 		case POMDP:
 			if (getCurrentEngine() == PrismEngine.SYMBOLIC) {
