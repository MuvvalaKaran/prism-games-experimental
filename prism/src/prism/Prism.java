--- conflicted
+++ resolved
@@ -2070,27 +2070,9 @@
 					Modules2MTBDD mod2mtbdd = new Modules2MTBDD(this, currentModulesFile);
 					currentModel = mod2mtbdd.translate();
 					currentModelExpl = null;
-<<<<<<< HEAD
-				} else {
-					if (currentModulesFile.getSystemDefn() != null) {
-						throw new PrismNotSupportedException("Explicit engine does not currently support the system...endsystem construct");
-					}
-					ConstructModel constructModel = new ConstructModel(this);
-					constructModel.setFixDeadlocks(getFixDeadlocks());
-					currentModel = null;
-					currentModelExpl = constructModel.constructModel(new ModulesFileModelGenerator(currentModulesFile, this), false);
-				}
-				// if (...) ... currentModel = buildModelExplicit(currentModulesFile);
-				break;
-			case MODEL_GENERATOR:
-				if (currentModelGenerator == null)
-					throw new PrismException("There is no currently loaded model generator to build");
-				if (!getExplicit()) {
-=======
 					currentModelBuildType = ModelBuildType.SYMBOLIC;
 					break;				
 				case MODEL_GENERATOR:
->>>>>>> c320d06b
 					ModelGenerator2MTBDD modelGen2mtbdd = new ModelGenerator2MTBDD(this);
 					ModelGenerator<Double> modelGenDbl = (ModelGenerator<Double>) getModelGenerator();
 					currentModel = modelGen2mtbdd.build(modelGenDbl, (RewardGenerator<Double>) currentRewardGenerator);
