--- conflicted
+++ resolved
@@ -313,11 +313,7 @@
 	private int engineOld = -1;
 	private boolean engineSwitched = false;
 
-<<<<<<< HEAD
-	// ------------------------------------------------------------------------------
-=======
 	//------------------------------------------------------------------------------
->>>>>>> 17863ef1
 	// Constructors + options methods
 	//------------------------------------------------------------------------------
 
@@ -1830,24 +1826,10 @@
 
 		// For some models, automatically switch engine
 		switch (currentModelType) {
-<<<<<<< HEAD
 		case CSG:
 		case SMG:
 		case STPG:
 		case CTMDP:
-   		        if(!getExplicit()) { // not using explicit engine already
-			        mainLog.println("\nSwitching to explicit engine, which supports " + currentModelType + "s...");
-				engineOld = getEngine();
-
-				engineSwitched = true;
-				try {
-				        setEngine(Prism.EXPLICIT);
-				} catch (PrismException e) {
-				        // Won't happen
-				}
-			}
-		    break;
-=======
 		case LTS:
 			if (!getExplicit()) {
 				mainLog.println("\nSwitching to explicit engine, which supports " + currentModelType + "s...");
@@ -1860,7 +1842,6 @@
 				}
 			}
 			break;
->>>>>>> 17863ef1
 		// For other models, switch engine back if changed earlier
 		default:
 			if (engineSwitched) {
