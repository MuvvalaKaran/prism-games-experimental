--- conflicted
+++ resolved
@@ -252,11 +252,7 @@
 	{
 		// Get info from P operator
 		OpRelOpBound opInfo = expr.getRelopBoundInfo(constantValues);
-<<<<<<< HEAD
-		MinMax minMax = opInfo.getMinMax(model.getModelType(), forAll);
-=======
 		MinMax minMax = opInfo.getMinMax(model.getModelType(), forAll, null);
->>>>>>> a180f89f
 		
 		// Check for trivial (i.e. stupid) cases
 		if (opInfo.isTriviallyTrue()) {
@@ -302,7 +298,6 @@
 	 * <br>[ REFS: <i>result</i>, DEREFS: statesOfInterest ]
 	 */
 	protected StateValues checkExpressionReward(ExpressionReward expr, JDDNode statesOfInterest) throws PrismException
-<<<<<<< HEAD
 	{
 		// Use the default semantics for a standalone R operator
 		// (i.e. quantification over all strategies)
@@ -320,31 +315,10 @@
 	protected StateValues checkExpressionReward(ExpressionReward expr, boolean forAll, JDDNode statesOfInterest) throws PrismException
 	{
 		// Get info from R operator
-		OpRelOpBound opInfo = expr.getRelopBoundInfo(constantValues);
-		MinMax minMax = opInfo.getMinMax(model.getModelType(), forAll);
-=======
-	{
-		// Use the default semantics for a standalone R operator
-		// (i.e. quantification over all strategies)
-	    return checkExpressionReward(expr, true, statesOfInterest);
-	}
-	
-	/**
-	 * Model check an R operator expression.
-	 * The result will have valid results at least for the states of interest (use model.getReach().copy() for all reachable states)
-	 * <br>[ REFS: <i>result</i>, DEREFS: statesOfInterest ]
-	 *
-	 * @param expr The R operator expression
-	 * @param forAll Are we checking "for all strategies" (true) or "there exists a strategy" (false)? [irrelevant for numerical (=?) queries]
-	 */
-	protected StateValues checkExpressionReward(ExpressionReward expr, boolean forAll, JDDNode statesOfInterest) throws PrismException
-	{
-		// Get info from R operator
 	        if(expr.getRewardStructIndexDiv() != null)
 		        throw new PrismException("Ratio rewards not supported with the selected engine and module type.");
 		OpRelOpBound opInfo = expr.getRelopBoundInfo(constantValues);
 		MinMax minMax = opInfo.getMinMax(model.getModelType(), forAll, null);
->>>>>>> a180f89f
 
 		// Get rewards
 		Object rs = expr.getRewardStructIndex();
@@ -912,14 +886,11 @@
 	 */
 	protected StateValues checkProbPathFormula(Expression expr, boolean qual, boolean min, JDDNode statesOfInterest) throws PrismException
 	{
-<<<<<<< HEAD
-=======
 		// No support for reward-bounded path formulas (i.e. of the form R(path)~r)
 		if (Expression.containsRewardBoundedPathFormula(expr)) {
 			throw new PrismException("Reward-bounded path formulas not supported");
 		}
 		
->>>>>>> a180f89f
 		// Test whether this is a simple path formula (i.e. PCTL)
 		// and whether we want to use the corresponding algorithms
 		boolean useSimplePathAlgo = expr.isSimplePathFormula();
@@ -1254,14 +1225,11 @@
 			expr = Expression.Not(Expression.Parenth(expr));
 		}
 
-<<<<<<< HEAD
-=======
 		// Reward-bounded path formulas not allowed in LTL
 		if (Expression.containsRewardBoundedPathFormula(expr)) {
 			throw new PrismException("Automaton construction for reward-bounded path formulas not supported");
 		}
 		
->>>>>>> a180f89f
 		// Can't do "dfa" properties yet
 		if (expr instanceof ExpressionFunc && ((ExpressionFunc) expr).getName().equals("dfa")) {
 			throw new PrismException("Model checking for \"dfa\" specifications not supported yet");
@@ -1378,11 +1346,7 @@
 
 		// check that there is an upper time bound
 		if (expr.getUpperBound() == null) {
-<<<<<<< HEAD
-			throw new PrismException("Cumulative reward operator without time bound (C) is only allowed for multi-objective queries");
-=======
 		        throw new PrismException("Cumulative reward operator without time bound (C) not supported");
->>>>>>> a180f89f
 		}
 
 		// get info from inst reward
