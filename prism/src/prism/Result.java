--- conflicted
+++ resolved
@@ -28,10 +28,7 @@
 
 package prism;
 
-<<<<<<< HEAD
-=======
 import explicit.Pareto;
->>>>>>> a180f89f
 import strat.Strategy;
 
 /**
@@ -51,11 +48,8 @@
 	private Strategy strat;
 	// Solution vector (optional)
 	private StateVector vect;
-<<<<<<< HEAD
-=======
         // parameter string (optional)
         private String parameterString;
->>>>>>> a180f89f
 	
 	/**
 	 * Construct an empty Result object.
@@ -109,8 +103,6 @@
 	{
 		this.strat = strat;
 	}
-<<<<<<< HEAD
-=======
 
 	/**
 	 * Set the parameter string (null denotes n/a).
@@ -119,7 +111,6 @@
 	{
 	        this.parameterString = parameterString;
 	}
->>>>>>> a180f89f
 	
 	/**
 	 * Set the result vector (null denotes n/a).
@@ -160,8 +151,6 @@
 	{
 		return strat;
 	}
-<<<<<<< HEAD
-=======
 
 	/**
 	 * Get the paramter string (null denotes n/a).
@@ -170,7 +159,6 @@
 	{
 		return parameterString;
 	}
->>>>>>> a180f89f
 	
 	/**
 	 * Get the result vector (null denotes n/a).
