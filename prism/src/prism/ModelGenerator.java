//==============================================================================
//	
//	Copyright (c) 2002-
//	Authors:
//	* Dave Parker <d.a.parker@cs.bham.ac.uk> (University of Birmingham/Oxford)
//	* Nishan Kamaleson <nxk249@bham.ac.uk> (University of Birmingham)
//	
//------------------------------------------------------------------------------
//	
//	This file is part of PRISM.
//	
//	PRISM is free software; you can redistribute it and/or modify
//	it under the terms of the GNU General Public License as published by
//	the Free Software Foundation; either version 2 of the License, or
//	(at your option) any later version.
//	
//	PRISM is distributed in the hope that it will be useful,
//	but WITHOUT ANY WARRANTY; without even the implied warranty of
//	MERCHANTABILITY or FITNESS FOR A PARTICULAR PURPOSE.  See the
//	GNU General Public License for more details.
//	
//	You should have received a copy of the GNU General Public License
//	along with PRISM; if not, write to the Free Software Foundation,
//	Inc., 59 Temple Place, Suite 330, Boston, MA  02111-1307  USA
//	
//==============================================================================

package prism;

import java.util.Collections;
import java.util.List;

import parser.State;
import parser.ast.Expression;

/**
 * Interface for classes that generate a probabilistic model:
 * given a particular model state (represented as a State object),
 * they provide information about the outgoing transitions from that state.
 */
public interface ModelGenerator extends ModelInfo
{
	/**
	 * Does the model have a single initial state?
	 */
	public default boolean hasSingleInitialState() throws PrismException
	{
		// Default to the case of a single initial state
		return true;
	}
	
	/**
	 * Get the initial states of the model.
	 * The returned list should contain fresh State objects that can be kept/modified. 
	 */
	public default List<State> getInitialStates() throws PrismException
	{
		// Default to the case of a single initial state
		return Collections.singletonList(getInitialState());
	}
	
	/**
	 * Get the initial state of the model, if there is just one,
	 * or the first of the initial states if there are more than one.
	 * The returned State object should be fresh, i.e. can be kept/modified. 
	 */
	public State getInitialState() throws PrismException;
	
	/**
	 * Explore a given state of the model. After a call to this method,
	 * the class should be able to respond to the various methods that are
	 * available to query the outgoing transitions from the current state.
	 * @param exploreState State to explore (generate transition information for)
	 */
	public void exploreState(State exploreState) throws PrismException;

	/**
	 * For turn-based game models, get the player that owns/controls the current state.
	 * This is returned as the (zero-indexed) index of the player;
	 * use {@link #getPlayerName(int)} to find the player name.
	 * Returns -1 if not known or not applicable.
	 */
	public default int getPlayerOwningState() throws PrismException
	{
		// By default, assume not known
		return -1;
	}
    
	/**
	 * Get the number of nondeterministic choices in the current state.
	 */
	public int getNumChoices() throws PrismException;

	/**
	 * Get the total number of transitions in the current state.
	 */
	public default int getNumTransitions() throws PrismException
	{
		// Default implementation just extracts from getNumChoices() and getNumTransitions(i) 
		int tot = 0;
		int n = getNumChoices();
		for (int i = 0; i < n; i++) {
			tot += getNumTransitions(i);
		}
		return tot;
	}

	/**
	 * Get the number of transitions in the {@code i}th nondeterministic choice.
	 * @param i Index of the nondeterministic choice
	 */
	public int getNumTransitions(int i) throws PrismException;

	/**
	 * Get the index of the choice containing a transition of a given index.
	 * @param index Index of the transition amongst all transitions
	 */
	public default int getChoiceIndexOfTransition(int index) throws PrismException
	{
		// Default implementation just extracts from getNumChoices() and getNumTransitions(i) 
		int tot = 0;
		int n = getNumChoices();
		for (int i = 0; i < n; i++) {
			tot += getNumTransitions(i);
			if (index < tot) {
				return i;
			}
		}
		// Won't happen if index is valid:
		return -1;
	}
	
	/**
	 * Get the offset of a transition within its containing choice.
	 * @param index Index of the transition amongst all transitions
	 */
	public default int getChoiceOffsetOfTransition(int index) throws PrismException
	{
		// Default implementation just extracts from getNumChoices() and getNumTransitions(i) 
		int tot = 0;
		int n = getNumChoices();
		for (int i = 0; i < n; i++) {
			tot += getNumTransitions(i);
			if (index < tot) {
				return index - (tot - getNumTransitions(i));
			}
		}
		// Won't happen if index is valid:
		return -1;
	}
	
	/**
	 * Get the (total) index of a transition from the index of its containing choice and its offset within it.
	 * @param i Index of the nondeterministic choice
	 * @param offset Index of the transition within the choice
	 */
	public default int getTotalIndexOfTransition(int i, int offset) throws PrismException
	{
		// Default implementation just extracts from getNumChoices() and getNumTransitions(i) 
		int tot = 0;
		for (int j = 0; j < i; j++) {
			tot += getNumTransitions(j);
		}
		return tot + offset;
	}
	
	/**
	 * Is there a deadlock (i.e. no available transitions)?
	 */
	public default boolean isDeadlock() throws PrismException
	{
		return getNumChoices() == 0;
	}

	/**
	 * Get the action label of a transition within a choice, specified by its index/offset.
	 * The label can be any Object, but will often be treated as a string, so it should at least
	 * have a meaningful toString() method implemented. Absence of an action label is denoted by null.
	 * Note: For most types of models, the action label will be the same for all transitions within
	 * the same nondeterministic choice (i.e. for each different value of {@code offset}),
	 * but for Markov chains this may not necessarily be the case.
	 * @param i Index of the nondeterministic choice
	 * @param offset Index of the transition within the choice
	 */
	public Object getTransitionAction(int i, int offset) throws PrismException;

	/**
	 * Get the action label of a transition within a choice, specified by its index/offset.
	 * This method provides the index of the action in the list of all actions,
	 * available from {@link #getActions()}. This information is optional - only
	 * {@link #getTransitionAction} has to be implemented, but if {@link #getActions()}
	 * returns non-null, then you can rely on this method to work.
	 * Absence of an action label is denoted by -1.
	 * Note: For most types of models, the action label will be the same for all transitions within
	 * the same nondeterministic choice (i.e. for each different value of {@code offset}),
	 * but for Markov chains this may not necessarily be the case.
	 * @param i Index of the nondeterministic choice
	 * @param offset Index of the transition within the choice
	 */
	public default int getTransitionActionIndex(int i, int offset) throws PrismException
	{
		List<Object> actions;
		if ((actions = getActions()) != null) {
			int a = actions.indexOf(getTransitionAction(i, offset));
			if (a != -1) {
				return i;
			} else {
				throw new PrismException("Action name \"" + getTransitionAction(i, offset) + "\" is not in the list of actions");
			}
		} else {
			throw new PrismException("Action index information not available");
		}
	}

	/**
	 * Get a description for the action label of a choice, specified by its index/offset.
	 * This might be displayed in a representation of a path, e.g. in the simulator UI.
	 * By default this, will be {@code toString()} for {@link #getChoiceAction(int, int)},
	 * but can be customised, e.g. a PRISM model shows "[a]" for a synchronous action a
	 * and "M" for an unlabelled action belonging to a module M.
	 * For unlabelled transitions, this should return "", not null. 
	 * Note: For most types of models, the action label will be the same for all transitions within
	 * the same nondeterministic choice (i.e. for each different value of {@code offset}),
	 * but for Markov chains this may not necessarily be the case.
	 * @param i Index of the nondeterministic choice
	 * @param offset Index of the transition within the choice
	 */
	public default String getTransitionActionString(int i, int offset) throws PrismException
	{
		// Default implementation: use toString on action object 
		Object action = getTransitionAction(i, offset); 
		return action == null ? "" : action.toString();
	}

	/**
	 * Get the action label of a choice, specified by its index.
	 * The label can be any Object, but will often be treated as a string, so it should at least
	 * have a meaningful toString() method implemented. Absence of an action label is denoted by null.
	 * Note: If the model has different actions for different transitions within a choice
	 * (as can be the case for Markov chains), this method returns the action for the first transition.
	 * So, this method is essentially equivalent to {@code getTransitionAction(i, 0)}. 
	 * @param i Index of the nondeterministic choice
	 */
	public default Object getChoiceAction(int i) throws PrismException
	{
		// Default implementation 
		return getTransitionAction(i, 0);
	}

	/**
	 * Get the action label of a choice, specified by its index.
	 * This method provides the index of the action in the list of all actions,
	 * available from {@link #getActions()}. This information is optional - only
	 * {@link #getTransitionAction} has to be implemented, but if {@link #getActions()}
	 * returns non-null, then you can rely on this method to work.
	 * Absence of an action label is denoted by -1.
	 * Note: If the model has different actions for different transitions within a choice
	 * (as can be the case for Markov chains), this method returns the action for the first transition.
	 * So, this method is essentially equivalent to {@code getTransitionAction(i, 0)}. 
	 * @param i Index of the nondeterministic choice
	 */
	public default int getChoiceActionIndex(int i) throws PrismException
	{
		// Default implementation 
		return getTransitionActionIndex(i, 0);
	}

	/**
	 * Get a description for the action label of a choice, specified by its index.
	 * This might be displayed in a representation of a path, e.g. in the simulator UI.
	 * By default this, will be {@code toString()} for {@link #getChoiceAction(int)},
	 * but can be customised, e.g. a PRISM model shows "[a]" for a synchronous action a
	 * and "M" for an unlabelled action belonging to a module M. 
	 * For unlabelled choices, this should return "", not null. 
	 * Note: If the model has different actions for different transitions within a choice
	 * (as can be the case for Markov chains), this method returns the action for the first transition.
	 * So, this method is essentially equivalent to {@code getTransitionActionString(i, 0)}. 
	 * @param i Index of the nondeterministic choice
	 */
	public default String getChoiceActionString(int i) throws PrismException
	{
		// Default implementation: use toString on action object
		Object action = getChoiceAction(i); 
		return action == null ? "" : action.toString();
	}

	/**
<<<<<<< HEAD
	 * For a CSG model, get the action indexes for a choice, specified by its index.
	 * This is returned as an array of integers, giving the (1-indexed) indices of
	 * the actions for each player attached to the choice.
	 * An index of -1 indicates that a player idles.
	 * @param i Index of the nondeterministic choice
	 */
	public default int[] getTransitionIndexes(int i) 
	{
		// No implementation by default
=======
	 * For real-time models, get the clock guard of a choice,
	 * i.e., an expression over clock variables denoting when it can be taken.
	 * If there is no guard, this returns null;
	 * @param i Index of the nondeterministic choice
	 */
	public default Expression getChoiceClockGuard(int i) throws PrismException
	{
		// Absent by default
>>>>>>> 5c384417
		return null;
	}
	
	/**
	 * Get the probability/rate of a transition within a choice, specified by its index/offset.
	 * @param i Index of the nondeterministic choice
	 * @param offset Index of the transition within the choice
	 */
	public double getTransitionProbability(int i, int offset) throws PrismException;

	/**
	 * Get the sum of probabilities/rates of transitions within a choice, specified by its index.
	 * @param i Index of the nondeterministic choice
	 */
	public default double getChoiceProbabilitySum(int i) throws PrismException
	{
		int numTransitions = getNumTransitions(i);
		double prob = 0;
		for (int offset = 0; offset < numTransitions; offset++) {
			prob += getTransitionProbability(i, offset);
		}
		return prob;
	}

	/**
	 * Get the sum of all probabilities/rates of transitions across choices.
	 */
	public default double getProbabilitySum() throws PrismException
	{
		int numChoices = getNumChoices();
		double prob = 0;
		for (int i = 0; i < numChoices; i++) {
			prob += getChoiceProbabilitySum(i);
		}
		return prob;
	}

	/**
	 * Are the choices deterministic? (i.e. a single probability 1.0 transition)
	 * (will also return true for a continuous-time model matching this
	 * definition, since TransitionList does not know about model type)
	 */
	public default boolean isDeterministic() throws PrismException
	{
		return getNumChoices() == 1 && getNumTransitions(0) == 1 && getTransitionProbability(0, 0) == 1.0;
	}

	/**
	 * Get a string describing the update comprising a transition, specified by its index/offset.
	 * The default implementation is of the form "x'=1, y'=0",
	 * including all variables in the state. An implementation might choose,
	 * for example, to only include variables that are actually updated. 
	 * @param i Index of the nondeterministic choice
	 * @param offset Index of the transition within the choice
	 */
	public default String getTransitionUpdateString(int i, int offset) throws PrismException
	{
		// By default, just build a string showing new values of all
		// variables, regardless of whether they changed or not 
		State nextState = computeTransitionTarget(i, offset);
		String update = "";
		int numVars = getNumVars();
		for (int j = 0; j < numVars; j++) {
			update += ((j > 0) ? ", " : "") + getVarName(j) + "'=" + nextState.varValues[j]; 
		}
		return update;
	}

	/**
	 * Optionally, a more verbose version of {@link #getTransitionUpdateString(int, int)}.
	 * The default implementation just returns the same string.
	 * @param i Index of the nondeterministic choice
	 * @param offset Index of the transition within the choice
	 */
	public default String getTransitionUpdateStringFull(int i, int offset) throws PrismException
	{
		return getTransitionUpdateString(i, offset);
	}

	/**
	 * Get the target (as a new State object) of a transition within a choice, specified by its index/offset.
	 * @param i Index of the nondeterministic choice
	 * @param offset Index of the transition within the choice
	 */
	public State computeTransitionTarget(int i, int offset) throws PrismException;
	
	/**
	 * Is label {@code label} true in the state currently being explored?
	 * @param label The name of the label to check 
	 */
	public default boolean isLabelTrue(String label) throws PrismException
	{
		// Default implementation: Look up label and then check by index
		int i = getLabelIndex(label);
		if (i == -1) {
			throw new PrismException("Label \"" + label + "\" not defined");
		} else {
			return isLabelTrue(i);
		}
	}
	
	/**
	 * For real-time models, get the clock invariant for the current state,
	 * i.e., an expression over clock variables which must remain true.
	 * If there is no invariant, this returns null;
	 * @param i Index of the nondeterministic choice
	 */
	public default Expression getClockInvariant() throws PrismException
	{
		// Absent by default
		return null;
	}
	
	/**
	 * Is the {@code i}th label of the model true in the state currently being explored?
	 * @param i The index of the label to check 
	 */
	public default boolean isLabelTrue(int i) throws PrismException
	{
		// No labels by default
		throw new PrismException("Label number \"" + i + "\" not defined");
	}
	
	/**
	 * Get the observation when entering state {@code state}.
	 * This is represented as a {@link parser.State} object, with one value per observable.
	 * For models that are not partially observable, null can be returned.
	 * (for partially observable models only)
	 * @param state The state
	 */
	public default State getObservation(State state) throws PrismException
	{
		if (!getModelType().partiallyObservable()) {
			return null;
		}
		// Undefined by default
		throw new PrismException("Observation not defined");
	}
}<|MERGE_RESOLUTION|>--- conflicted
+++ resolved
@@ -285,7 +285,6 @@
 	}
 
 	/**
-<<<<<<< HEAD
 	 * For a CSG model, get the action indexes for a choice, specified by its index.
 	 * This is returned as an array of integers, giving the (1-indexed) indices of
 	 * the actions for each player attached to the choice.
@@ -295,7 +294,10 @@
 	public default int[] getTransitionIndexes(int i) 
 	{
 		// No implementation by default
-=======
+		return null;
+	}
+	
+	/**
 	 * For real-time models, get the clock guard of a choice,
 	 * i.e., an expression over clock variables denoting when it can be taken.
 	 * If there is no guard, this returns null;
@@ -304,7 +306,6 @@
 	public default Expression getChoiceClockGuard(int i) throws PrismException
 	{
 		// Absent by default
->>>>>>> 5c384417
 		return null;
 	}
 	
