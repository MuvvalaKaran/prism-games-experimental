//==============================================================================
//	
//	Copyright (c) 2002-
//	Authors:
//	* Dave Parker <d.a.parker@cs.bham.ac.uk> (University of Birmingham/Oxford)
//	* Nishan Kamaleson <nxk249@bham.ac.uk> (University of Birmingham)
//	
//------------------------------------------------------------------------------
//	
//	This file is part of PRISM.
//	
//	PRISM is free software; you can redistribute it and/or modify
//	it under the terms of the GNU General Public License as published by
//	the Free Software Foundation; either version 2 of the License, or
//	(at your option) any later version.
//	
//	PRISM is distributed in the hope that it will be useful,
//	but WITHOUT ANY WARRANTY; without even the implied warranty of
//	MERCHANTABILITY or FITNESS FOR A PARTICULAR PURPOSE.  See the
//	GNU General Public License for more details.
//	
//	You should have received a copy of the GNU General Public License
//	along with PRISM; if not, write to the Free Software Foundation,
//	Inc., 59 Temple Place, Suite 330, Boston, MA  02111-1307  USA
//	
//==============================================================================

package prism;

import java.util.Collections;
import java.util.List;

import parser.Values;
import parser.ast.Player;
import parser.VarList;
import parser.type.Type;

/**
 * Interface for classes that provide some basic (syntactic) information about a probabilistic model.
 */
public interface ModelInfo
{
	/**
	 * Get the type of probabilistic model.
	 */
	public ModelType getModelType();

	/**
	 * Set values for *some* undefined constants.
	 * If there are no undefined constants, {@code someValues} can be null.
	 * Undefined constants can be subsequently redefined to different values with the same method.
	 * The current constant values (if set) are available via {@link #getConstantValues()}.
	 * <br>
	 * Constant values are evaluated using standard (integer, floating-point) arithmetic.
	 */
	public default void setSomeUndefinedConstants(Values someValues) throws PrismException
	{
		// By default, assume there are no constants to define 
		if (someValues != null && someValues.getNumValues() > 0)
			throw new PrismException("This model has no constants to set");
	}

	/**
	 * Set values for *some* undefined constants.
	 * If there are no undefined constants, {@code someValues} can be null.
	 * Undefined constants can be subsequently redefined to different values with the same method.
	 * The current constant values (if set) are available via {@link #getConstantValues()}.
	 * <br>
	 * Constant values are evaluated using either using standard (integer, floating-point) arithmetic
	 * or exact arithmetic, depending on the value of the {@code exact} flag.
	 */
	public default void setSomeUndefinedConstants(Values someValues, boolean exact) throws PrismException
	{
		// default implementation: use implementation for setSomeUndefinedConstants(Values)
		// for non-exact, error for exact
		//
		// implementers should override both this method and setSomeUndefinedConstants(Values)
		// above
		if (!exact)
			setSomeUndefinedConstants(someValues);
		else
			throw new PrismException("This model can not set constants in exact mode");
	}

	/**
	 * Get access to the values for all constants in the model, including the 
	 * undefined constants set previously via the method {@link #setUndefinedConstants(Values)}.
	 * Until they are set for the first time, this method returns null.  
	 */
	public default Values getConstantValues()
	{
		// By default, assume there are no constants to define 
		return new Values();
	}

	/**
	 * Does the model contain unbounded variables?
	 */
	public default boolean containsUnboundedVariables()
	{
		// By default, assume all variables are finite-ranging
		return false;
	}

	/**
	 * Get the number of variables in the model. 
	 */
	public default int getNumVars()
	{
		// Default implementation just extracts from getVarNames() 
		return getVarNames().size();
	}
	
	/**
	 * Get the names of all the variables in the model.
	 */
	public List<String> getVarNames();
	
	/**
	 * Look up the index of a variable in the model by name.
	 * Returns -1 if there is no such variable.
	 */
	public default int getVarIndex(String name)
	{
		// Default implementation just extracts from getVarNames() 
		return getVarNames().indexOf(name);
	}

	/**
	 * Get the name of the {@code i}th variable in the model.
	 * {@code i} should always be between 0 and getNumVars() - 1. 
	 */
	public default String getVarName(int i)
	{
		// Default implementation just extracts from getVarNames() 
		return getVarNames().get(i);
	}

	/**
	 * Get the types of all the variables in the model.
	 */
	public List<Type> getVarTypes();

	/**
	 * Get the type of the {@code i}th variable in the model.
	 * {@code i} should always be between 0 and getNumVars() - 1. 
	 */
	public default Type getVarType(int i) throws PrismException
	{
		// Default implementation just extracts from getVarTypes() 
		return getVarTypes().get(i);
	}

	/**
	 * Get a short description of the action strings associated with transitions/choices.
	 * For example, for a PRISM model, this is "Module/[action]".
	 * The default implementation just returns "Action".
  	 */
	public default String getActionStringDescription()
	{
		return "Action";
	}
	
	/**
	 * Get the number of labels (atomic propositions) defined for the model. 
	 */
	public default int getNumLabels()
	{
		// Default implementation just extracts from getLabelNames() 
		return getLabelNames().size();
	}
	
	/**
	 * Get the names of all the labels in the model.
	 */
	public default List<String> getLabelNames()
	{
		// No labels by default
		return Collections.emptyList();
	}
	
	/**
	 * Get the name of the {@code i}th label of the model.
	 * {@code i} should always be between 0 and getNumLabels() - 1. 
	 */
	public default String getLabelName(int i) throws PrismException
	{
		// Default implementation just extracts from getLabelNames() 
		try {
			return getLabelNames().get(i);
		} catch (IndexOutOfBoundsException e) {
			throw new PrismException("Label number " + i + " not defined");
		}
	}
	
	/**
	 * Get the index of the label with name {@code name}.
	 * Indexed from 0. Returns -1 if label of that name does not exist.
	 */
	public default int getLabelIndex(String name)
	{
		// Default implementation just extracts from getLabelNames() 
		return getLabelNames().indexOf(name);
	}
	
<<<<<<< HEAD
	/**
	 * Get the number of reward structures in the model.
	 */
	public default int getNumRewardStructs()
	{
		// Default implementation just extracts from getRewardStructNames() 
		return getRewardStructNames().size();
	}
	
	/**
	 * Get a list of the names of the reward structures in the model.
	 */
	public default List<String> getRewardStructNames()
	{
		// No reward structures by default
		return Collections.emptyList();
	}
	
	/**
	 * Get the index of a module by its name
	 * (indexed from 0, not from 1 like at the user (property language) level).
	 * Returns -1 if name does not exist.
	 */
	public default int getRewardStructIndex(String name)
	{
		// Default implementation just extracts from getRewardStructNames() 
		return getRewardStructNames().indexOf(name);
	}

	/**
	 * Get a reward structure by its index
	 * (indexed from 0, not from 1 like at the user (property language) level).
	 * Returns null if index is out of range.
	 */
	public default RewardStruct getRewardStruct(int i)
	{
		// No reward structures by default
		return null;
	}

	/**
	 * Returns true if the reward structure with index i defines transition rewards.
	 * (indexed from 0, not from 1 like at the user (property language) level)
	 * If this returns false, the model checker is allowed to ignore them (which may be more efficient).
	 * If using an algorithm or implementation that does not support transition rewards,
	 * you may need to return false here (as well as not defining transition rewards).
	 */
	public default boolean rewardStructHasTransitionRewards(int i)
	{
		// By default, assume that any reward structures that do exist may have transition rewards
		return true;
	}

	/**
	 * Get the number of "player" definitions in the model.
	 */
	public int getNumPlayers();

	/**
	 * Get the {@code i}th "player" definition.
	 */
	public Player getPlayer(int i);
	
=======
>>>>>>> 5cb056da
	// TODO: can we remove this?
	public VarList createVarList() throws PrismException;
}<|MERGE_RESOLUTION|>--- conflicted
+++ resolved
@@ -203,60 +203,6 @@
 		return getLabelNames().indexOf(name);
 	}
 	
-<<<<<<< HEAD
-	/**
-	 * Get the number of reward structures in the model.
-	 */
-	public default int getNumRewardStructs()
-	{
-		// Default implementation just extracts from getRewardStructNames() 
-		return getRewardStructNames().size();
-	}
-	
-	/**
-	 * Get a list of the names of the reward structures in the model.
-	 */
-	public default List<String> getRewardStructNames()
-	{
-		// No reward structures by default
-		return Collections.emptyList();
-	}
-	
-	/**
-	 * Get the index of a module by its name
-	 * (indexed from 0, not from 1 like at the user (property language) level).
-	 * Returns -1 if name does not exist.
-	 */
-	public default int getRewardStructIndex(String name)
-	{
-		// Default implementation just extracts from getRewardStructNames() 
-		return getRewardStructNames().indexOf(name);
-	}
-
-	/**
-	 * Get a reward structure by its index
-	 * (indexed from 0, not from 1 like at the user (property language) level).
-	 * Returns null if index is out of range.
-	 */
-	public default RewardStruct getRewardStruct(int i)
-	{
-		// No reward structures by default
-		return null;
-	}
-
-	/**
-	 * Returns true if the reward structure with index i defines transition rewards.
-	 * (indexed from 0, not from 1 like at the user (property language) level)
-	 * If this returns false, the model checker is allowed to ignore them (which may be more efficient).
-	 * If using an algorithm or implementation that does not support transition rewards,
-	 * you may need to return false here (as well as not defining transition rewards).
-	 */
-	public default boolean rewardStructHasTransitionRewards(int i)
-	{
-		// By default, assume that any reward structures that do exist may have transition rewards
-		return true;
-	}
-
 	/**
 	 * Get the number of "player" definitions in the model.
 	 */
@@ -267,8 +213,6 @@
 	 */
 	public Player getPlayer(int i);
 	
-=======
->>>>>>> 5cb056da
 	// TODO: can we remove this?
 	public VarList createVarList() throws PrismException;
 }