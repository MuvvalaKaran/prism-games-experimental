--- conflicted
+++ resolved
@@ -302,7 +302,6 @@
 	}
 	
 	/**
-<<<<<<< HEAD
 	 * Get the number of players in the model. 
 	 */
 	public default int getNumPlayers()
@@ -344,7 +343,9 @@
 	{
 		// Default implementation just extracts from getPlayerNames() 
 		return getPlayerNames().get(i);
-=======
+	}
+
+	/**
 	 * Check if an identifier is used in the model
 	 * (e.g., as a constant or variable)
 	 */
@@ -402,6 +403,5 @@
 		if (isQuotedIdentUsed(ident)) {
 			throw new PrismLangException("Identifier \"" + ident + "\" is already used in the model", decl);
 		}
->>>>>>> c8fe2e0e
 	}
 }