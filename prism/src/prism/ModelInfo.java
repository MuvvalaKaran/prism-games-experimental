//==============================================================================
//	
//	Copyright (c) 2002-
//	Authors:
//	* Dave Parker <d.a.parker@cs.bham.ac.uk> (University of Birmingham/Oxford)
//	* Nishan Kamaleson <nxk249@bham.ac.uk> (University of Birmingham)
//	
//------------------------------------------------------------------------------
//	
//	This file is part of PRISM.
//	
//	PRISM is free software; you can redistribute it and/or modify
//	it under the terms of the GNU General Public License as published by
//	the Free Software Foundation; either version 2 of the License, or
//	(at your option) any later version.
//	
//	PRISM is distributed in the hope that it will be useful,
//	but WITHOUT ANY WARRANTY; without even the implied warranty of
//	MERCHANTABILITY or FITNESS FOR A PARTICULAR PURPOSE.  See the
//	GNU General Public License for more details.
//	
//	You should have received a copy of the GNU General Public License
//	along with PRISM; if not, write to the Free Software Foundation,
//	Inc., 59 Temple Place, Suite 330, Boston, MA  02111-1307  USA
//	
//==============================================================================

package prism;

import java.util.ArrayList;
import java.util.Collections;
import java.util.List;

import parser.Values;
import parser.VarList;
import parser.ast.ASTElement;
import parser.ast.DeclarationBool;
import parser.ast.DeclarationIntUnbounded;
import parser.ast.DeclarationType;
import parser.type.Type;
import parser.type.TypeBool;
import parser.type.TypeInt;

/**
 * Interface for classes that provide some basic (syntactic) information about a probabilistic model.
 */
public interface ModelInfo
{
	/**
	 * Get the type of probabilistic model.
	 */
	public ModelType getModelType();

	/**
	 * Set values for *some* undefined constants.
	 * If there are no undefined constants, {@code someValues} can be null.
	 * Undefined constants can be subsequently redefined to different values with the same method.
	 * The current constant values (if set) are available via {@link #getConstantValues()}.
	 * <br>
	 * Constant values are evaluated using standard (integer, floating-point) arithmetic.
	 */
	public default void setSomeUndefinedConstants(Values someValues) throws PrismException
	{
		// By default, assume there are no constants to define 
		if (someValues != null && someValues.getNumValues() > 0)
			throw new PrismException("This model has no constants to set");
	}

	/**
	 * Set values for *some* undefined constants.
	 * If there are no undefined constants, {@code someValues} can be null.
	 * Undefined constants can be subsequently redefined to different values with the same method.
	 * The current constant values (if set) are available via {@link #getConstantValues()}.
	 * <br>
	 * Constant values are evaluated using either using standard (integer, floating-point) arithmetic
	 * or exact arithmetic, depending on the value of the {@code exact} flag.
	 */
	public default void setSomeUndefinedConstants(Values someValues, boolean exact) throws PrismException
	{
		// default implementation: use implementation for setSomeUndefinedConstants(Values)
		// for non-exact, error for exact
		//
		// implementers should override both this method and setSomeUndefinedConstants(Values)
		// above
		if (!exact)
			setSomeUndefinedConstants(someValues);
		else
			throw new PrismException("This model can not set constants in exact mode");
	}

	/**
	 * Get access to the values for all constants in the model, including the 
	 * undefined constants set previously via the method {@link #setUndefinedConstants(Values)}.
	 * Until they are set for the first time, this method returns null.  
	 */
	public default Values getConstantValues()
	{
		// By default, assume there are no constants to define 
		return new Values();
	}

	/**
	 * Does the model contain unbounded variables?
	 */
	public default boolean containsUnboundedVariables()
	{
		// By default, assume all variables are finite-ranging
		return false;
	}

	/**
	 * Get the number of variables in the model. 
	 */
	public default int getNumVars()
	{
		// Default implementation just extracts from getVarNames() 
		return getVarNames().size();
	}
	
	/**
	 * Get the names of all the variables in the model.
	 */
	public List<String> getVarNames();
	
	/**
	 * Look up the index of a variable in the model by name.
	 * Returns -1 if there is no such variable.
	 */
	public default int getVarIndex(String name)
	{
		// Default implementation just extracts from getVarNames() 
		return getVarNames().indexOf(name);
	}

	/**
	 * Get the name of the {@code i}th variable in the model.
	 * {@code i} should always be between 0 and getNumVars() - 1. 
	 */
	public default String getVarName(int i)
	{
		// Default implementation just extracts from getVarNames() 
		return getVarNames().get(i);
	}

	/**
	 * Get the types of all the variables in the model.
	 */
	public List<Type> getVarTypes();

	/**
	 * Get the type of the {@code i}th variable in the model.
	 * {@code i} should always be between 0 and getNumVars() - 1. 
	 */
	public default Type getVarType(int i) throws PrismException
	{
		// Default implementation just extracts from getVarTypes() 
		return getVarTypes().get(i);
	}

	/**
	 * Get a declaration providing more information about
	 * the type of the {@code i}th variable in the model.
	 * For example, for integer variables, this can define
	 * the lower and upper bounds of the range of the variable.
	 * This is specified using a subclass of {@link DeclarationType},
	 * which specifies info such as bounds using {@link Expression} objects.
	 * These can use constants which will later be supplied,
	 * e.g., via the {@link #setSomeUndefinedConstants(Values) method.
	 * If this method is not provided, a default implementation supplies sensible
	 * declarations, but these are _unbounded_ for integers.
	 * {@code i} should always be between 0 and getNumVars() - 1.
	 */
	public default DeclarationType getVarDeclarationType(int i) throws PrismException
	{
		Type type = getVarType(i);
		// Construct default declarations for basic types (int/boolean)
		if (type instanceof TypeInt) {
			return new DeclarationIntUnbounded();
		} else if (type instanceof TypeBool) {
			return new DeclarationBool();
		}
		throw new PrismException("No default declaration avaiable for type " + type);
	}
	
	/**
	 * Get the (optionally specified) "module" that the {@code i}th variable in
	 * the model belongs to (e.g., the PRISM language divides models into such modules).
	 * This method returns the index of module; use {@link #getModuleName(int)}
	 * to obtain the name of the corresponding module.
	 * If there is no module info, or the variable is "global" and does not belong
	 * to a specific model, this returns -1. A default implementation always returns -1.
	 * {@code i} should always be between 0 and getNumVars() - 1.
	 */
	public default int getVarModuleIndex(int i)
	{
		// Default is -1 (unspecified or "global")
		return -1;
	}

	/**
	 * Get the name of the {@code i}th "module"; these are optionally used to
	 * organise variables within the model, e.g., in the PRISM modelling language.
	 * The module containing a variable is available via {@link #getVarModuleIndex(int)}.
	 * This method should return a valid module name for any (non -1)
	 * value returned by {@link #getVarModuleIndex(int)}.
	 */
	public default String getModuleName(int i)
	{
		// No names needed by default
		return null;
	}

	/**
	 * Create a {@link VarList} object, collating information about all the variables
	 * in the model. This provides various helper functions to work with variables.
	 * This list is created once all undefined constant values have been provided.
	 * A default implementation of this method creates a {@link VarList} object
	 * automatically from the variable info supplied by {@link ModelInfo}.
	 * Generally, this requires {@link #getVarDeclarationType(int)} to
	 * be properly implemented (beyond the default implementation) so that
	 * variable ranges can be determined.
	 */
	public default VarList createVarList() throws PrismException
	{
		return new VarList(this); 
	}
	
	/**
	 * Is the {@code i}th variable declared as observable?
	 * (for partially observable models)
	 * Technically, the only info needed to verify partially observable
	 * models is {@link #getObservableNames()} and {@link #getObservableTypes()}
	 * but in practice this is needed too to construct belief states efficiently.
	 */
	public default boolean isVarObservable(int i)
	{
		// Assume false (inefficient but safe)
		return false;
	}
	
	/**
	 * Get the number of variables declared as observable
	 * (for partially observable models)
	 * (derived from {@link #isVarObservable(int)} by default)
	 */
	public default int getNumObservableVars()
	{
		int count = 0;
		int numVars = getNumVars();
		for (int i = 0; i < numVars; i++) {
			if (isVarObservable(i)) {
				count++;
			}
		}
		return count;
	}
	
	/**
	 * Get the number of variables _not_ declared as observable
	 * (for partially observable models)
	 * (derived from {@link #isVarObservable(int)} by default)
	 */
	public default int getNumUnobservableVars()
	{
		return getNumVars() - getNumObservableVars();
	}
	
	/**
	 * Get the names of the variables declared as observable
	 * (for partially observable models)
	 * (derived from {@link #isVarObservable(int)} by default)
	 */
	public default List<String> getObservableVars()
	{
		List<String> list = new ArrayList<>();
		int numVars = getNumVars();
		for (int i = 0; i < numVars; i++) {
			if (isVarObservable(i)) {
				list.add(getVarName(i));
			}
		}
		return list;
	}
	
	/**
	 * Get the names of the variables _not_ declared as observable
	 * (for partially observable models)
	 * (derived from {@link #isVarObservable(int)} by default)
	 */
	public default List<String> getUnobservableVars()
	{
		List<String> list = new ArrayList<>();
		int numVars = getNumVars();
		for (int i = 0; i < numVars; i++) {
			if (!isVarObservable(i)) {
				list.add(getVarName(i));
			}
		}
		return list;
	}
	
	/**
	 * Get a list of possible actions that may label choices/transitions in the model.
	 * This can be a superset of the ones that actually end up being used.
	 * This is optional - the default implementation just returns null,
	 * which means that this info is not being provided by this class.
	 * But it can help for more efficient processing of actions (in conjunction with
	 * implementation of {@link ModelGenerator#getChoiceActionIndex} etc. in ModelGenerator).
	 * It is also required for concurrent games.
	 */
	public default List<Object> getActions()
	{
		// Default implementation just says that info is unavailable 
		return null;
	}
	
	/**
	 * Get a short description of the action strings associated with transitions/choices.
	 * For example, for a PRISM model, this is "Module/[action]".
	 * The default implementation just returns "Action".
  	 */
	public default String getActionStringDescription()
	{
		return "Action";
	}
	
	/**
	 * Get the number of labels (atomic propositions) defined for the model. 
	 */
	public default int getNumLabels()
	{
		// Default implementation just extracts from getLabelNames() 
		return getLabelNames().size();
	}
	
	/**
	 * Get the names of all the labels in the model.
	 */
	public default List<String> getLabelNames()
	{
		// No labels by default
		return Collections.emptyList();
	}
	
	/**
	 * Get the name of the {@code i}th label of the model.
	 * {@code i} should always be between 0 and getNumLabels() - 1. 
	 */
	public default String getLabelName(int i) throws PrismException
	{
		// Default implementation just extracts from getLabelNames() 
		try {
			return getLabelNames().get(i);
		} catch (IndexOutOfBoundsException e) {
			throw new PrismException("Label number " + i + " not defined");
		}
	}
	
	/**
	 * Get the index of the label with name {@code name}.
	 * Indexed from 0. Returns -1 if label of that name does not exist.
	 */
	public default int getLabelIndex(String name)
	{
		// Default implementation just extracts from getLabelNames() 
		return getLabelNames().indexOf(name);
	}
	
	/**
<<<<<<< HEAD
	 * Get the number of players in the model. 
	 */
	public default int getNumPlayers()
	{
		// Default implementation just extracts from getPlayerNames() 
		return getPlayerNames().size();
	}
	
	/**
	 * Get the names of all the players in the model.
	 */
	public default List<String> getPlayerNames()
	{
		// Assume just one (unnamed) player for nondeterministic models
		if (getModelType().nondeterministic()) {
			return Collections.singletonList("");
		}
		// Otherwise none
		else {
			return Collections.emptyList();
		}
	}
	
	/**
	 * Look up the index of a player in the model by name.
	 * Returns -1 if there is no such player.
	 */
	public default int getPlayerIndex(String name)
	{
		// Default implementation just extracts from getPlayerNames() 
		return getPlayerNames().indexOf(name);
	}

	/**
	 * Get the name of the {@code i}th player in the model.
	 * {@code i} should always be between 0 and getNumPlayers() - 1. 
	 */
	public default String getPlayerName(int i)
	{
		// Default implementation just extracts from getPlayerNames() 
		return getPlayerNames().get(i);
	}

	/**
=======
	 * Get the number of observables defined for the model
	 * (for partially observable models only)
	 */
	public default int getNumObservables()
	{
		// Default implementation just extracts from getObservableNames()
		return getObservableNames().size();
	}
	
	/**
	 * Get the names of all the observables in the model
	 * (for partially observable models only)
	 */
	public default List<String> getObservableNames()
	{
		// No observables by default
		return Collections.emptyList();
	}
	
	/**
	 * Get the name of the {@code i}th observable of the model
	 * (for partially observable models only)
	 * {@code i} should always be between 0 and getNumObservables() - 1.
	 */
	public default String getObservableName(int i) throws PrismException
	{
		// Default implementation just extracts from getObservableNames()
		try {
			return getObservableNames().get(i);
		} catch (IndexOutOfBoundsException e) {
			throw new PrismException("Observable number " + i + " not defined");
		}
	}
	
	/**
	 * Get the index of the observable with name {@code name}
	 * (for partially observable models only)
	 * Indexed from 0. Returns -1 if observable of that name does not exist.
	 */
	public default int getObservableIndex(String name)
	{
		// Default implementation just extracts from getObservableNames()
		return getObservableNames().indexOf(name);
	}
	
	/**
	 * Get the types of all the observables in the model.
	 * (for partially observable models only)
	 */
	public default List<Type> getObservableTypes()
	{
		// No observables by default
		return Collections.emptyList();
	}

	/**
	 * Get the type of the {@code i}th observable in the model.
	 * (for partially observable models only)
	 * {@code i} should always be between 0 and getNumObservables() - 1.
	 */
	public default Type getObservableType(int i)
	{
		// Default implementation just extracts from getObservableTypes()
		return getObservableTypes().get(i);
	}
	
	/**
>>>>>>> 0c972a8f
	 * Check if an identifier is used in the model
	 * (e.g., as a constant or variable)
	 */
	public default boolean isIdentUsed(String ident)
	{
		// Default implementation looks up any vars/consts
		if (getVarIndex(ident) != -1) {
			return true;
		}
		Values v = getConstantValues();
		if (v != null & v.contains(ident)) {
			return true;
		}
		return false;
	}

	/**
	 * Check if an identifier is already used in the model
	 * (e.g., as a constant or variable) and throw an exception if it is.
	 * @param ident The name of the identifier to check
	 * @param decl Where the identifier is declared in the model (for the error message)
	 * @param use Optionally, the identifier's usage (e.g. "constant")
	 */
	public default void checkIdent(String ident, ASTElement decl, String use) throws PrismLangException
	{
		// Default implementation via isIdentUsed
		if (isIdentUsed(ident)) {
			throw new PrismLangException("Identifier " + ident + " is already used in the model", decl);
		}
	}
	
	/**
	 * Check if an identifier (in double quotes) is used in the model
	 * (e.g., as a label)
	 */
	public default boolean isQuotedIdentUsed(String ident)
	{
		// Default implementation looks up any labels
		if (getLabelIndex(ident) != -1) {
			return true;
		}
		return false;
	}

	/**
	 * Check if an identifier (in double quotes) is already used in the model
	 * (e.g., as a label) and throw an exception if it is.
	 * @param ident The name of the identifier to check
	 * @param decl Where the identifier is declared in the model (for the error message)
	 * @param use Optionally, the identifier's usage (e.g. "constant")
	 */
	public default void checkQuotedIdent(String ident, ASTElement decl, String use) throws PrismLangException
	{
		// Default implementation via isQuotedIdentUsed
		if (isQuotedIdentUsed(ident)) {
			throw new PrismLangException("Identifier \"" + ident + "\" is already used in the model", decl);
		}
	}
}<|MERGE_RESOLUTION|>--- conflicted
+++ resolved
@@ -367,52 +367,6 @@
 	}
 	
 	/**
-<<<<<<< HEAD
-	 * Get the number of players in the model. 
-	 */
-	public default int getNumPlayers()
-	{
-		// Default implementation just extracts from getPlayerNames() 
-		return getPlayerNames().size();
-	}
-	
-	/**
-	 * Get the names of all the players in the model.
-	 */
-	public default List<String> getPlayerNames()
-	{
-		// Assume just one (unnamed) player for nondeterministic models
-		if (getModelType().nondeterministic()) {
-			return Collections.singletonList("");
-		}
-		// Otherwise none
-		else {
-			return Collections.emptyList();
-		}
-	}
-	
-	/**
-	 * Look up the index of a player in the model by name.
-	 * Returns -1 if there is no such player.
-	 */
-	public default int getPlayerIndex(String name)
-	{
-		// Default implementation just extracts from getPlayerNames() 
-		return getPlayerNames().indexOf(name);
-	}
-
-	/**
-	 * Get the name of the {@code i}th player in the model.
-	 * {@code i} should always be between 0 and getNumPlayers() - 1. 
-	 */
-	public default String getPlayerName(int i)
-	{
-		// Default implementation just extracts from getPlayerNames() 
-		return getPlayerNames().get(i);
-	}
-
-	/**
-=======
 	 * Get the number of observables defined for the model
 	 * (for partially observable models only)
 	 */
@@ -480,7 +434,50 @@
 	}
 	
 	/**
->>>>>>> 0c972a8f
+	 * Get the number of players in the model. 
+	 */
+	public default int getNumPlayers()
+	{
+		// Default implementation just extracts from getPlayerNames() 
+		return getPlayerNames().size();
+	}
+	
+	/**
+	 * Get the names of all the players in the model.
+	 */
+	public default List<String> getPlayerNames()
+	{
+		// Assume just one (unnamed) player for nondeterministic models
+		if (getModelType().nondeterministic()) {
+			return Collections.singletonList("");
+		}
+		// Otherwise none
+		else {
+			return Collections.emptyList();
+		}
+	}
+	
+	/**
+	 * Look up the index of a player in the model by name.
+	 * Returns -1 if there is no such player.
+	 */
+	public default int getPlayerIndex(String name)
+	{
+		// Default implementation just extracts from getPlayerNames() 
+		return getPlayerNames().indexOf(name);
+	}
+
+	/**
+	 * Get the name of the {@code i}th player in the model.
+	 * {@code i} should always be between 0 and getNumPlayers() - 1. 
+	 */
+	public default String getPlayerName(int i)
+	{
+		// Default implementation just extracts from getPlayerNames() 
+		return getPlayerNames().get(i);
+	}
+
+	/**
 	 * Check if an identifier is used in the model
 	 * (e.g., as a constant or variable)
 	 */
