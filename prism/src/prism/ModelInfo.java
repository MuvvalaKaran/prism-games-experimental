//==============================================================================
//	
//	Copyright (c) 2002-
//	Authors:
//	* Dave Parker <d.a.parker@cs.bham.ac.uk> (University of Birmingham/Oxford)
//	* Nishan Kamaleson <nxk249@bham.ac.uk> (University of Birmingham)
//	
//------------------------------------------------------------------------------
//	
//	This file is part of PRISM.
//	
//	PRISM is free software; you can redistribute it and/or modify
//	it under the terms of the GNU General Public License as published by
//	the Free Software Foundation; either version 2 of the License, or
//	(at your option) any later version.
//	
//	PRISM is distributed in the hope that it will be useful,
//	but WITHOUT ANY WARRANTY; without even the implied warranty of
//	MERCHANTABILITY or FITNESS FOR A PARTICULAR PURPOSE.  See the
//	GNU General Public License for more details.
//	
//	You should have received a copy of the GNU General Public License
//	along with PRISM; if not, write to the Free Software Foundation,
//	Inc., 59 Temple Place, Suite 330, Boston, MA  02111-1307  USA
//	
//==============================================================================

package prism;

import java.util.Collections;
import java.util.List;

import parser.Values;
import parser.VarList;
import parser.ast.DeclarationBool;
import parser.ast.DeclarationIntUnbounded;
import parser.ast.DeclarationType;
import parser.type.Type;
import parser.type.TypeBool;
import parser.type.TypeInt;

/**
 * Interface for classes that provide some basic (syntactic) information about a probabilistic model.
 */
public interface ModelInfo
{
	/**
	 * Get the type of probabilistic model.
	 */
	public ModelType getModelType();

	/**
	 * Set values for *some* undefined constants.
	 * If there are no undefined constants, {@code someValues} can be null.
	 * Undefined constants can be subsequently redefined to different values with the same method.
	 * The current constant values (if set) are available via {@link #getConstantValues()}.
	 * <br>
	 * Constant values are evaluated using standard (integer, floating-point) arithmetic.
	 */
	public default void setSomeUndefinedConstants(Values someValues) throws PrismException
	{
		// By default, assume there are no constants to define 
		if (someValues != null && someValues.getNumValues() > 0)
			throw new PrismException("This model has no constants to set");
	}

	/**
	 * Set values for *some* undefined constants.
	 * If there are no undefined constants, {@code someValues} can be null.
	 * Undefined constants can be subsequently redefined to different values with the same method.
	 * The current constant values (if set) are available via {@link #getConstantValues()}.
	 * <br>
	 * Constant values are evaluated using either using standard (integer, floating-point) arithmetic
	 * or exact arithmetic, depending on the value of the {@code exact} flag.
	 */
	public default void setSomeUndefinedConstants(Values someValues, boolean exact) throws PrismException
	{
		// default implementation: use implementation for setSomeUndefinedConstants(Values)
		// for non-exact, error for exact
		//
		// implementers should override both this method and setSomeUndefinedConstants(Values)
		// above
		if (!exact)
			setSomeUndefinedConstants(someValues);
		else
			throw new PrismException("This model can not set constants in exact mode");
	}

	/**
	 * Get access to the values for all constants in the model, including the 
	 * undefined constants set previously via the method {@link #setUndefinedConstants(Values)}.
	 * Until they are set for the first time, this method returns null.  
	 */
	public default Values getConstantValues()
	{
		// By default, assume there are no constants to define 
		return new Values();
	}

	/**
	 * Does the model contain unbounded variables?
	 */
	public default boolean containsUnboundedVariables()
	{
		// By default, assume all variables are finite-ranging
		return false;
	}

	/**
	 * Get the number of variables in the model. 
	 */
	public default int getNumVars()
	{
		// Default implementation just extracts from getVarNames() 
		return getVarNames().size();
	}
	
	/**
	 * Get the names of all the variables in the model.
	 */
	public List<String> getVarNames();
	
	/**
	 * Look up the index of a variable in the model by name.
	 * Returns -1 if there is no such variable.
	 */
	public default int getVarIndex(String name)
	{
		// Default implementation just extracts from getVarNames() 
		return getVarNames().indexOf(name);
	}

	/**
	 * Get the name of the {@code i}th variable in the model.
	 * {@code i} should always be between 0 and getNumVars() - 1. 
	 */
	public default String getVarName(int i)
	{
		// Default implementation just extracts from getVarNames() 
		return getVarNames().get(i);
	}

	/**
	 * Get the types of all the variables in the model.
	 */
	public List<Type> getVarTypes();

	/**
	 * Get the type of the {@code i}th variable in the model.
	 * {@code i} should always be between 0 and getNumVars() - 1. 
	 */
	public default Type getVarType(int i) throws PrismException
	{
		// Default implementation just extracts from getVarTypes() 
		return getVarTypes().get(i);
	}

	/**
	 * Get a declaration providing more information about
	 * the type of the {@code i}th variable in the model.
	 * For example, for integer variables, this can define
	 * the lower and upper bounds of the range of the variable.
	 * This is specified using a subclass of {@link DeclarationType},
	 * which specifies info such as bounds using {@link Expression} objects.
	 * These can use constants which will later be supplied,
	 * e.g., via the {@link #setSomeUndefinedConstants(Values) method.
	 * If this method is not provided, a default implementation supplies sensible
	 * declarations, but these are _unbounded_ for integers.
	 * {@code i} should always be between 0 and getNumVars() - 1.
	 */
	public default DeclarationType getVarDeclarationType(int i) throws PrismException
	{
		Type type = getVarType(i);
		// Construct default declarations for basic types (int/boolean)
		if (type instanceof TypeInt) {
			return new DeclarationIntUnbounded();
		} else if (type instanceof TypeBool) {
			return new DeclarationBool();
		}
		throw new PrismException("No default declaration avaiable for type " + type);
	}
	
	/**
	 * Get the (optionally specified) "module" that the {@code i}th variable in
	 * the model belongs to (e.g., the PRISM language divides models into such modules).
	 * This method returns the index of module; use {@link #getModuleName(int)}
	 * to obtain the name of the corresponding module.
	 * If there is no module info, or the variable is "global" and does not belong
	 * to a specific model, this returns -1. A default implementation always returns -1.
	 * {@code i} should always be between 0 and getNumVars() - 1.
	 */
	public default int getVarModuleIndex(int i)
	{
		// Default is -1 (unspecified or "global")
		return -1;
	}

	/**
	 * Get the name of the {@code i}th "module"; these are optionally used to
	 * organise variables within the model, e.g., in the PRISM modelling language.
	 * The module containing a variable is available via {@link #getVarModuleIndex(int)}.
	 * This method should return a valid module name for any (non -1)
	 * value returned by {@link #getVarModuleIndex(int)}.
	 */
	public default String getModuleName(int i)
	{
		// No names needed by default
		return null;
	}

	/**
	 * Create a {@link VarList} object, collating information about all the variables
	 * in the model. This provides various helper functions to work with variables.
	 * This list is created once all undefined constant values have been provided.
	 * A default implementation of this method creates a {@link VarList} object
	 * automatically from the variable info supplied by {@link ModelInfo}.
	 * Generally, this requires {@link #getVarDeclarationType(int)} to
	 * be properly implemented (beyond the default implementation) so that
	 * variable ranges can be determined.
	 */
	public default VarList createVarList() throws PrismException
	{
		return new VarList(this); 
	}
	
	/**
<<<<<<< HEAD
	 * Get a list of possible actions that may label choices/transitions in the model.
	 * This can be a superset of the ones that actually end up being used.
	 * This is optional - the default implementation just returns null,
	 * which means that this info is not being provided by this class.
	 * But it can help for more efficient processing of actions (in conjunction with
	 * implementation of {@link ModelGenerator#getChoiceActionIndex} etc. in ModelGenerator).
	 * It is also required for concurrent games.
	 */
	public default List<Object> getActions()
	{
		// Default implementation just says that info is unavailable 
		return null;
=======
	 * Get a list of the names of variables that have been declared to be observable
	 * (for partially observable models)
	 */
	public default List<String> getObservableVars()
	{
		// Default implementation assumes no observable variables 
		return Collections.emptyList();
>>>>>>> 74fdd44b
	}
	
	/**
	 * Get a short description of the action strings associated with transitions/choices.
	 * For example, for a PRISM model, this is "Module/[action]".
	 * The default implementation just returns "Action".
  	 */
	public default String getActionStringDescription()
	{
		return "Action";
	}
	
	/**
	 * Get the number of labels (atomic propositions) defined for the model. 
	 */
	public default int getNumLabels()
	{
		// Default implementation just extracts from getLabelNames() 
		return getLabelNames().size();
	}
	
	/**
	 * Get the names of all the labels in the model.
	 */
	public default List<String> getLabelNames()
	{
		// No labels by default
		return Collections.emptyList();
	}
	
	/**
	 * Get the name of the {@code i}th label of the model.
	 * {@code i} should always be between 0 and getNumLabels() - 1. 
	 */
	public default String getLabelName(int i) throws PrismException
	{
		// Default implementation just extracts from getLabelNames() 
		try {
			return getLabelNames().get(i);
		} catch (IndexOutOfBoundsException e) {
			throw new PrismException("Label number " + i + " not defined");
		}
	}
	
	/**
	 * Get the index of the label with name {@code name}.
	 * Indexed from 0. Returns -1 if label of that name does not exist.
	 */
	public default int getLabelIndex(String name)
	{
		// Default implementation just extracts from getLabelNames() 
		return getLabelNames().indexOf(name);
	}
	
	/**
	 * Get the number of players in the model. 
	 */
	public default int getNumPlayers()
	{
		// Default implementation just extracts from getPlayerNames() 
		return getPlayerNames().size();
	}
	
	/**
	 * Get the names of all the players in the model.
	 */
	public default List<String> getPlayerNames()
	{
		// Assume just one (unnamed) player for nondeterministic models
		if (getModelType().nondeterministic()) {
			return Collections.singletonList("");
		}
		// Otherwise none
		else {
			return Collections.emptyList();
		}
	}
	
	/**
	 * Look up the index of a player in the model by name.
	 * Returns -1 if there is no such player.
	 */
	public default int getPlayerIndex(String name)
	{
		// Default implementation just extracts from getPlayerNames() 
		return getPlayerNames().indexOf(name);
	}

	/**
	 * Get the name of the {@code i}th player in the model.
	 * {@code i} should always be between 0 and getNumPlayers() - 1. 
	 */
	public default String getPlayerName(int i)
	{
		// Default implementation just extracts from getPlayerNames() 
		return getPlayerNames().get(i);
	}
}<|MERGE_RESOLUTION|>--- conflicted
+++ resolved
@@ -224,7 +224,16 @@
 	}
 	
 	/**
-<<<<<<< HEAD
+	 * Get a list of the names of variables that have been declared to be observable
+	 * (for partially observable models)
+	 */
+	public default List<String> getObservableVars()
+	{
+		// Default implementation assumes no observable variables 
+		return Collections.emptyList();
+	}
+	
+	/**
 	 * Get a list of possible actions that may label choices/transitions in the model.
 	 * This can be a superset of the ones that actually end up being used.
 	 * This is optional - the default implementation just returns null,
@@ -237,15 +246,6 @@
 	{
 		// Default implementation just says that info is unavailable 
 		return null;
-=======
-	 * Get a list of the names of variables that have been declared to be observable
-	 * (for partially observable models)
-	 */
-	public default List<String> getObservableVars()
-	{
-		// Default implementation assumes no observable variables 
-		return Collections.emptyList();
->>>>>>> 74fdd44b
 	}
 	
 	/**
