//==============================================================================
//	
//	Copyright (c) 2002-
//	Authors:
//	* Dave Parker <d.a.parker@cs.bham.ac.uk> (University of Birmingham/Oxford)
//	* Nishan Kamaleson <nxk249@bham.ac.uk> (University of Birmingham)
//	
//------------------------------------------------------------------------------
//	
//	This file is part of PRISM.
//	
//	PRISM is free software; you can redistribute it and/or modify
//	it under the terms of the GNU General Public License as published by
//	the Free Software Foundation; either version 2 of the License, or
//	(at your option) any later version.
//	
//	PRISM is distributed in the hope that it will be useful,
//	but WITHOUT ANY WARRANTY; without even the implied warranty of
//	MERCHANTABILITY or FITNESS FOR A PARTICULAR PURPOSE.  See the
//	GNU General Public License for more details.
//	
//	You should have received a copy of the GNU General Public License
//	along with PRISM; if not, write to the Free Software Foundation,
//	Inc., 59 Temple Place, Suite 330, Boston, MA  02111-1307  USA
//	
//==============================================================================

package prism;

import java.util.Collections;
import java.util.List;

import parser.Values;
import parser.VarList;
import parser.ast.DeclarationBool;
import parser.ast.DeclarationIntUnbounded;
import parser.ast.DeclarationType;
import parser.type.Type;
import parser.type.TypeBool;
import parser.type.TypeInt;

/**
 * Interface for classes that provide some basic (syntactic) information about a probabilistic model.
 */
public interface ModelInfo
{
	/**
	 * Get the type of probabilistic model.
	 */
	public ModelType getModelType();

	/**
	 * Set values for *some* undefined constants.
	 * If there are no undefined constants, {@code someValues} can be null.
	 * Undefined constants can be subsequently redefined to different values with the same method.
	 * The current constant values (if set) are available via {@link #getConstantValues()}.
	 * <br>
	 * Constant values are evaluated using standard (integer, floating-point) arithmetic.
	 */
	public default void setSomeUndefinedConstants(Values someValues) throws PrismException
	{
		// By default, assume there are no constants to define 
		if (someValues != null && someValues.getNumValues() > 0)
			throw new PrismException("This model has no constants to set");
	}

	/**
	 * Set values for *some* undefined constants.
	 * If there are no undefined constants, {@code someValues} can be null.
	 * Undefined constants can be subsequently redefined to different values with the same method.
	 * The current constant values (if set) are available via {@link #getConstantValues()}.
	 * <br>
	 * Constant values are evaluated using either using standard (integer, floating-point) arithmetic
	 * or exact arithmetic, depending on the value of the {@code exact} flag.
	 */
	public default void setSomeUndefinedConstants(Values someValues, boolean exact) throws PrismException
	{
		// default implementation: use implementation for setSomeUndefinedConstants(Values)
		// for non-exact, error for exact
		//
		// implementers should override both this method and setSomeUndefinedConstants(Values)
		// above
		if (!exact)
			setSomeUndefinedConstants(someValues);
		else
			throw new PrismException("This model can not set constants in exact mode");
	}

	/**
	 * Get access to the values for all constants in the model, including the 
	 * undefined constants set previously via the method {@link #setUndefinedConstants(Values)}.
	 * Until they are set for the first time, this method returns null.  
	 */
	public default Values getConstantValues()
	{
		// By default, assume there are no constants to define 
		return new Values();
	}

	/**
	 * Does the model contain unbounded variables?
	 */
	public default boolean containsUnboundedVariables()
	{
		// By default, assume all variables are finite-ranging
		return false;
	}

	/**
	 * Get the number of variables in the model. 
	 */
	public default int getNumVars()
	{
		// Default implementation just extracts from getVarNames() 
		return getVarNames().size();
	}
	
	/**
	 * Get the names of all the variables in the model.
	 */
	public List<String> getVarNames();
	
	/**
	 * Look up the index of a variable in the model by name.
	 * Returns -1 if there is no such variable.
	 */
	public default int getVarIndex(String name)
	{
		// Default implementation just extracts from getVarNames() 
		return getVarNames().indexOf(name);
	}

	/**
	 * Get the name of the {@code i}th variable in the model.
	 * {@code i} should always be between 0 and getNumVars() - 1. 
	 */
	public default String getVarName(int i)
	{
		// Default implementation just extracts from getVarNames() 
		return getVarNames().get(i);
	}

	/**
	 * Get the types of all the variables in the model.
	 */
	public List<Type> getVarTypes();

	/**
	 * Get the type of the {@code i}th variable in the model.
	 * {@code i} should always be between 0 and getNumVars() - 1. 
	 */
	public default Type getVarType(int i) throws PrismException
	{
		// Default implementation just extracts from getVarTypes() 
		return getVarTypes().get(i);
	}

	/**
<<<<<<< HEAD
	 * Get a list of possible actions that may label choices/transitions in the model.
	 * This can be a superset of the ones that actually end up being used.
	 * This is optional - the default implementation just returns null,
	 * which means that this info is not being provided by this class.
	 * But it can help for more efficient processing of actions (in conjunction with
	 * implementation of {@link ModelGenerator#getChoiceActionIndex} etc. in ModelGenerator).
	 * It is also required for concurrent games.       
	 */
	public default List<Object> getActions()
	{
		// Default implementation just says that info is unavailable 
		return null;
	}
=======
	 * Get a declaration providing more information about
	 * the type of the {@code i}th variable in the model.
	 * For example, for integer variables, this can define
	 * the lower and upper bounds of the range of the variable.
	 * This is specified using a subclass of {@link DeclarationType},
	 * which specifies info such as bounds using {@link Expression} objects.
	 * These can use constants which will later be supplied,
	 * e.g., via the {@link #setSomeUndefinedConstants(Values) method.
	 * If this method is not provided, a default implementation supplies sensible
	 * declarations, but these are _unbounded_ for integers.
	 * {@code i} should always be between 0 and getNumVars() - 1.
	 */
	public default DeclarationType getVarDeclarationType(int i) throws PrismException
	{
		Type type = getVarType(i);
		// Construct default declarations for basic types (int/boolean)
		if (type instanceof TypeInt) {
			return new DeclarationIntUnbounded();
		} else if (type instanceof TypeBool) {
			return new DeclarationBool();
		}
		throw new PrismException("No default declaration avaiable for type " + type);
	}
	
	/**
	 * Get the (optionally specified) "module" that the {@code i}th variable in
	 * the model belongs to (e.g., the PRISM language divides models into such modules).
	 * This method returns the index of module; use {@link #getModuleName(int)}
	 * to obtain the name of the corresponding module.
	 * If there is no module info, or the variable is "global" and does not belong
	 * to a specific model, this returns -1. A default implementation always returns -1.
	 * {@code i} should always be between 0 and getNumVars() - 1.
	 */
	public default int getVarModuleIndex(int i)
	{
		// Default is -1 (unspecified or "global")
		return -1;
	}

	/**
	 * Get the name of the {@code i}th "module"; these are optionally used to
	 * organise variables within the model, e.g., in the PRISM modelling language.
	 * The module containing a variable is available via {@link #getVarModuleIndex(int)}.
	 * This method should return a valid module name for any (non -1)
	 * value returned by {@link #getVarModuleIndex(int)}.
	 */
	public default String getModuleName(int i)
	{
		// No names needed by default
		return null;
	}

	/**
	 * Create a {@link VarList} object, collating information about all the variables
	 * in the model. This provides various helper functions to work with variables.
	 * This list is created once all undefined constant values have been provided.
	 * A default implementation of this method creates a {@link VarList} object
	 * automatically from the variable info supplied by {@link ModelInfo}.
	 * Generally, this requires {@link #getVarDeclarationType(int)} to
	 * be properly implemented (beyond the default implementation) so that
	 * variable ranges can be determined.
	 */
	public default VarList createVarList() throws PrismException
	{
		return new VarList(this); 
	}
>>>>>>> a94f7bc7
	
	/**
	 * Get a short description of the action strings associated with transitions/choices.
	 * For example, for a PRISM model, this is "Module/[action]".
	 * The default implementation just returns "Action".
  	 */
	public default String getActionStringDescription()
	{
		return "Action";
	}
	
	/**
	 * Get the number of labels (atomic propositions) defined for the model. 
	 */
	public default int getNumLabels()
	{
		// Default implementation just extracts from getLabelNames() 
		return getLabelNames().size();
	}
	
	/**
	 * Get the names of all the labels in the model.
	 */
	public default List<String> getLabelNames()
	{
		// No labels by default
		return Collections.emptyList();
	}
	
	/**
	 * Get the name of the {@code i}th label of the model.
	 * {@code i} should always be between 0 and getNumLabels() - 1. 
	 */
	public default String getLabelName(int i) throws PrismException
	{
		// Default implementation just extracts from getLabelNames() 
		try {
			return getLabelNames().get(i);
		} catch (IndexOutOfBoundsException e) {
			throw new PrismException("Label number " + i + " not defined");
		}
	}
	
	/**
	 * Get the index of the label with name {@code name}.
	 * Indexed from 0. Returns -1 if label of that name does not exist.
	 */
	public default int getLabelIndex(String name)
	{
		// Default implementation just extracts from getLabelNames() 
		return getLabelNames().indexOf(name);
	}
<<<<<<< HEAD
	
	/**
	 * Get the number of players in the model. 
	 */
	public default int getNumPlayers()
	{
		// Default implementation just extracts from getPlayerNames() 
		return getPlayerNames().size();
	}
	
	/**
	 * Get the names of all the players in the model.
	 */
	public default List<String> getPlayerNames()
	{
		// Assume just one (unnamed) player for nondeterministic models
		if (getModelType().nondeterministic()) {
			return Collections.singletonList("");
		}
		// Otherwise none
		else {
			return Collections.emptyList();
		}
	}
	
	/**
	 * Look up the index of a player in the model by name.
	 * Returns -1 if there is no such player.
	 */
	public default int getPlayerIndex(String name)
	{
		// Default implementation just extracts from getPlayerNames() 
		return getPlayerNames().indexOf(name);
	}

	/**
	 * Get the name of the {@code i}th player in the model.
	 * {@code i} should always be between 0 and getNumPlayers() - 1. 
	 */
	public default String getPlayerName(int i)
	{
		// Default implementation just extracts from getPlayerNames() 
		return getPlayerNames().get(i);
	}

	// TODO: can we remove this?
	public VarList createVarList() throws PrismException;
=======
>>>>>>> a94f7bc7
}<|MERGE_RESOLUTION|>--- conflicted
+++ resolved
@@ -156,21 +156,6 @@
 	}
 
 	/**
-<<<<<<< HEAD
-	 * Get a list of possible actions that may label choices/transitions in the model.
-	 * This can be a superset of the ones that actually end up being used.
-	 * This is optional - the default implementation just returns null,
-	 * which means that this info is not being provided by this class.
-	 * But it can help for more efficient processing of actions (in conjunction with
-	 * implementation of {@link ModelGenerator#getChoiceActionIndex} etc. in ModelGenerator).
-	 * It is also required for concurrent games.       
-	 */
-	public default List<Object> getActions()
-	{
-		// Default implementation just says that info is unavailable 
-		return null;
-	}
-=======
 	 * Get a declaration providing more information about
 	 * the type of the {@code i}th variable in the model.
 	 * For example, for integer variables, this can define
@@ -237,7 +222,21 @@
 	{
 		return new VarList(this); 
 	}
->>>>>>> a94f7bc7
+	
+	/**
+	 * Get a list of possible actions that may label choices/transitions in the model.
+	 * This can be a superset of the ones that actually end up being used.
+	 * This is optional - the default implementation just returns null,
+	 * which means that this info is not being provided by this class.
+	 * But it can help for more efficient processing of actions (in conjunction with
+	 * implementation of {@link ModelGenerator#getChoiceActionIndex} etc. in ModelGenerator).
+	 * It is also required for concurrent games.
+	 */
+	public default List<Object> getActions()
+	{
+		// Default implementation just says that info is unavailable 
+		return null;
+	}
 	
 	/**
 	 * Get a short description of the action strings associated with transitions/choices.
@@ -290,7 +289,6 @@
 		// Default implementation just extracts from getLabelNames() 
 		return getLabelNames().indexOf(name);
 	}
-<<<<<<< HEAD
 	
 	/**
 	 * Get the number of players in the model. 
@@ -335,9 +333,4 @@
 		// Default implementation just extracts from getPlayerNames() 
 		return getPlayerNames().get(i);
 	}
-
-	// TODO: can we remove this?
-	public VarList createVarList() throws PrismException;
-=======
->>>>>>> a94f7bc7
 }