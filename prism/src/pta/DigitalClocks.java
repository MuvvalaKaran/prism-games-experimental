//==============================================================================
//	
//	Copyright (c) 2002-
//	Authors:
//	* Dave Parker <d.a.parker@cs.bham.ac.uk> (University of Birmingham/Oxford)
//	
//------------------------------------------------------------------------------
//	
//	This file is part of PRISM.
//	
//	PRISM is free software; you can redistribute it and/or modify
//	it under the terms of the GNU General Public License as published by
//	the Free Software Foundation; either version 2 of the License, or
//	(at your option) any later version.
//	
//	PRISM is distributed in the hope that it will be useful,
//	but WITHOUT ANY WARRANTY; without even the implied warranty of
//	MERCHANTABILITY or FITNESS FOR A PARTICULAR PURPOSE.  See the
//	GNU General Public License for more details.
//	
//	You should have received a copy of the GNU General Public License
//	along with PRISM; if not, write to the Free Software Foundation,
//	Inc., 59 Temple Place, Suite 330, Boston, MA  02111-1307  USA
//	
//==============================================================================

package pta;

import java.util.*;

import parser.*;
import parser.ast.*;
import parser.ast.Module;
import parser.type.*;
import parser.visitor.*;
import prism.*;

/**
 * Class that converts a PRISM modelling language description
 * of a PTA into a PRISM model of a PTA, through digital clocks
 */
public class DigitalClocks
{
	// Prism object
	private Prism prism;
	// Log
	private PrismLog mainLog;
	// Constants from model
	private Values constantValues;
	// Variable list for model
	private VarList varList;
	// Time bound from property if present
	private int timeBound = -1;

	// Flags + settings
	private boolean doScaling = true;

	// Object for computing max clock constraints
	private ComputeClockInformation cci;
	// String to be used for time action 
	private String timeAction;
	// Some invariant info
	private Expression allInVariants = null;

	// Translated model file
	private ModulesFile mf;
	// Translated properties file
	private PropertiesFile pf;
	// Translated property to check
	private Expression prop;

	/**
	 * Constructor.
	 */
	public DigitalClocks(Prism prism)
	{
		this.prism = prism;
		mainLog = prism.getMainLog();
		mf = null;
		pf = null;
		prop = null;
	}

	/**
	 * Get translated model file.
	 */
	public ModulesFile getNewModulesFile()
	{
		return mf;
	}

	/**
	 * Get translated properties file.
	 */
	public PropertiesFile getNewPropertiesFile()
	{
		return pf;
	}

	/**
	 * Get translated property to check.
	 */
	public Expression getNewPropertyToCheck()
	{
		return prop;
	}

	/**
	 * Main method - translate.
	 */
	public void translate(ModulesFile modulesFile, PropertiesFile propertiesFile, Expression propertyToCheck) throws PrismException
	{
		int i, n;
		ASTElement ast;
		ASTTraverseModify asttm;

		mainLog.println("\nPerforming digital clocks translation...");

		// Store some info for global access
		constantValues = modulesFile.getConstantValues();
		if (propertiesFile != null ) {
			constantValues = new Values(constantValues, propertiesFile.getConstantValues());
		}
		varList = modulesFile.createVarList();

		// Check that model does not contain any closed clock constraints
		ast = findAStrictClockConstraint(modulesFile, null);
		if (ast != null) {
			throw new PrismLangException("Strict clock constraints are not allowed when using the digital clocks method", ast);
		}
		// Check that model does not contain any diagonal clock constraints
		// (for now; should be able to relax this later)
		ast = findADiagonalClockConstraint(modulesFile, null);
		if (ast != null) {
			throw new PrismLangException("Diagonal clock constraints are not allowed when using the digital clocks method", ast);
		}
		// Check for any references to clocks in rewards structures - not allowed.
		for (RewardStruct rs : modulesFile.getRewardStructs()) {
			rs.accept(new ASTTraverseModify()
			{
				public Object visit(ExpressionVar e) throws PrismLangException
				{
					if (e.getType() instanceof TypeClock) {
						throw new PrismLangException("Reward structures cannot contain references to clocks", e);
					} else {
						return e;
					}
				}
			});
		}
		// Check that the property is suitable for checking with digital clocks
		if (propertyToCheck != null) {
			checkProperty(propertyToCheck, propertiesFile);
		}
		
		// Choose a new action label to represent time
		timeAction = "time";
		while (modulesFile.getSynchs().contains(timeAction)) {
			timeAction += "_";
		}

		// Extract information about clocks from the model
		cci = new ComputeClockInformation(modulesFile, propertiesFile, propertyToCheck);
		mainLog.println("Computed clock maximums: " + cci.getClockMaxs());
		if (doScaling) {
			mainLog.println("Computed GCD: " + cci.getScaleFactor());
		}
		
		// Take a copy of the whole model/properties file before translation
		mf = (ModulesFile) modulesFile.deepCopy();
		pf = (propertiesFile == null) ? null : (PropertiesFile) propertiesFile.deepCopy();
		prop = (Expression) propertyToCheck.deepCopy();

		// Change the model type
<<<<<<< HEAD
		switch (modulesFile.getModelType()) {
		case PTA:
			mf.setModelType(ModelType.MDP);
			break;
		case TPTG:
			mf.setModelType(ModelType.SMG);
			break;
		default:
			throw new PrismLangException("Cannot perform digital clocks translation on a " + modulesFile.getModelType());
		}
=======
		mf.setModelTypeInFile(ModelType.MDP);
>>>>>>> a94f7bc7

		// Change all clock variable declarations to bounded integers
		mf = (ModulesFile) mf.accept(new ASTTraverseModify()
		{
			public Object visit(Declaration e) throws PrismLangException
			{
				if (e.getDeclType() instanceof DeclarationClock) {
					int cMax = cci.getScaledClockMax(e.getName());
					if (cMax < 0) {
						throw new PrismLangException("Clock " + e.getName() + " is unbounded since there are no references to it in the model");
					}
					DeclarationType declType = new DeclarationInt(Expression.Int(0), Expression.Int(cMax + 1));
					Declaration decl = new Declaration(e.getName(), declType);
					return decl;
				} else {
					return e;
				}
			}
		});

		// Add time command based on invariant for each module
		// Also build an "invariants" label, as we go
		allInVariants = null;
		mf = (ModulesFile) mf.accept(new ASTTraverseModify()
		{
			public Object visit(parser.ast.Module e) throws PrismLangException
			{
				Command timeCommand;
				Updates ups;
				Update up;
				int cMax;
				Expression invar;
				ExpressionFunc expr;

				// Get (clock) invariant for module; create default if none
				invar = e.getInvariant();
				invar = (invar == null) ? Expression.True() : invar.deepCopy();
				// Collect invariant for "invariants" label
				if (!Expression.isTrue(invar)) {
					allInVariants = (allInVariants == null) ? invar.deepCopy() : Expression.And(allInVariants, invar.deepCopy());
				}
				// Replace all clocks x with x+1 in invariant
				invar = (Expression) invar.accept(new ASTTraverseModify()
				{
					public Object visit(ExpressionVar e) throws PrismLangException
					{
						if (e.getType() instanceof TypeClock) {
							return Expression.Plus(e, Expression.Int(1));
						} else {
							return e;
						}
					}
				});
				// Construct command representing progression of time
				timeCommand = new Command();
				timeCommand.setSynch(timeAction);
				// Guard comes from invariant
				timeCommand.setGuard(invar);
				// Update is constructed from clocks
				up = new Update();
				for (String x : cci.getClocksForModule(e.getName())) {
					// Get clock max value
					cMax = cci.getScaledClockMax(x);
					// Build expression min(x+1,cMax)
					expr = new ExpressionFunc("min");
					expr.addOperand(Expression.Plus(new ExpressionVar(x, TypeInt.getInstance()), Expression.Int(1)));
					expr.addOperand(Expression.Int(cMax + 1));
					// Add to update
					up.addElement(new ExpressionIdent(x), expr);
				}
				ups = new Updates();
				ups.addUpdate(Expression.Double(1.0), up);
				timeCommand.setUpdates(ups);
				e.addCommand(timeCommand);
				// Finally, remove invariant info
				e.setInvariant(null);
				// Return modified module
				return e;
			}
		});
		// Add "invariants" label
		mf.getLabelList().addLabel(new ExpressionIdent("invariants"), allInVariants == null ? Expression.True() : allInVariants);

		// Change the type of any clock variable references to int
		// and scale the variable appropriately, if required
		// (in both model and properties list)
		asttm = new ASTTraverseModify()
		{
			// Resets
			public Object visit(Update e) throws PrismLangException
			{
				int i, n;
				ExpressionFunc exprFunc;
				n = e.getNumElements();
				for (i = 0; i < n; i++) {
					if (e.getType(i) instanceof TypeClock) {
						// Don't actually need to set the type here since
						// will be done in subsequent call to tidyUp() but do it anyway.
						e.setType(i, TypeInt.getInstance());
						// Scaling is done with division here, rather than multiplying clock like elsewhere
						if (cci.getScaleFactor() > 1) {
							exprFunc = new ExpressionFunc("floor");
							exprFunc.addOperand(Expression.Divide(e.getExpression(i), Expression.Int(cci.getScaleFactor())));
							e.setExpression(i, (Expression) exprFunc.simplify());
						}
					}
				}
				return e;
			}

			// Variable accesses
			public Object visit(ExpressionVar e) throws PrismLangException
			{
				if (e.getType() instanceof TypeClock) {
					e.setType(TypeInt.getInstance());
					if (!doScaling || cci.getScaleFactor() == 1)
						return e;
					return Expression.Times(e, Expression.Int(cci.getScaleFactor()));
				}
				return e;
			}
		};
		mf = (ModulesFile) mf.accept(asttm);
		if (pf != null) {
			pf = (PropertiesFile) pf.accept(asttm);
		}
		prop = (Expression) prop.accept(asttm);

		// Change state rewards in reward structures to use time action)
		// (transition rewards can be left unchanged)
		// Note: only cumulative (F) properties supported currently.
		for (RewardStruct rs : mf.getRewardStructs()) {
			n = rs.getNumItems();
			for (i = 0; i < n; i++) {
				RewardStructItem rsi = rs.getRewardStructItem(i);
				// Convert state rewards
				if (!rsi.isTransitionReward()) {
					// Scale reward by clock GCD
					Expression rew = rsi.getReward().deepCopy();
					if (cci.getScaleFactor() > 1) {
						rew = Expression.Times(rew, Expression.Int(cci.getScaleFactor()));
					}
					rsi = new RewardStructItem(timeAction, rsi.getStates().deepCopy(), rew);
					rs.setRewardStructItem(i, rsi);
				}
			}
		}

		// If we are checking a time bounded property... 
		if (timeBound != -1) {
			
			int scaledTimeBound = timeBound / cci.getScaleFactor();
			
			// First add a timer to the model
			
			// Create names for module/variable for timer
			String timerModuleName = "timer";
			while (mf.getModuleIndex(timerModuleName) != -1) {
				timerModuleName = "_" + timerModuleName;
			}
			String timerVarName = "timer";
			while (mf.isIdentUsed(timerVarName) || (pf != null && pf.isIdentUsed(timerVarName))) {
				timerVarName = "_" + timerVarName;
			}
			// Store time bound as a constant
			String timeboundName = "T";
			while (mf.isIdentUsed(timeboundName) || (pf != null && pf.isIdentUsed(timeboundName))) {
				timeboundName = "_" + timeboundName;
			}
			mf.getConstantList().addConstant(new ExpressionIdent(timeboundName), Expression.Int(scaledTimeBound), TypeInt.getInstance());
			// Create module/variable
			Module timerModule = new Module(timerModuleName);
			DeclarationType timerDeclType = new DeclarationInt(Expression.Int(0),
					Expression.Plus(new ExpressionConstant(timeboundName, TypeInt.getInstance()), Expression.Int(1)));
			Declaration timerDecl = new Declaration(timerVarName, timerDeclType);
			timerModule.addDeclaration(timerDecl);
			// Construct command representing progression of time
			Command timeCommand = new Command();
			timeCommand.setSynch(timeAction);
			timeCommand.setGuard(Expression.True());
			// Construct update
			Update up = new Update();
			// Build expression min(timer+1,timerMax)
			ExpressionFunc exprMin = new ExpressionFunc("min");
			exprMin.addOperand(Expression.Plus(new ExpressionVar(timerVarName, TypeInt.getInstance()), Expression.Int(1)));
			exprMin.addOperand(Expression.Plus(new ExpressionConstant(timeboundName, TypeInt.getInstance()), Expression.Literal(1)));
			// Add to update
			up.addElement(new ExpressionIdent(timerVarName), exprMin);
			Updates ups = new Updates();
			ups.addUpdate(Expression.Double(1.0), up);
			timeCommand.setUpdates(ups);
			timerModule.addCommand(timeCommand);
			// Finally add module to model
			mf.addModule(timerModule);
			
			// Then modify the property
			
			// Build time bound (timer <= T)
			Expression timerRef = new ExpressionVar(timerVarName, TypeInt.getInstance()); 
			Expression boundNew = new ExpressionBinaryOp(ExpressionBinaryOp.LE, timerRef, new ExpressionConstant(timeboundName, TypeInt.getInstance()));
			prop.accept(new ASTTraverseModify()
			{
				public Object visit(ExpressionTemporal e) throws PrismLangException
				{
					// Push (new) time bound into target
					e.setUpperBound(null);
					Expression targetNew = Expression.And(e.getOperand2().deepCopy(), boundNew);
					e.setOperand2(targetNew);
					return e;
				}
			});
		}
							
		// Re-do type checking, indexing, etc. on the model/properties
		mf.tidyUp();
		if (pf != null) {
			pf.setModelInfo(mf);
			pf.tidyUp();
		}
		prop.findAllVars(mf.getVarNames(), mf.getVarTypes());
		// Copy across undefined constants since these get lost in the call to tidyUp()
		mf.setSomeUndefinedConstants(modulesFile.getUndefinedConstantValues());
		pf.setSomeUndefinedConstants(propertiesFile.getUndefinedConstantValues());
	}

	/**
	 * Check that a property is checkable with the digital clocks method.
	 * Throw an explanatory exception if not.
	 * Optionally, an enclosing PropertiesFile is provided, to look up
	 * property/label references. Can be null.
	 */
	public void checkProperty(Expression propertyToCheck, PropertiesFile propertiesFile) throws PrismLangException
	{
		ASTElement ast;
		LabelList labelList = (propertiesFile == null) ? null : propertiesFile.getLabelList();

		// LTL not handled (look in any P operators)
		try {
			propertyToCheck.accept(new ASTTraverse()
			{
				public void visitPost(ExpressionProb e) throws PrismLangException
				{
					if (!e.getExpression().isSimplePathFormula()) {
						throw new PrismLangException("The digital clocks method does not support LTL properties");
					}
				}
			});
		} catch (PrismLangException e) {
			e.setASTElement(propertyToCheck);
			throw e;
		}

		// Bounded properties: check allowable, and store time bound if so
		timeBound = -1;
		try {
			propertyToCheck.accept(new ASTTraverse()
			{
				public void visitPost(ExpressionTemporal e) throws PrismLangException
				{
					if (e.getLowerBound() != null) {
						throw new PrismLangException("The digital clocks method does not yet support lower time bounds");
					}
					if (e.getUpperBound() != null) {
						if (!ExpressionTemporal.isFinally(e)) {
							throw new PrismLangException("The digital clocks method only ssupport time bounds on F");
						}
						timeBound = e.getUpperBound().evaluateInt(constantValues);
					}
				}
			});
		} catch (PrismLangException e) {
			e.setASTElement(propertyToCheck);
			throw e;
		}

		// Check that there are no nested probabilistic operators
		if (propertyToCheck.computeProbNesting(propertiesFile) > 1) {
			throw new PrismLangException("Nested P/R operators are not allowed when using the digital clocks method", propertyToCheck);
		}

		// Check for presence of strict clock constraints
		ast = findAStrictClockConstraint(propertyToCheck, labelList);
		if (ast != null) {
			throw new PrismLangException("Strict clock constraints are not allowed when using the digital clocks method", ast);
		}
		// Check for presence of diagonal clock constraints
		// (for now; should be able to relax this later)
		ast = findADiagonalClockConstraint(propertyToCheck, labelList);
		if (ast != null) {
			throw new PrismLangException("Diagonal clock constraints are not allowed when using the digital clocks method", ast);
		}
	}

	/**
	 * Look for a strict clock constraint. If found return the offending element. Else, return null.
	 * Optionally, pass in a LabelList to look up labels (can be null).
	 */
	public ASTElement findAStrictClockConstraint(ASTElement ast, LabelList labelList) throws PrismLangException
	{
		try {
			ASTTraverse astt = new ASTTraverse()
			{
				// Clock constraints
				public void visitPost(ExpressionBinaryOp e) throws PrismLangException
				{
					if (e.getOperand1().getType() instanceof TypeClock) {
						if (e.getOperator() == ExpressionBinaryOp.GT || e.getOperator() == ExpressionBinaryOp.LT)
							throw new PrismLangException("Found one", e);
					} else if (e.getOperand2().getType() instanceof TypeClock) {
						if (e.getOperator() == ExpressionBinaryOp.GT || e.getOperator() == ExpressionBinaryOp.LT)
							throw new PrismLangException("Found one", e);
					}
				}
				
				// Recurse on labels
				public void visitPost(ExpressionLabel e) throws PrismLangException
				{
					if (labelList != null) {
						int i = labelList.getLabelIndex(e.getName());
						if (i != -1) {
							labelList.getLabel(i).accept(this);
						}
					}
				}
			};
			ast.accept(astt);
		} catch (PrismLangException e) {
			return e.getASTElement();
		}
		return null;
	}

	/**
	 * Look for a diagonal clock constraint. If found return the offending element. Else, return null.
	 * Optionally, pass in a LabelList to look up labels (can be null).
	 */
	public ASTElement findADiagonalClockConstraint(ASTElement ast, LabelList labelList) throws PrismLangException
	{
		try {
			ASTTraverse astt = new ASTTraverse()
			{
				// Clock constraints
				public void visitPost(ExpressionBinaryOp e) throws PrismLangException
				{
					if (e.getOperand1().getType() instanceof TypeClock) {
						if (e.getOperand2().getType() instanceof TypeClock) {
							throw new PrismLangException("Found one", e);
						}
					}
				}
				
				// Recurse on labels
				public void visitPost(ExpressionLabel e) throws PrismLangException
				{
					if (labelList != null) {
						int i = labelList.getLabelIndex(e.getName());
						if (i != -1) {
							labelList.getLabel(i).accept(this);
						}
					}
				}
			};
			ast.accept(astt);
		} catch (PrismLangException e) {
			return e.getASTElement();
		}
		return null;
	}

	/**
	 * Class to extract information about clocks:
	 * - list of clocks for each module;
	 * - maximum value that each clock is compared against or set to;
	 * - g.c.d. of all integers used in clock comparisons or assignments.
	 */
	class ComputeClockInformation extends ASTTraverse
	{
		// Model/property info
		PropertiesFile propertiesFile = null;
		LabelList labelList = null;
		// Clock info
		private Map<String, List<String>> clockLists;
		private List<String> currentClockList;
		private Map<String, Integer> clockMaxs;
		private Set<Integer> allClockVals;
		private int scaleFactor;
		
		public ComputeClockInformation(ModulesFile modulesFile, PropertiesFile propertiesFile, Expression propertyToCheck) throws PrismLangException
		{
			// Extract some info needed for traversal 
			this.propertiesFile = propertiesFile;
			labelList = (propertiesFile == null) ? null : propertiesFile.getLabelList();
			// Set up storage
			clockLists = new HashMap<String, List<String>>();
			clockMaxs = new HashMap<String, Integer>();
			allClockVals = new HashSet<Integer>();
			// Traverse ModulesFile first (further storage created)
			modulesFile.accept(this);
			// Then property (but not whole property file, to maximise possible scaling)
			propertyToCheck.accept(this);
			// Finally, compute GCDs and scale factor
			scaleFactor = computeGCD(allClockVals);
		}

		private void updateMax(String clock, int val)
		{
			Integer i = clockMaxs.get(clock);
			if (i == null || val > i)
				clockMaxs.put(clock, val);
		}

		public List<String> getClocksForModule(String module)
		{
			List<String> list = clockLists.get(module);
			return (list == null) ? new ArrayList<String>() : list;
		}

		public int getClockMax(String clock)
		{
			Integer i = clockMaxs.get(clock);
			return (i == null) ? -1 : i;
		}

		public Map<String, Integer> getClockMaxs()
		{
			return clockMaxs;
		}

		/**
		 * Get the maximum value of a clock, scaled wrt. GCD (if required)
		 * @param clock
		 * @return
		 */
		public int getScaledClockMax(String clock)
		{
			Integer i = clockMaxs.get(clock);
			return (i == null) ? -1 : doScaling ? i / scaleFactor : i;
		}

		public int getScaleFactor()
		{
			return scaleFactor;
		}

		/**
		 * Compute greatest common divisor of several non-negative ints
		 */
		private int computeGCD(Iterable<Integer> ints)
		{
			int gcd = 0;
			for (int x : ints) {
				gcd = computeGCD(gcd, x);
			}
			if (gcd == 0) {
				// For the case where clock set is empty or all zeros
				gcd = 1;
			}
			return gcd;
		}

		/**
		 * Compute greatest common divisor of 2 non-negative ints
		 */
		private int computeGCD(int x, int y)
		{
			return (y == 0) ? x : computeGCD(y, x % y);
		}

		// AST traversal
		
		public void visitPre(parser.ast.Module e) throws PrismLangException
		{
			// Create new array to store clocks for this module
			currentClockList = new ArrayList<String>();
			clockLists.put(e.getName(), currentClockList);
		}

		public void visitPost(Declaration e) throws PrismLangException
		{
			// Detect clock variable and store info
			if (e.getDeclType() instanceof DeclarationClock) {
				currentClockList.add(e.getName());
			}
		}

		// Resets
		public Object visit(Update e) throws PrismLangException
		{
			int i, n;
			String clock;
			int maxVal;
			Collection<Integer> allVals;
			n = e.getNumElements();
			for (i = 0; i < n; i++) {
				if (e.getType(i) instanceof TypeClock) {
					clock = e.getVar(i);
					maxVal = ParserUtils.findMaxForIntExpression(e.getExpression(i), varList, constantValues);
					updateMax(clock, maxVal);
					allVals = ParserUtils.findAllValsForIntExpression(e.getExpression(i), varList, constantValues);
					allClockVals.addAll(allVals);
				}
			}
			return e;
		}

		// Clock constraints
		public void visitPost(ExpressionBinaryOp e) throws PrismLangException
		{
			// If this is a clock constraint, get and store max value
			// (only look at x ~ c or c ~ x)
			String clock;
			int maxVal;
			Collection<Integer> allVals;
			if (e.getOperand1().getType() instanceof TypeClock) {
				if (!(e.getOperand2().getType() instanceof TypeClock)) {
					clock = ((ExpressionVar) e.getOperand1()).getName();
					maxVal = ParserUtils.findMaxForIntExpression(e.getOperand2(), varList, constantValues);
					updateMax(clock, maxVal);
					allVals = ParserUtils.findAllValsForIntExpression(e.getOperand2(), varList, constantValues);
					allClockVals.addAll(allVals);
				}
			} else if (e.getOperand2().getType() instanceof TypeClock) {
				clock = ((ExpressionVar) e.getOperand2()).getName();
				maxVal = ParserUtils.findMaxForIntExpression(e.getOperand1(), varList, constantValues);
				updateMax(clock, maxVal);
				allVals = ParserUtils.findAllValsForIntExpression(e.getOperand1(), varList, constantValues);
				allClockVals.addAll(allVals);
			}
		}
		
		// Time bounds in properties
		public void visitPost(ExpressionTemporal e) throws PrismLangException
		{
			// This is easier than for clock constraints since they must be constant
			// (so just evaluate directly)
			// We also don't care about the max value - this is done elsewhere;
			// we just want to make sure that the values is used to compute the GCD
			if (e.getLowerBound() != null) {
				allClockVals.add(e.getLowerBound().evaluateInt(constantValues));
			}
			if (e.getUpperBound() != null) {
				allClockVals.add(e.getUpperBound().evaluateInt(constantValues));
			}
		}
		
		// Recurse on labels
		public void visitPost(ExpressionLabel e) throws PrismLangException
		{
			if (labelList != null) {
				int i = labelList.getLabelIndex(e.getName());
				if (i != -1) {
					labelList.getLabel(i).accept(this);
				}
			}
		}
		
		// Recurse on property refs
		public void visitPost(ExpressionProp e) throws PrismLangException
		{
			// If possible, look up property and recurse
			if (propertiesFile != null) {
				Property prop = propertiesFile.lookUpPropertyObjectByName(e.getName());
				if (prop != null) {
					prop.accept(this);
				} else {
					throw new PrismLangException("Unknown property reference " + e, e);
				}
			}
		}
	}
}<|MERGE_RESOLUTION|>--- conflicted
+++ resolved
@@ -172,20 +172,16 @@
 		prop = (Expression) propertyToCheck.deepCopy();
 
 		// Change the model type
-<<<<<<< HEAD
 		switch (modulesFile.getModelType()) {
 		case PTA:
-			mf.setModelType(ModelType.MDP);
+			mf.setModelTypeInFile(ModelType.MDP);
 			break;
 		case TPTG:
-			mf.setModelType(ModelType.SMG);
+			mf.setModelTypeInFile(ModelType.SMG);
 			break;
 		default:
 			throw new PrismLangException("Cannot perform digital clocks translation on a " + modulesFile.getModelType());
 		}
-=======
-		mf.setModelTypeInFile(ModelType.MDP);
->>>>>>> a94f7bc7
 
 		// Change all clock variable declarations to bounded integers
 		mf = (ModulesFile) mf.accept(new ASTTraverseModify()
