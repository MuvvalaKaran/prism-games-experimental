#!/bin/sh

# Print the version of PRISM in this directory,
# based on extraction of the info from Java files.
# Mirrors what is done (in Java) in prism.getVersion().

# If given, the first argument to the script is assumed
# to point to the "src" directory in a PRISM source
# distribution. The default is just "src".

PRISM_SRC_DIR="${1:-src}"

<<<<<<< HEAD
if [ -f "$SRC_DIR"/prism/Version.java ]; then
	VERSION_NUM=`grep versionExtensionString "$SRC_DIR"/prism/Version.java | sed -E 's/[^"]+"([^"]+)"[^"]+/\1/'`
	if [ "$VERSION_NUM" != "" ]; then
		/bin/echo -n $VERSION_NUM

		VERSION_SUFFIX=`grep versionExtensionSuffixString "$SRC_DIR"/prism/Version.java | sed -E 's/[^"]+"([^"]*)"[^"]+/\1/'`
=======
if [ -f "$PRISM_SRC_DIR"/prism/Version.java ]; then
	VERSION_NUM=`grep versionString "$PRISM_SRC_DIR"/prism/Version.java | sed -E 's/[^"]+"([^"]+)"[^"]+/\1/'`
	if [ "$VERSION_NUM" != "" ]; then
		/bin/echo -n $VERSION_NUM

		VERSION_SUFFIX=`grep versionSuffixString "$PRISM_SRC_DIR"/prism/Version.java | sed -E 's/[^"]+"([^"]*)"[^"]+/\1/'`
>>>>>>> 3947a2c0
		if [ "$VERSION_SUFFIX" != "" ]; then
			/bin/echo -n ".$VERSION_SUFFIX"
	
			if [ -f "$PRISM_SRC_DIR"/prism/Revision.java ]; then
				REVISION_SVN=`grep svnRevision "$PRISM_SRC_DIR"/prism/Revision.java | sed -E 's/[^"]+"([^"]*)"[^"]+/\1/'`
				if [ "$REVISION_SVN" != "" ]; then
					/bin/echo -n ".r$REVISION_SVN"
				fi
			fi
		fi
		/bin/echo
	else
		/bin/echo unknown
	fi
else
	/bin/echo unknown
fi<|MERGE_RESOLUTION|>--- conflicted
+++ resolved
@@ -10,21 +10,12 @@
 
 PRISM_SRC_DIR="${1:-src}"
 
-<<<<<<< HEAD
-if [ -f "$SRC_DIR"/prism/Version.java ]; then
-	VERSION_NUM=`grep versionExtensionString "$SRC_DIR"/prism/Version.java | sed -E 's/[^"]+"([^"]+)"[^"]+/\1/'`
+if [ -f "$PRISM_SRC_DIR"/prism/Version.java ]; then
+	VERSION_NUM=`grep versionExtensionString "$PRISM_SRC_DIR"/prism/Version.java | sed -E 's/[^"]+"([^"]+)"[^"]+/\1/'`
 	if [ "$VERSION_NUM" != "" ]; then
 		/bin/echo -n $VERSION_NUM
 
-		VERSION_SUFFIX=`grep versionExtensionSuffixString "$SRC_DIR"/prism/Version.java | sed -E 's/[^"]+"([^"]*)"[^"]+/\1/'`
-=======
-if [ -f "$PRISM_SRC_DIR"/prism/Version.java ]; then
-	VERSION_NUM=`grep versionString "$PRISM_SRC_DIR"/prism/Version.java | sed -E 's/[^"]+"([^"]+)"[^"]+/\1/'`
-	if [ "$VERSION_NUM" != "" ]; then
-		/bin/echo -n $VERSION_NUM
-
-		VERSION_SUFFIX=`grep versionSuffixString "$PRISM_SRC_DIR"/prism/Version.java | sed -E 's/[^"]+"([^"]*)"[^"]+/\1/'`
->>>>>>> 3947a2c0
+		VERSION_SUFFIX=`grep versionExtensionSuffixString "$PRISM_SRC_DIR"/prism/Version.java | sed -E 's/[^"]+"([^"]*)"[^"]+/\1/'`
 		if [ "$VERSION_SUFFIX" != "" ]; then
 			/bin/echo -n ".$VERSION_SUFFIX"
 	
