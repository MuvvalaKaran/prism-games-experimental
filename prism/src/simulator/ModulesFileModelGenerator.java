--- conflicted
+++ resolved
@@ -221,7 +221,6 @@
 	}
 
 	@Override
-<<<<<<< HEAD
 	public int getNumPlayers()
 	{
 		return modulesFile.getNumPlayers();
@@ -234,8 +233,6 @@
 	}
 	
 	@Override
-=======
->>>>>>> 3947a2c0
 	public VarList createVarList()
 	{
 		return varList;
@@ -446,15 +443,12 @@
 		return d;
 	}
 	
-<<<<<<< HEAD
-=======
 	//@Override
 	public void calculateStateRewards(State state, double[] store) throws PrismLangException
 	{
 		updater.calculateStateRewards(state, store);
 	}
 	
->>>>>>> 3947a2c0
 	// Local utility methods
 	
 	/**
