--- conflicted
+++ resolved
@@ -206,31 +206,6 @@
 	}
 	
 	@Override
-<<<<<<< HEAD
-	public int getNumRewardStructs()
-	{
-		return modulesFile.getNumRewardStructs();
-	}
-	
-	@Override
-	public List<String> getRewardStructNames()
-	{
-		return modulesFile.getRewardStructNames();
-	}
-	
-	@Override
-	public int getRewardStructIndex(String name)
-	{
-		return modulesFile.getRewardStructIndex(name);
-	}
-	
-	@Override
-	public RewardStruct getRewardStruct(int i)
-	{
-		return modulesFile.getRewardStruct(i);
-	}
-
-	@Override
 	public int getNumPlayers()
 	{
 		return modulesFile.getNumPlayers();
@@ -243,8 +218,6 @@
 	}
 	
 	@Override
-=======
->>>>>>> 5cb056da
 	public VarList createVarList()
 	{
 		return varList;
@@ -399,7 +372,7 @@
 		} else if (a > 0) {
 			return "[" + modulesFile.getSynchs().get(a - 1) + "]";
 		} else {
-			return "?";
+		    return "\u03c4"; // TAU
 		}
 	}
 	
@@ -425,45 +398,45 @@
 	}
 	
 	@Override
-<<<<<<< HEAD
+	public String getTransitionUpdateString(int i, int offset) throws PrismException
+	{
+		TransitionList transitions = getTransitionList();
+		return transitions.getTransitionUpdateString(transitions.getTotalIndexOfTransition(i, offset), exploreState);
+	}
+	
+	@Override
+	public String getTransitionUpdateStringFull(int i, int offset) throws PrismException
+	{
+		TransitionList transitions = getTransitionList();
+		return transitions.getTransitionUpdateStringFull(transitions.getTotalIndexOfTransition(i, offset));
+	}
+	
+	@Override
+	public State computeTransitionTarget(int index, int offset) throws PrismException
+	{
+		return getTransitionList().getChoice(index).computeTarget(offset, exploreState);
+	}
+
+	@Override
+	public boolean isLabelTrue(int i) throws PrismException
+	{
+		Expression expr = labelList.getLabel(i);
+		return expr.evaluateBoolean(exploreState);
+	}
+	
+	@Override
     public int getPlayerNumberForChoice(int i) throws PrismException
 	{
 		String modAct = getTransitionModuleOrAction(i, 0);
 		int player = modulesFile.getPlayerForModuleOrAction(modAct);
 		if (player == -1) {
-			String errMsg = "No player owns state " + getExploreState();
+			String errMsg = "No player owns state " + exploreState;
 			errMsg += " (because no player owns " + getTransitionModuleOrActionDescription(i, 0) + ")"; 
 			throw new PrismException(errMsg);
 		}
 		
 		// NB: convert 0-indexed to 1-indexed
 		return player + 1;
-=======
-	public String getTransitionUpdateString(int i, int offset) throws PrismException
-	{
-		TransitionList transitions = getTransitionList();
-		return transitions.getTransitionUpdateString(transitions.getTotalIndexOfTransition(i, offset), exploreState);
-	}
-	
-	@Override
-	public String getTransitionUpdateStringFull(int i, int offset) throws PrismException
-	{
-		TransitionList transitions = getTransitionList();
-		return transitions.getTransitionUpdateStringFull(transitions.getTotalIndexOfTransition(i, offset));
-	}
-	
-	@Override
-	public State computeTransitionTarget(int index, int offset) throws PrismException
-	{
-		return getTransitionList().getChoice(index).computeTarget(offset, exploreState);
->>>>>>> 5cb056da
-	}
-
-	@Override
-	public boolean isLabelTrue(int i) throws PrismException
-	{
-		Expression expr = labelList.getLabel(i);
-		return expr.evaluateBoolean(exploreState);
 	}
 	
 	// Methods for RewardGenerator interface
