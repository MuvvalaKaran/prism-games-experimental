package simulator;

import java.util.ArrayList;
import java.util.BitSet;
import java.util.List;

import parser.State;
import parser.Values;
import parser.VarList;
import parser.ast.DeclarationType;
import parser.ast.Expression;
import parser.ast.LabelList;
import parser.ast.ModulesFile;
import parser.ast.RewardStruct;
import parser.type.Type;
import prism.ModelGenerator;
import prism.ModelType;
import prism.PrismComponent;
import prism.PrismException;
import prism.PrismLangException;
import prism.RewardGenerator;

public class ModulesFileModelGenerator implements ModelGenerator, RewardGenerator
{
	// Parent PrismComponent (logs, settings etc.)
	protected PrismComponent parent;
	
	// PRISM model info
	/** The original modules file (might have unresolved constants) */
	private ModulesFile originalModulesFile;
	/** The modules file used for generating (has no unresolved constants after {@code initialise}) */
	private ModulesFile modulesFile;
	private ModelType modelType;
	private Values mfConstants;
	private VarList varList;
	private LabelList labelList;
	private List<String> labelNames;
	
	// Model exploration info
	
	// State currently being explored
	private State exploreState;
	// Updater object for model
	protected Updater updater;
	// List of currently available transitions
	protected TransitionList transitionList;
	// Has the transition list been built? 
	protected boolean transitionListBuilt;
		
	/**
	 * Build a ModulesFileModelGenerator for a particular PRISM model, represented by a ModuleFile instance.
	 * Throw an explanatory exception if this is not possible.
	 * @param modulesFile The PRISM model
	 */
	public ModulesFileModelGenerator(ModulesFile modulesFile) throws PrismException
	{
		this(modulesFile, null);
	}
	
	/**
	 * Build a ModulesFileModelGenerator for a particular PRISM model, represented by a ModuleFile instance.
	 * Throw an explanatory exception if this is not possible.
	 * @param modulesFile The PRISM model
	 */
	public ModulesFileModelGenerator(ModulesFile modulesFile, PrismComponent parent) throws PrismException
	{
		this.parent = parent;
		
<<<<<<< HEAD
		// No support for PTA (and similar) models yet
		if (modulesFile.getModelType() == ModelType.PTA || modulesFile.getModelType() == ModelType.TPTG) {
=======
		// No support for PTAs yet
		if (modulesFile.getModelType() == ModelType.PTA || modulesFile.getModelType() == ModelType.POPTA) {
>>>>>>> 74fdd44b
			throw new PrismException(modulesFile.getModelType() + "s are not currently supported");
		}
		// No support for system...endsystem yet
		if (modulesFile.getSystemDefn() != null) {
			throw new PrismException("The system...endsystem construct is not currently supported");
		}
		
		// Store basic model info
		this.modulesFile = modulesFile;
		this.originalModulesFile = modulesFile;
		modelType = modulesFile.getModelType();
		
		// If there are no constants to define, go ahead and initialise;
		// Otherwise, setSomeUndefinedConstants needs to be called when the values are available  
		mfConstants = modulesFile.getConstantValues();
		if (mfConstants != null) {
			initialise();
		}
	}
	
	/**
	 * (Re-)Initialise the class ready for model exploration
	 * (can only be done once any constants needed have been provided)
	 */
	private void initialise() throws PrismException
	{
		// Evaluate constants on (a copy) of the modules file, insert constant values and optimize arithmetic expressions
		modulesFile = (ModulesFile) modulesFile.deepCopy().replaceConstants(mfConstants).simplify();

		// Get info
		varList = modulesFile.createVarList();
		labelList = modulesFile.getLabelList();
		labelNames = labelList.getLabelNames();
		
		// Create data structures for exploring model
		updater = new Updater(modulesFile, varList, parent);
		if(modelType == ModelType.CSG)
			updater.initialiseCSG();
		transitionList = new TransitionList();
		transitionListBuilt = false;
	}
	
	// Methods for ModelInfo interface
	
	@Override
	public ModelType getModelType()
	{
		return modelType;
	}

	@Override
	public void setSomeUndefinedConstants(Values someValues) throws PrismException
	{
		setSomeUndefinedConstants(someValues, false);
	}

	@Override
	public void setSomeUndefinedConstants(Values someValues, boolean exact) throws PrismException
	{
		// We start again with a copy of the original modules file
		// and set the constants in the copy.
		// As {@code initialise()} can replace references to constants
		// with the concrete values in modulesFile, this ensures that we
		// start again at a place where references to constants have not
		// yet been replaced.
		modulesFile = (ModulesFile) originalModulesFile.deepCopy();
		modulesFile.setSomeUndefinedConstants(someValues, exact);
		mfConstants = modulesFile.getConstantValues();
		initialise();
	}
	
	@Override
	public Values getConstantValues()
	{
		return mfConstants;
	}
	
	@Override
	public boolean containsUnboundedVariables()
	{
		return modulesFile.containsUnboundedVariables();
	}
	
	@Override
	public int getNumVars()
	{
		return modulesFile.getNumVars();
	}
	
	@Override
	public List<String> getVarNames()
	{
		return modulesFile.getVarNames();
	}

	@Override
	public List<Type> getVarTypes()
	{
		return modulesFile.getVarTypes();
	}

	public DeclarationType getVarDeclarationType(int i) throws PrismException
	{
		return modulesFile.getVarDeclarationType(i);
	}
	
	@Override
	public int getVarModuleIndex(int i)
	{
		return modulesFile.getVarModuleIndex(i);
	}
	
	@Override
	public String getModuleName(int i)
	{
		return modulesFile.getModuleName(i);
	}
	
	@Override
	public VarList createVarList() throws PrismException
	{
		return varList;
	}
	
	@Override
<<<<<<< HEAD
	public List<Object> getActions()
	{
		return modulesFile.getActions();
	}

=======
	public List<String> getObservableVars()
	{
		return modulesFile.getObservableVars();
	}
	
>>>>>>> 74fdd44b
	@Override
	public int getNumLabels()
	{
		return labelList.size();	
	}

	@Override
	public String getActionStringDescription()
	{
		return "Module/[action]";
	}
	
	@Override
	public List<String> getLabelNames()
	{
		return labelNames;
	}
	
	@Override
	public String getLabelName(int i) throws PrismException
	{
		return labelList.getLabelName(i);
	}
	
	@Override
	public int getLabelIndex(String label)
	{
		return labelList.getLabelIndex(label);
	}
	
	@Override
	public List<String> getPlayerNames()
	{
		return modulesFile.getPlayerNames();
	}

	// Methods for ModelGenerator interface
	
	@Override
	public boolean hasSingleInitialState() throws PrismException
	{
		return modulesFile.getInitialStates() == null;
	}
	
	@Override
	public State getInitialState() throws PrismException
	{
		if (modulesFile.getInitialStates() == null) {
			return modulesFile.getDefaultInitialState();
		} else {
			// Inefficient but probably won't be called
			return getInitialStates().get(0);
		}
	}
	
	@Override
	public List<State> getInitialStates() throws PrismException
	{
		List<State> initStates = new ArrayList<State>();
		// Easy (normal) case: just one initial state
		if (modulesFile.getInitialStates() == null) {
			State state = modulesFile.getDefaultInitialState();
			initStates.add(state);
		}
		// Otherwise, there may be multiple initial states
		// For now, we handle this is in a very inefficient way
		else {
			Expression init = modulesFile.getInitialStates();
			List<State> allPossStates = varList.getAllStates();
			for (State possState : allPossStates) {
				if (init.evaluateBoolean(modulesFile.getConstantValues(), possState)) {
					initStates.add(possState);
				}
			}
		}
		return initStates;
	}

	@Override
	public void exploreState(State exploreState) throws PrismException
	{
		this.exploreState = exploreState;
		transitionListBuilt = false;
	}
	
	@Override
    public int getPlayerOwningState() throws PrismException
    {
		// Turn-based games only
		if (modelType.concurrent()) {
			return -1;
		}
		// Determine which player owns the state
		int player = -1;
		TransitionList transitions = getTransitionList();
		int nc = getNumChoices();
		for (int i = 0; i < nc; i++) {
			String modAct = transitions.getChoiceModuleOrAction(i);
			int iPlayer = modulesFile.getPlayerForModuleOrAction(modAct);
			if (player != -1 && iPlayer != -1 && iPlayer != player) {
				throw new PrismException("Choices for both player " + (player + 1) + " and " + (iPlayer + 1) + " in state " + exploreState);
			}
			if (iPlayer != -1) {
				player = iPlayer;
			}
		}
		// Assign deadlock states to player 1
		if (nc == 0) {
			player = 0;
		}
		// No assigned player: only allowed when the state is deterministic (one choice)
		// (in which case, assign the state to player 1)
		if (player == -1) {
			if (nc == 1) {
				player = 0;
			}
			// Otherwise, it's an error
			else {
				List<String> acts = new ArrayList<>();
				for (int i = 0; i < nc; i++) {
					String modAct = transitions.getChoiceModuleOrAction(i);
					if (modulesFile.getPlayerForModuleOrAction(modAct) == -1) {
						acts.add(getChoiceActionString(i));
					}
				}
				String errMsg = "There are multiple choices (" + String.join(",", acts) +  ") in state " + exploreState + " not assigned to any player"; 
				throw new PrismException(errMsg);
			}
		}
		// Make sure a valid player owns the state
		if (player < 0 || player >= getNumPlayers()) {
			throw new PrismException("State " + exploreState + " owned by invalid player (" + (player + 1) + ")");
		}
		return player;
    }
	
	@Override
	public int getNumChoices() throws PrismException
	{
		return getTransitionList().getNumChoices();
	}

	@Override
	public int getNumTransitions() throws PrismException
	{
		return getTransitionList().getNumTransitions();
	}

	@Override
	public int getNumTransitions(int i) throws PrismException
	{
		return getTransitionList().getChoice(i).size();
	}

	@Override
	public int getChoiceIndexOfTransition(int index) throws PrismException
	{
		return getTransitionList().getChoiceIndexOfTransition(index);
	}
	
	@Override
	public int getChoiceOffsetOfTransition(int index) throws PrismException
	{
		return getTransitionList().getChoiceOffsetOfTransition(index);
	}
	
	@Override
	public int getTotalIndexOfTransition(int i, int offset) throws PrismException
	{
		return getTransitionList().getTotalIndexOfTransition(i, offset);
	}
	
	@Override
	public Object getTransitionAction(int i, int offset) throws PrismException
	{
		TransitionList transitions = getTransitionList();
		int index = transitions.getTotalIndexOfTransition(i, offset);
		if (!modelType.concurrent()) {
			int a = transitions.getTransitionModuleOrActionIndex(index);
			return a < 0 ? null : getActions().get(a - 1);
		} else {
			int as[] = ((ChoiceListFlexi) transitions.getChoice(index)).getActions();
			return as;
		}
	}

	@Override
	public int getTransitionActionIndex(int i, int offset) throws PrismException
	{
		TransitionList transitions = getTransitionList();
		if (!modelType.concurrent()) {
			int a = transitions.getTransitionModuleOrActionIndex(transitions.getTotalIndexOfTransition(i, offset));
			return a < 0 ? -1 : a - 1;
		} else {
			throw new PrismException("Action index info not available"); 
		}
	}

	@Override
	public String getTransitionActionString(int i, int offset) throws PrismException
	{
		TransitionList transitions = getTransitionList();
		int index = transitions.getTotalIndexOfTransition(i, offset);
		if (!modelType.concurrent()) {
			int a = transitions.getTransitionModuleOrActionIndex(index);
			return getDescriptionForModuleOrActionIndex(a);
		} else {
			int as[] = ((ChoiceListFlexi) transitions.getChoice(i)).getActions();
			return getDescriptionForActionIndexList(as);
		}
	}
	
	@Override
	public Object getChoiceAction(int index) throws PrismException
	{
		TransitionList transitions = getTransitionList();
		if (!modelType.concurrent()) {
			int a = transitions.getChoiceModuleOrActionIndex(index);
			return a < 0 ? null : getActions().get(a - 1);
		} else {
			int as[] = ((ChoiceListFlexi) transitions.getChoice(index)).getActions();
			return as;
		}
	}

	@Override
	public int getChoiceActionIndex(int index) throws PrismException
	{
		TransitionList transitions = getTransitionList();
		if (!modelType.concurrent()) {
			int a = transitions.getChoiceModuleOrActionIndex(index);
			return a < 0 ? -1 : a - 1;
		} else {
			throw new PrismException("Action index info not available"); 
		}
	}

	@Override
	public String getChoiceActionString(int index) throws PrismException
	{
		TransitionList transitions = getTransitionList();
		if (!modelType.concurrent()) {
			int a = transitions.getChoiceModuleOrActionIndex(index);
			return getDescriptionForModuleOrActionIndex(a);
		} else {
			int as[] = ((ChoiceListFlexi) transitions.getChoice(index)).getActions();
			return getDescriptionForActionIndexList(as);
		}
	}

	@Override
	public int[] getTransitionIndexes(int i) 
	{
		return transitionList.getTransitionActionIndexes(i);
	}
	
	/**
	 * Utility method to get a description for an action label:
	 * "[a]" for a synchronous action a and "M" for an unlabelled
	 * action belonging to a module M. Takes in an integer index:
	 * -i for independent in ith module, i for synchronous on ith action
	 * (in both cases, modules/actions are 1-indexed) 
	 */ 
	private String getDescriptionForModuleOrActionIndex(int a)
	{
		if (a < 0) {
			return modulesFile.getModuleName(-a - 1);
		} else if (a > 0) {
			return "[" + modulesFile.getSynchs().get(a - 1) + "]";
		} else {
			return "?";
		}
	}
	
	/**
	 * Utility method to get a description for list of (concurrent) actions,
	 * given as an array of (1-indexed) indices into the list of all actions.
	 * An index of -1 indicates that a player idles.
	 * The format is "[a1,b2,-,c3]" with "-" denoting idle.
	 */
	private String getDescriptionForActionIndexList(int as[])
	{
		String s = "[";
		int n = as.length;
		if (n > 0) {
			s += as[0] == -1 ? "-" : getActions().get(as[0] - 1);
		}
		for (int i = 1; i < n; i++) {
			s += ",";
			s += as[i] == -1 ? "-" : getActions().get(as[i] - 1);
		}
		s += "]";
		return s;
	}
	
	@Override
	public double getTransitionProbability(int i, int offset) throws PrismException
	{
		TransitionList transitions = getTransitionList();
		return transitions.getChoice(i).getProbability(offset);
	}

	@Override
	public double getChoiceProbabilitySum(int i) throws PrismException
	{
		TransitionList transitions = getTransitionList();
		return transitions.getChoice(i).getProbabilitySum();
	}
	
	@Override
	public double getProbabilitySum() throws PrismException
	{
		TransitionList transitions = getTransitionList();
		return transitions.getProbabilitySum();
	}
	
	@Override
	public String getTransitionUpdateString(int i, int offset) throws PrismException
	{
		TransitionList transitions = getTransitionList();
		return transitions.getTransitionUpdateString(transitions.getTotalIndexOfTransition(i, offset), exploreState);
	}
	
	@Override
	public String getTransitionUpdateStringFull(int i, int offset) throws PrismException
	{
		TransitionList transitions = getTransitionList();
		return transitions.getTransitionUpdateStringFull(transitions.getTotalIndexOfTransition(i, offset));
	}
	
	@Override
	public State computeTransitionTarget(int index, int offset) throws PrismException
	{
		return getTransitionList().getChoice(index).computeTarget(offset, exploreState);
	}

	@Override
	public boolean isLabelTrue(int i) throws PrismException
	{
		Expression expr = labelList.getLabel(i);
		return expr.evaluateBoolean(exploreState);
	}
	
	// Methods for RewardGenerator interface

	@Override
	public List<String> getRewardStructNames()
	{
		return modulesFile.getRewardStructNames();
	}
	
	@Override
	public boolean rewardStructHasStateRewards(int i)
	{
		return modulesFile.rewardStructHasStateRewards(i);
	}
	
	@Override
	public boolean rewardStructHasTransitionRewards(int i)
	{
		return modulesFile.rewardStructHasTransitionRewards(i);
	}
	
	@Override
	public double getStateReward(int r, State state) throws PrismException
	{
		RewardStruct rewStr = modulesFile.getRewardStruct(r);
		int n = rewStr.getNumItems();
		double d = 0;
		for (int i = 0; i < n; i++) {
			if (!rewStr.getRewardStructItem(i).isTransitionReward()) {
				Expression guard = rewStr.getStates(i);
				if (guard.evaluateBoolean(modulesFile.getConstantValues(), state)) {
					double rew = rewStr.getReward(i).evaluateDouble(modulesFile.getConstantValues(), state);
					// Check reward is finite/non-negative (would be checked at model construction time,
					// but more fine grained error reporting can be done here)
					// Note use of original model since modulesFile may have been simplified
					if (!Double.isFinite(rew)) {
						throw new PrismLangException("Reward structure is not finite at state " + state, originalModulesFile.getRewardStruct(r).getReward(i));
					}
					// NB: for now, disable negative reward check for CSGs 
					if (modelType != ModelType.CSG && rew < 0) {
						throw new PrismLangException("Reward structure is negative + (" + rew + ") at state " + state, originalModulesFile.getRewardStruct(r).getReward(i));
					}
					d += rew;
				}
			}
		}
		return d;
	}

	@Override
	public double getStateActionReward(int r, State state, Object action) throws PrismException
	{
		double d = 0;
		RewardStruct rewStr = modulesFile.getRewardStruct(r);
		int n = rewStr.getNumItems();
		Expression guard;

		if (modelType != ModelType.CSG) {
			String cmdAction;
			for (int i = 0; i < n; i++) {
				if (rewStr.getRewardStructItem(i).isTransitionReward()) {
					guard = rewStr.getStates(i);
					cmdAction = rewStr.getSynch(i);
					if (action == null ? (cmdAction.isEmpty()) : action.equals(cmdAction)) {
						if (guard.evaluateBoolean(modulesFile.getConstantValues(), state)) {
							double rew = rewStr.getReward(i).evaluateDouble(modulesFile.getConstantValues(), state);
							// Check reward is finite/non-negative (would be checked at model construction time,
							// but more fine grained error reporting can be done here)
							// Note use of original model since modulesFile may have been simplified
							if (!Double.isFinite(rew)) {
								throw new PrismLangException("Reward structure is not finite at state " + state, originalModulesFile.getRewardStruct(r).getReward(i));
							}
							if (rew < 0) {
								throw new PrismLangException("Reward structure is negative + (" + rew + ") at state " + state, originalModulesFile.getRewardStruct(r).getReward(i));
							}
							d += rew;
						}
					}
				}
			}
		}
		else {
			BitSet active = new BitSet();
			BitSet indexes = new BitSet();
			BitSet tmp;
			int[] actions = (int[]) action;
			for (int i = 0; i < actions.length; i++) {
				if (actions[i] != -1)
					active.set(actions[i]);
			}
			for (int i = 0; i < n; i++) {
				if (rewStr.getRewardStructItem(i).isTransitionReward()) {
					guard = rewStr.getStates(i);
					indexes.clear();
					for (int j : rewStr.getRewardStructItem(i).getSynchIndices()) {
						if (j != 0)
							indexes.set(j);
					}
					tmp = (BitSet) indexes.clone();
					tmp.andNot(active);
					if (indexes.isEmpty() || (!indexes.isEmpty() && tmp.isEmpty())) {
						if (guard.evaluateBoolean(modulesFile.getConstantValues(), state)) {
							double rew = rewStr.getReward(i).evaluateDouble(modulesFile.getConstantValues(), state);
							// Check reward is finite/non-negative (would be checked at model construction time,
							// but more fine grained error reporting can be done here)
							// Note use of original model since modulesFile may have been simplified
							if (!Double.isFinite(rew)) {
								throw new PrismLangException("Reward structure is not finite at state " + state, originalModulesFile.getRewardStruct(r).getReward(i));
							}
							// NB: for now, disable negative reward check for CSGs 
//							if (rew < 0) {
//								throw new PrismLangException("Reward structure is negative + (" + rew + ") at state " + state, originalModulesFile.getRewardStruct(r).getReward(i));
//							}
							d += rew;
						}
					}
				}
			}
		}

		return d;
	}

	// Local utility methods
	
	/**
	 * Returns the current list of available transitions, generating it first if this has not yet been done.
	 */
	private TransitionList getTransitionList() throws PrismException
	{
		// Compute the current transition list, if required
		if (!transitionListBuilt) {
			if(modelType == ModelType.CSG) {
				updater.calculateTransitionsCSG(exploreState, transitionList);
			}
			else {
 				updater.calculateTransitions(exploreState, transitionList);
			}				
			transitionListBuilt = true;
		}

		return transitionList;
	}
}<|MERGE_RESOLUTION|>--- conflicted
+++ resolved
@@ -66,13 +66,8 @@
 	{
 		this.parent = parent;
 		
-<<<<<<< HEAD
 		// No support for PTA (and similar) models yet
-		if (modulesFile.getModelType() == ModelType.PTA || modulesFile.getModelType() == ModelType.TPTG) {
-=======
-		// No support for PTAs yet
-		if (modulesFile.getModelType() == ModelType.PTA || modulesFile.getModelType() == ModelType.POPTA) {
->>>>>>> 74fdd44b
+		if (modulesFile.getModelType() == ModelType.PTA || modulesFile.getModelType() == ModelType.POPTA || modulesFile.getModelType() == ModelType.TPTG) {
 			throw new PrismException(modulesFile.getModelType() + "s are not currently supported");
 		}
 		// No support for system...endsystem yet
@@ -198,19 +193,17 @@
 	}
 	
 	@Override
-<<<<<<< HEAD
+	public List<String> getObservableVars()
+	{
+		return modulesFile.getObservableVars();
+	}
+	
+	@Override
 	public List<Object> getActions()
 	{
 		return modulesFile.getActions();
 	}
 
-=======
-	public List<String> getObservableVars()
-	{
-		return modulesFile.getObservableVars();
-	}
-	
->>>>>>> 74fdd44b
 	@Override
 	public int getNumLabels()
 	{
