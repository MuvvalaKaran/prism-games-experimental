--- conflicted
+++ resolved
@@ -33,10 +33,7 @@
 import parser.State;
 import parser.VarList;
 import parser.ast.ModulesFile;
-<<<<<<< HEAD
-=======
 import explicit.Model;
->>>>>>> a180f89f
 import prism.PrismException;
 import prism.PrismFileLog;
 import prism.PrismLog;
@@ -58,10 +55,7 @@
 
 	// Basic info needed for path
 	private ModulesFile modulesFile;
-<<<<<<< HEAD
-=======
         private explicit.Model model;
->>>>>>> a180f89f
 	private State initialState;
 	private long maxPathLength;
 	private File file;
@@ -77,10 +71,7 @@
 	private boolean simPathShowProbs = false;
 	private boolean simPathShowRewards = false;
 	private boolean simPathShowChangesOnly = false;
-<<<<<<< HEAD
-=======
 	private boolean simPathShowTransitionRewards= false;
->>>>>>> a180f89f
 	private boolean simPathSnapshots = false;
 	private double simPathSnapshotTime = 0.0;
 
@@ -113,19 +104,12 @@
 	/**
 	 * Generate and export a random path through a model with the simulator.
 	 * @param modulesFile The model
-<<<<<<< HEAD
-=======
 	 * @param model The explicit model (can be null)
->>>>>>> a180f89f
 	 * @param initialState Initial state (if null, is selected randomly)
 	 * @param details Information about the path to be generated
 	 * @param file File to output the path to (stdout if null)
 	 */
-<<<<<<< HEAD
-	public void generateSimulationPath(ModulesFile modulesFile, State initialState, String details, long maxPathLength, File file) throws PrismException
-=======
         public void generateSimulationPath(ModulesFile modulesFile, explicit.Model model, State initialState, String details, long maxPathLength, File file) throws PrismException
->>>>>>> a180f89f
 	{
 		this.modulesFile = modulesFile;
 		this.model = model;
@@ -146,15 +130,6 @@
 	/**
 	 * Generate and plot a random path through a model with the simulator.
 	 * @param modulesFile The model
-<<<<<<< HEAD
-	 * @param initialState Initial state (if null, is selected randomly)
-	 * @param details Information about the path to be generated
-	 */
-	public void generateAndPlotSimulationPath(ModulesFile modulesFile, State initialState, String details, long maxPathLength, Graph graphModel)
-			throws PrismException
-	{
-		this.modulesFile = modulesFile;
-=======
 	 * @param model The explicit model (can be null)
 	 * @param initialState Initial state (if null, is selected randomly)
 	 * @param details Information about the path to be generated
@@ -164,7 +139,6 @@
 	{
 		this.modulesFile = modulesFile;
 		this.model = model;
->>>>>>> a180f89f
 		this.initialState = initialState;
 		this.maxPathLength = maxPathLength;
 
@@ -179,15 +153,6 @@
 	/**
 	 * Generate and plot a random path through a model with the simulator, in a separate thread.
 	 * @param modulesFile The model
-<<<<<<< HEAD
-	 * @param initialState Initial state (if null, is selected randomly)
-	 * @param details Information about the path to be generated
-	 */
-	public void generateAndPlotSimulationPathInThread(ModulesFile modulesFile, State initialState, String details, long maxPathLength, Graph graphModel)
-			throws PrismException
-	{
-		new GenerateAndPlotThread(modulesFile, initialState, details, maxPathLength, graphModel).start();
-=======
 	 * @param model The explicit model (can be null).
 	 * @param initialState Initial state (if null, is selected randomly)
 	 * @param details Information about the path to be generated
@@ -196,7 +161,6 @@
 			throws PrismException
 	{
 	        new GenerateAndPlotThread(modulesFile, model, initialState, details, maxPathLength, graphModel).start();
->>>>>>> a180f89f
 	}
 
 	/**
@@ -333,8 +297,6 @@
 				}
 				else
 					throw new PrismException("Value for \"changes\" option must \"true\" or \"false\"");
-<<<<<<< HEAD
-=======
 			} else if (ss[i].indexOf("showtransrewards=") == 0) {
 				// display transition rewards
 				String bool = ss[i].substring(17).toLowerCase();
@@ -345,7 +307,6 @@
 				}
 				else
 					throw new PrismException("Value for \"showtransrewards\" option must \"true\" or \"false\"");
->>>>>>> a180f89f
 			} else {
 				// path of fixed number of steps
 				simPathType = PathType.SIM_PATH_NUM_STEPS;
@@ -414,10 +375,7 @@
 		displayer.setShowProbs(simPathShowProbs);
 		displayer.setShowRewards(simPathShowRewards);
 		displayer.setShowChangesOnly(simPathShowChangesOnly);
-<<<<<<< HEAD
-=======
 		displayer.setShowTransitionRewards(simPathShowTransitionRewards);
->>>>>>> a180f89f
 		if (simPathSnapshots)
 			displayer.setToShowSnapShots(simPathSnapshotTime);
 
@@ -436,10 +394,7 @@
 		displayer.setShowProbs(simPathShowProbs);
 		displayer.setShowRewards(simPathShowRewards);
 		displayer.setShowChangesOnly(simPathShowChangesOnly);
-<<<<<<< HEAD
-=======
 		displayer.setShowTransitionRewards(simPathShowTransitionRewards);
->>>>>>> a180f89f
 		if (simPathSnapshots)
 			displayer.setToShowSnapShots(simPathSnapshotTime);
 
@@ -468,11 +423,7 @@
 			mainLog.println();
 
 		// Create path
-<<<<<<< HEAD
-		engine.createNewOnTheFlyPath(modulesFile);
-=======
 		engine.createNewPath(modulesFile, model);
->>>>>>> a180f89f
 		// Build path
 		path = engine.getPath();
 		engine.initialisePath(initialState);
@@ -484,10 +435,7 @@
 			engine.automaticTransition();
 			i++;
 			if (simPathType != PathType.SIM_PATH_DEADLOCK) {
-<<<<<<< HEAD
-=======
-
->>>>>>> a180f89f
+
 				displayer.step(path.getTimeInPreviousState(), path.getTotalTime(), path.getPreviousModuleOrAction(), path.getPreviousProbability(),
 						path.getPreviousTransitionRewards(), path.size(), path.getCurrentState(), path.getCurrentStateRewards());
 			}
@@ -514,7 +462,6 @@
 		}
 		if (simPathType == PathType.SIM_PATH_TIME && path.getTotalTime() < simPathTime) {
 			warning("Path terminated before time " + simPathTime + " because maximum path length (" + maxPathLength + ") was reached");
-<<<<<<< HEAD
 		}
 
 		// Print summary of path
@@ -547,42 +494,7 @@
 		}
 
 		// Create path
-		engine.createNewPath(modulesFile);
-=======
-		}
-
-		// Print summary of path
-		mainLog.print("\nGenerated path: " + path.size() + " step" + (path.size() == 1 ? "" : "s"));
-		if (modulesFile.getModelType().continuousTime()) {
-			mainLog.print(", total time " + path.getTotalTime());
-		}
-		if (file != null) {
-			mainLog.println(" (exported to " + file + ")");
-		} else {
-			mainLog.println();
-		}
-	}
-
-	/**
-	 * Generate multiple random paths using the simulator.
-	 * Note: these are not on-the-fly paths since we don't in advance if they are to be displayed.
-	 */
-	private void generateMultiplePaths(PathDisplayer displayer) throws PrismException
-	{
-		Path path = null;
-		int i = 0, j = 0;
-		boolean done;
-
-		// Print details
-		switch (simPathType) {
-		case SIM_PATH_DEADLOCK:
-			mainLog.println("\nGenerating random path(s) until deadlock state...");
-			break;
-		}
-
-		// Create path
 		engine.createNewPath(modulesFile, model);
->>>>>>> a180f89f
 		// Build path
 		for (j = 0; j < simPathRepeat; j++) {
 			path = engine.getPath();
@@ -644,25 +556,16 @@
 	class GenerateAndPlotThread extends Thread
 	{
 		private ModulesFile modulesFile;
-<<<<<<< HEAD
-=======
 	        private explicit.Model model;
->>>>>>> a180f89f
 		private parser.State initialState;
 		private String details;
 		private long maxPathLength;
 		private Graph graphModel;
 
-<<<<<<< HEAD
-		public GenerateAndPlotThread(ModulesFile modulesFile, parser.State initialState, String details, long maxPathLength, Graph graphModel)
-		{
-			this.modulesFile = modulesFile;
-=======
 	        public GenerateAndPlotThread(ModulesFile modulesFile, explicit.Model model, parser.State initialState, String details, long maxPathLength, Graph graphModel)
 		{
 			this.modulesFile = modulesFile;
 			this.model = model;
->>>>>>> a180f89f
 			this.initialState = initialState;
 			this.details = details;
 			this.maxPathLength = maxPathLength;
@@ -672,11 +575,7 @@
 		public void run()
 		{
 			try {
-<<<<<<< HEAD
-				generateAndPlotSimulationPath(modulesFile, initialState, details, maxPathLength, graphModel);
-=======
 			        generateAndPlotSimulationPath(modulesFile, model, initialState, details, maxPathLength, graphModel);
->>>>>>> a180f89f
 			} catch (PrismException e) {
 				// Just report errors passively to log
 				mainLog.printWarning("Error occured during path plot: " + e.getMessage());
