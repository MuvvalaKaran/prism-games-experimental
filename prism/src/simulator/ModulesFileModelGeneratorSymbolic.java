--- conflicted
+++ resolved
@@ -229,13 +229,6 @@
 		return varList;
 	}
 	
-<<<<<<< HEAD
-	@Override
-	public RewardStruct getRewardStruct(int i)
-	{
-		return modulesFile.getRewardStruct(i);
-	}
-
 	@Override
 	public int getNumPlayers()
 	{
@@ -248,8 +241,6 @@
 		return modulesFile.getPlayer(i);
 	}
 	
-=======
->>>>>>> 5cb056da
 	// Methods for ModelGenerator interface
 	
 	@Override
