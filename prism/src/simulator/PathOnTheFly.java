//==============================================================================
//	
//	Copyright (c) 2002-
//	Authors:
//	* Dave Parker <david.parker@comlab.ox.ac.uk> (University of Oxford)
//	
//------------------------------------------------------------------------------
//	
//	This file is part of PRISM.
//	
//	PRISM is free software; you can redistribute it and/or modify
//	it under the terms of the GNU General Public License as published by
//	the Free Software Foundation; either version 2 of the License, or
//	(at your option) any later version.
//	
//	PRISM is distributed in the hope that it will be useful,
//	but WITHOUT ANY WARRANTY; without even the implied warranty of
//	MERCHANTABILITY or FITNESS FOR A PARTICULAR PURPOSE.  See the
//	GNU General Public License for more details.
//	
//	You should have received a copy of the GNU General Public License
//	along with PRISM; if not, write to the Free Software Foundation,
//	Inc., 59 Temple Place, Suite 330, Boston, MA  02111-1307  USA
//	
//==============================================================================

package simulator;

import parser.State;
import prism.ModelGenerator;
import prism.ModelInfo;
import prism.RewardGenerator;

/**
 * Stores and manipulates a path though a model.
 * Minimal info is stored - just enough to allow checking of properties.
 */
public class PathOnTheFly extends Path
{
	// Model to which the path corresponds
	protected ModelInfo modelInfo;
	// Does model use continuous time?
	protected boolean continuousTime;
	// Model info/stats
	protected int numRewardStructs;

	// Path info required to implement Path abstract class:
	protected long size;
	protected boolean init;
	protected State previousState;
	protected State currentState;
	protected State currentObs;
	protected Object previousAction;
	protected String previousActionString;
	protected double previousProbability;
	protected double totalTime;
	double timeInPreviousState;
	protected double totalRewards[];
	protected double previousStateRewards[];
	protected double previousTransitionRewards[];
	protected double currentStateRewards[];
	protected Object strategyMemory;
    	
	// Loop detector for path
	protected LoopDetector loopDet;

	/**
	 * Constructor: creates a new (empty) PathOnTheFly object for a specific model.
	 */
	public PathOnTheFly(ModelInfo modelInfo, RewardGenerator rewardGen)
	{
		// Store model and info
		this.modelInfo = modelInfo;
		continuousTime = modelInfo.getModelType().continuousTime();
		numRewardStructs = rewardGen.getNumRewardStructs();
		// Create State objects for current/previous state
		previousState = new State(modelInfo.getNumVars());
		currentState = new State(modelInfo.getNumVars());
		currentObs = null;
		if (modelInfo.getModelType().partiallyObservable()) {
			currentObs = new State(modelInfo.getNumObservables());
		}
		// Create arrays to store totals
		totalRewards = new double[numRewardStructs];
		previousStateRewards = new double[numRewardStructs];
		previousTransitionRewards = new double[numRewardStructs];
		currentStateRewards = new double[numRewardStructs];
		// Initialise path info
		clear();
		// Create loop detector
		loopDet = new LoopDetector();
	}

	/**
	 * Clear the path.
	 */
	protected void clear()
	{
		// Initialise all path info
		size = 0;
<<<<<<< HEAD
	    previousState.clear();
	    currentState.clear();
=======
		init = false;
		previousState.clear();
		currentState.clear();
>>>>>>> c8a66209
		totalTime = 0.0;
		timeInPreviousState = 0.0;
		for (int i = 0; i < numRewardStructs; i++) {
			totalRewards[i] = 0.0;
			previousStateRewards[i] = 0.0;
			previousTransitionRewards[i] = 0.0;
			currentStateRewards[i] = 0.0;
		}
		// Initialise strategy info (absent by default)
		strategyMemory = null;
	}

	// MUTATORS (for Path)

	@Override
	public void initialise(State initialState, State initialObs, double[] initialStateRewards)
	{
		clear();
		init = true;
		currentState.copy(initialState);
		if (initialObs != null) {
			currentObs.copy(initialObs);
		}
		for (int i = 0; i < numRewardStructs; i++) {
			currentStateRewards[i] = initialStateRewards[i];
		}
		// Initialise loop detector
		loopDet.initialise();
	}

	@Override
	public void addStep(int choice, Object action, String actionString, double probability, double[] transRewards, State newState, State newObs, double[] newStateRewards, ModelGenerator modelGen)
	{
		addStep(1.0, choice, action, actionString, probability, transRewards, newState, newObs, newStateRewards, modelGen);
	}

	@Override
	public void addStep(double time, int choice, Object action, String actionString, double probability, double[] transRewards, State newState, State newObs, double[] newStateRewards, ModelGenerator modelGen)
	{
		size++;
		previousState.copy(currentState);
		currentState.copy(newState);
		if (newObs != null) {
			currentObs.copy(newObs);
		}
		previousAction = action;
		previousActionString = actionString;
		previousProbability = probability;
		totalTime += time;
		timeInPreviousState = time;
		for (int i = 0; i < numRewardStructs; i++) {
			if (continuousTime) {
				totalRewards[i] += currentStateRewards[i] * time + transRewards[i];
			} else {
				totalRewards[i] += currentStateRewards[i] + transRewards[i];
			}
			previousStateRewards[i] = currentStateRewards[i];
			previousTransitionRewards[i] = transRewards[i];
			currentStateRewards[i] = newStateRewards[i];
		}
		// Update loop detector
		loopDet.addStep(this, modelGen);
	}

	@Override
	public void setStrategyMemoryForCurrentState(Object memory)
	{
		strategyMemory = memory;
	}
	
	// ACCESSORS (for Path)

	@Override
	public boolean continuousTime()
	{
		return continuousTime;
	}
	
	@Override
	public long size()
	{
		return size;
	}

	@Override
	public long numStates()
	{
		return init ? size + 1 : 0;
	}

	@Override
	public State getPreviousState()
	{
		return previousState;
	}

	@Override
	public State getCurrentState()
	{
		return currentState;
	}

	@Override
	public State getCurrentObservation()
	{
		return currentObs;
	}

	@Override
	public Object getPreviousAction()
	{
		return previousAction;
	}
		
	@Override
	public String getPreviousActionString()
	{
		return previousActionString;
	}

	@Override
	public double getPreviousProbability()
	{
		return previousProbability;
	}

	@Override
	public double getTotalTime()
	{
		return totalTime;
	}

	@Override
	public double getTimeInPreviousState()
	{
		return timeInPreviousState;
	}

	@Override
	public double getTotalCumulativeReward(int rsi)
	{
		return totalRewards[rsi];
	}
	
	@Override
	public double getPreviousStateReward(int rsi)
	{
		return previousStateRewards[rsi];
	}
	
	@Override
	public double[] getPreviousStateRewards()
	{
		return previousStateRewards;
	}
	
	@Override
	public double getPreviousTransitionReward(int rsi)
	{
		return previousTransitionRewards[rsi];
	}
	
	@Override
	public double[] getPreviousTransitionRewards()
	{
		return previousTransitionRewards;
	}
	
	@Override
	public double getCurrentStateReward(int rsi)
	{
		return currentStateRewards[rsi];
	}
	
	@Override
	public double[] getCurrentStateRewards()
	{
		return currentStateRewards;
	}
	
	@Override
	public boolean isLooping()
	{
		return loopDet.isLooping();
	}
	
	@Override
	public long loopStart()
	{
		return loopDet.loopStart();
	}
	
	@Override
	public long loopEnd()
	{
		return loopDet.loopEnd();
	}
	
	@Override
	public Object getStrategyMemoryForCurrentState()
	{
		return strategyMemory;
	}	
}<|MERGE_RESOLUTION|>--- conflicted
+++ resolved
@@ -98,14 +98,9 @@
 	{
 		// Initialise all path info
 		size = 0;
-<<<<<<< HEAD
-	    previousState.clear();
-	    currentState.clear();
-=======
 		init = false;
 		previousState.clear();
 		currentState.clear();
->>>>>>> c8a66209
 		totalTime = 0.0;
 		timeInPreviousState = 0.0;
 		for (int i = 0; i < numRewardStructs; i++) {
