--- conflicted
+++ resolved
@@ -91,10 +91,9 @@
 	protected BitSet enabledModules[];
 	// For real-time models, the guards over clock variables attached to (some) Updates
 	protected Map<Updates,Expression> clockGuards;
-<<<<<<< HEAD
 	
 	// Number of players
-	protected int numPlayers; 
+	protected int numPlayers;
 	
 	// Element i of playersIndexes is the index of the player for module i
 	protected int[] playersIndexes;
@@ -105,11 +104,7 @@
 	
 	protected ArrayList<ArrayList<Set<BitSet>>> expansions;
 	
-	public Updater(ModulesFile modulesFile, VarList varList)
-=======
-
 	public Updater(ModulesFile modulesFile, VarList varList, Evaluator<Value> eval)
->>>>>>> 6eefe82c
 	{
 		this(modulesFile, varList, eval, null);
 	}
@@ -180,11 +175,11 @@
 	}
 
 	/**
-<<<<<<< HEAD
 	 * Initialise auxiliary variables for building CSGs.
 	 * @throws PrismLangException
 	 */
-	public void initialiseCSG() throws PrismLangException {
+	public void initialiseCSG() throws PrismLangException
+	{
 		playersActionsIndexes = new BitSet[numPlayers];
 		actionIndexPlayerMap = new HashMap<Integer, Integer>();
 		expansions = new ArrayList<ArrayList<Set<BitSet>>>();
@@ -243,24 +238,6 @@
 	}
 	
 	/**
-	 * Set the precision to which we check that probabilities sum to 1.
-	 */
-	public void setSumRoundOff(double sumRoundOff)
-	{
-		this.sumRoundOff = sumRoundOff;
-	}
-
-	/**
-	 * Get the precision to which we check that probabilities sum to 1.
-	 */
-	public double getSumRoundOff()
-	{
-		return sumRoundOff;
-	}
-	
-	/**
-=======
->>>>>>> 6eefe82c
 	 * Determine the set of outgoing transitions from state 'state' and store in 'transitionList'.
 	 * @param state State from which to explore
 	 * @param transitionList TransitionList object in which to store result
@@ -313,13 +290,8 @@
 					Updates ups = updateLists.get(j).get(i).get(0);
 					// Case where this is the first Choice created
 					if (chs.size() == 0) {
-<<<<<<< HEAD
-						ChoiceListFlexi ch = processUpdatesAndCreateNewChoice(i, ups, state);
+						ChoiceListFlexi<Value> ch = processUpdatesAndCreateNewChoice(i, ups, state);
 						if (ch.size() > 0) {
-=======
-						ChoiceListFlexi<Value> ch = processUpdatesAndCreateNewChoice(i, ups, state);
-						if (ch.size() > 0)
->>>>>>> 6eefe82c
 							chs.add(ch);
 						}
 					}
@@ -336,13 +308,8 @@
 					// Case where there are no existing choices
 					if (chs.size() == 0) {
 						for (Updates ups : updateLists.get(j).get(i)) {
-<<<<<<< HEAD
-							ChoiceListFlexi ch = processUpdatesAndCreateNewChoice(i, ups, state);
+							ChoiceListFlexi<Value> ch = processUpdatesAndCreateNewChoice(i, ups, state);
 							if (ch.size() > 0) {
-=======
-							ChoiceListFlexi<Value> ch = processUpdatesAndCreateNewChoice(i, ups, state);
-							if (ch.size() > 0)
->>>>>>> 6eefe82c
 								chs.add(ch);
 							}
 						}
@@ -352,14 +319,8 @@
 						// Duplicate (count-1 copies of) current Choice list
 						n = chs.size();
 						for (k = 0; k < count - 1; k++)
-<<<<<<< HEAD
-							for (l = 0; l < n; l++) {
-								chs.add(new ChoiceListFlexi(chs.get(l)));
-							}
-=======
 							for (l = 0; l < n; l++)
 								chs.add(new ChoiceListFlexi<Value>(chs.get(l)));
->>>>>>> 6eefe82c
 						// Products with existing choices
 						for (k = 0; k < count; k++) {
 							Updates ups = updateLists.get(j).get(i).get(k);
@@ -515,12 +476,12 @@
 		}
 	}
 	
-	public void calculateTransitionsCSG(State state, TransitionList transitionList) throws PrismLangException 
+	public void calculateTransitionsCSG(State state, TransitionList<Value> transitionList) throws PrismLangException 
 	{
 		//System.out.println("\n## state " + state);
 		//System.out.println("## playersActionsIndexes " + Arrays.toString(playersActionsIndexes));
 		//System.out.println("## actionIndexPlayerMap " + actionIndexPlayerMap);
-		List<ChoiceListFlexi> chs = new ArrayList<ChoiceListFlexi>(); // used to store the final choices from a given state
+		List<ChoiceListFlexi<Value>> chs = new ArrayList<ChoiceListFlexi<Value>>(); // used to store the final choices from a given state
 		List<Integer> indexes; // used to store the indexes of commands at different points
 		Set<BitSet> products = new HashSet<BitSet>(); // used to store store products of indexes at different points
 		Set<BitSet> synchs;
@@ -528,7 +489,7 @@
 		BitSet[] moves = new BitSet[numPlayers]; // indexes of possible actions taken by each player
 		BitSet[] enabled  = new BitSet[numPlayers]; // number of actions which will be actually finally available for each player, used only for checking
 		BitSet tmp = new BitSet();
-		ChoiceListFlexi chfl;
+		ChoiceListFlexi<Value> chfl;
 		Command cmd1, cmd2;
 		Updates ups; // (temp) used to store updates at different points
 		String warning, missing;
@@ -663,7 +624,7 @@
 		n = 1;
 		for (p = 0; p < numPlayers; p++) {
 			enabled[p] = new BitSet();
-			for (ChoiceListFlexi ch : chs) { 
+			for (ChoiceListFlexi<Value> ch : chs) { 
 				// Setting to size + 1 in the case of idle actions as they are given index -1 which cannot be set
 				enabled[p].set((ch.getActions()[p] > 0)? ch.getActions()[p] : modulesFile.getSynchs().size() + 1); 
 			}
@@ -681,7 +642,7 @@
 		if (n != chs.size()) {
 			indexProduct(products, enabled, new BitSet(), 0);
 			BitSet tmp1 = new BitSet();
-			for (ChoiceListFlexi ch : chs) { 
+			for (ChoiceListFlexi<Value> ch : chs) { 
 				tmp1.clear();
 				for (int idx : ch.getActions()) {
 					tmp1.set(idx);
@@ -700,7 +661,7 @@
 			}
 			throw new PrismLangException("Error in model specification.");
 		}
-		for (ChoiceListFlexi ch : chs) {
+		for (ChoiceListFlexi<Value> ch : chs) {
 			transitionList.add(ch, ch.getActions());
 		}	
 	}
