//==============================================================================
//	
//	Copyright (c) 2002-
//	Authors:
//	* Dave Parker <d.a.parker@cs.bham.ac.uk> (University of Birmingham/Oxford)
//	
//------------------------------------------------------------------------------
//	
//	This file is part of PRISM.
//	
//	PRISM is free software; you can redistribute it and/or modify
//	it under the terms of the GNU General Public License as published by
//	the Free Software Foundation; either version 2 of the License, or
//	(at your option) any later version.
//	
//	PRISM is distributed in the hope that it will be useful,
//	but WITHOUT ANY WARRANTY; without even the implied warranty of
//	MERCHANTABILITY or FITNESS FOR A PARTICULAR PURPOSE.  See the
//	GNU General Public License for more details.
//	
//	You should have received a copy of the GNU General Public License
//	along with PRISM; if not, write to the Free Software Foundation,
//	Inc., 59 Temple Place, Suite 330, Boston, MA  02111-1307  USA
//	
//==============================================================================

package simulator;

import java.util.ArrayList;
import java.util.Arrays;
import java.util.BitSet;
import java.util.HashMap;
import java.util.HashSet;
import java.util.List;
import java.util.Map;
import java.util.Set;
import java.util.Vector;

import edu.jas.arith.ProductTest;
import parser.State;
import parser.VarList;
import parser.ast.Command;
import parser.ast.Expression;
import parser.ast.Module;
import parser.ast.ModulesFile;
import parser.ast.Update;
import parser.ast.Updates;
import prism.ModelType;
import prism.PrismComponent;
import prism.PrismException;
import prism.PrismLangException;
import prism.PrismSettings;

public class Updater extends PrismComponent
{
	// Settings:
	// Do we check that probabilities sum to 1?
	protected boolean doProbChecks = true;
	// The precision to which we check probabilities sum to 1
	protected double sumRoundOff = 1e-5;
	
	// Info on model being explored
	protected ModulesFile modulesFile;
	protected ModelType modelType;
	protected int numModules;
	protected VarList varList;
	// Synchronising action info
	protected Vector<String> synchs;
	protected int numSynchs;
	protected int synchModuleCounts[];
	// Model info/stats
	protected int numRewardStructs;

	// Temporary storage:

	// Element i,j of updateLists is a list of the updates from module i labelled with action j
	// (where j=0 denotes independent, otherwise 1-indexed action label)
	protected List<List<List<Updates>>> updateLists;
	// Bit j of enabledSynchs is set iff action j is currently enabled
	// (where j=0 denotes independent, otherwise 1-indexed action label)
	protected BitSet enabledSynchs;
	// Element j of enabledModules is a BitSet showing modules which enable action j
	// (where j=0 denotes independent, otherwise 1-indexed action label)
	protected BitSet enabledModules[];
	// Number of players
	protected int numPlayers; 
	
	// Element i of playersIndexes is the index of the player for module i
	protected int[] playersIndexes;
	// Element i of playersActionsIndexes contains the indexes of the actions for player i
	protected BitSet[] playersActionsIndexes;
	// Entry i of actionIndexPlayerMap contains a mapping from indexes to players
	protected Map<Integer,Integer> actionIndexPlayerMap;
	
	protected ArrayList<ArrayList<Set<BitSet>>> expansions;
	
	public Updater(ModulesFile modulesFile, VarList varList)
	{
		this(modulesFile, varList, null);
	}
	
	public Updater(ModulesFile modulesFile, VarList varList, PrismComponent parent)
	{
		// Store some settings
		doProbChecks = parent.getSettings().getBoolean(PrismSettings.PRISM_DO_PROB_CHECKS);
		sumRoundOff = parent.getSettings().getDouble(PrismSettings.PRISM_SUM_ROUND_OFF);
		
		// Get info from model
		this.modulesFile = modulesFile;
		modelType = modulesFile.getModelType();
		numModules = modulesFile.getNumModules();
		synchs = modulesFile.getSynchs();
		numSynchs = synchs.size();
		numRewardStructs = modulesFile.getNumRewardStructs();
		this.varList = varList;
		
		// Compute count of number of modules using each synch action
		// First, compute and cache the synch actions for each of the modules
		List<HashSet<String>> synchsPerModule = new ArrayList<HashSet<String>>(numModules);
		for (int i = 0; i < numModules; i++) {
			synchsPerModule.add(new HashSet<String>(modulesFile.getModule(i).getAllSynchs()));
		}
		// Second, do the counting
		synchModuleCounts = new int[numSynchs];
		for (int j = 0; j < numSynchs; j++) {
			synchModuleCounts[j] = 0;
			String s = synchs.get(j);
			for (int i = 0; i < numModules; i++) {
				if (synchsPerModule.get(i).contains(s))
					synchModuleCounts[j]++;
			}
		}
		// Build lists/bitsets for later use
		updateLists = new ArrayList<List<List<Updates>>>(numModules);
		for (int i = 0; i < numModules; i++) {
			updateLists.add(new ArrayList<List<Updates>>(numSynchs + 1));
			for (int j = 0; j < numSynchs + 1; j++) {
				updateLists.get(i).add(new ArrayList<Updates>());
			}
		}
		enabledSynchs = new BitSet(numSynchs + 1);
		enabledModules = new BitSet[numSynchs + 1];
		for (int j = 0; j < numSynchs + 1; j++) {
			enabledModules[j] = new BitSet(numModules);
		}
		numPlayers = modulesFile.getNumPlayers();
	}

	/**
	 * Initialise auxiliary variables for building CSGs.
	 * @throws PrismLangException
	 */
	public void initialiseCSG() throws PrismLangException {
		playersActionsIndexes = new BitSet[numPlayers];
		actionIndexPlayerMap = new HashMap<Integer, Integer>();
		expansions = new ArrayList<ArrayList<Set<BitSet>>>();
		if (numPlayers > 0) {	
			int index;
			BitSet seen = new BitSet();
			playersIndexes = new int[numModules];
			Arrays.fill(playersIndexes, -1);
			for (int p = 0; p < numPlayers; p++) {
				playersActionsIndexes[p] = new BitSet();
			}
			for (int m = 0; m < numModules; m++) {
				playersIndexes[m] = modulesFile.getPlayerForModule(modulesFile.getModuleName(m));
				expansions.add(m, new ArrayList<Set<BitSet>>());
				if (playersIndexes[m] != -1) {
					for (int c = 0; c < modulesFile.getModule(m).getNumCommands(); c++) {
						if (modulesFile.getModule(m).getCommand(c).isUnlabelled()) {
							throw new PrismLangException("Commands in a player-owned module cannot be unlabelled", modulesFile.getModule(m).getCommand(c));
						}
						expansions.get(m).add(c, new HashSet<BitSet>());
						index = modulesFile.getModule(m).getCommand(c).getSynchIndices().get(0);
						if (!seen.get(index) || playersActionsIndexes[playersIndexes[m]].get(index)) {
							seen.set(index);
							playersActionsIndexes[playersIndexes[m]].set(index);
							actionIndexPlayerMap.put(index, playersIndexes[m]);
						}
						else
							throw new PrismLangException("Action " + modulesFile.getModule(m).getCommand(c).getSynchs().get(0) + " of module "
																   + modulesFile.getModule(m).getName() 
																   + " had already been associated to a different module. Action sets must be disjoint");
					}
				}
				else {
					for (int c = 0; c < modulesFile.getModule(m).getNumCommands(); c++) {
						expansions.get(m).add(c, new HashSet<BitSet>());
					}
				}
			}
			//System.out.println("-- actionIndexPlayerMap");
			//System.out.println(actionIndexPlayerMap);
			//System.out.println("-- playersActionsIndexes");
			//System.out.println(Arrays.toString(playersActionsIndexes));
			for (int m = 0; m < numModules; m++) {
				if (playersIndexes[m] == -1) {
					for (int c = 0; c < modulesFile.getModule(m).getNumCommands(); c++) {
						for (int i : modulesFile.getModule(m).getCommand(c).getSynchIndices()) {
							if (!actionIndexPlayerMap.keySet().contains(i) && i != 0)
								throw new PrismLangException("Label \"" + modulesFile.getSynch(i - 1) + "\" of commandd " + c  
																+ " of module " + modulesFile.getModuleName(m) + " is not associated to any player." 
																+ " Independent modules can only synchronize on players' actions.");
						}
					}
				}
			}
		}
	}
	
	/**
	 * Set the precision to which we check that probabilities sum to 1.
	 */
	public void setSumRoundOff(double sumRoundOff)
	{
		this.sumRoundOff = sumRoundOff;
	}

	/**
	 * Get the precision to which we check that probabilities sum to 1.
	 */
	public double getSumRoundOff()
	{
		return sumRoundOff;
	}
	
	/**
	 * Determine the set of outgoing transitions from state 'state' and store in 'transitionList'.
	 * @param state State from which to explore
	 * @param transitionList TransitionList object in which to store result
	 */
	public void calculateTransitions(State state, TransitionList transitionList) throws PrismException
	{
		List<ChoiceListFlexi> chs;
		int i, j, k, l, n, count;
		
		// Clear lists/bitsets
		transitionList.clear();
		for (i = 0; i < numModules; i++) {
			for (j = 0; j < numSynchs + 1; j++) {
				updateLists.get(i).get(j).clear();
			}
		}
		enabledSynchs.clear();
		for (i = 0; i < numSynchs + 1; i++) {
			enabledModules[i].clear();
		}

		// Calculate the available updates for each module/action
		// (update information in updateLists, enabledSynchs and enabledModules)
		for (i = 0; i < numModules; i++) {
			calculateUpdatesForModule(i, state);
		}

		// Add independent transitions for each (enabled) module to list
		for (i = enabledModules[0].nextSetBit(0); i >= 0; i = enabledModules[0].nextSetBit(i + 1)) {
			for (Updates ups : updateLists.get(i).get(0)) {
				ChoiceListFlexi ch = processUpdatesAndCreateNewChoice(-(i + 1), ups, state);
				if (ch.size() > 0)
					transitionList.add(ch);
			}
		}
		
		// Add synchronous transitions to list
		chs = new ArrayList<ChoiceListFlexi>();
		for (i = enabledSynchs.nextSetBit(1); i >= 0; i = enabledSynchs.nextSetBit(i + 1)) {
			chs.clear();
			// Check counts to see if this action is blocked by some module
			if (enabledModules[i].cardinality() < synchModuleCounts[i - 1])
				continue;
			// If not, proceed...
			for (j = enabledModules[i].nextSetBit(0); j >= 0; j = enabledModules[i].nextSetBit(j + 1)) {
				count = updateLists.get(j).get(i).size();
				// Case where there is only 1 Updates for this module
				if (count == 1) {
					Updates ups = updateLists.get(j).get(i).get(0);
					// Case where this is the first Choice created
					if (chs.size() == 0) {
						ChoiceListFlexi ch = processUpdatesAndCreateNewChoice(i, ups, state);
						if (ch.size() > 0) {
							chs.add(ch);
						}
					}
					// Case where there are existing Choices
					else {
						// Product with all existing choices
						for (ChoiceListFlexi ch : chs) {
							processUpdatesAndAddToProduct(ups, state, ch);
						}
					}
				}
				// Case where there are multiple Updates (i.e. local nondeterminism)
				else {
					// Case where there are no existing choices
					if (chs.size() == 0) {
						for (Updates ups : updateLists.get(j).get(i)) {
							ChoiceListFlexi ch = processUpdatesAndCreateNewChoice(i, ups, state);
							if (ch.size() > 0) {
								chs.add(ch);
							}
						}
					}
					// Case where there are existing Choices
					else {
						// Duplicate (count-1 copies of) current Choice list
						n = chs.size();
						for (k = 0; k < count - 1; k++)
							for (l = 0; l < n; l++) {
								chs.add(new ChoiceListFlexi(chs.get(l)));
							}
						// Products with existing choices
						for (k = 0; k < count; k++) {
							Updates ups = updateLists.get(j).get(i).get(k);
							for (l = 0; l < n; l++) {
								processUpdatesAndAddToProduct(ups, state, chs.get(k * n + l));
							}
						}
					}
				}
			}
			// Add all new choices to transition list
			for (ChoiceListFlexi ch : chs) {
				transitionList.add(ch);
			}
		}
		
		// For a DTMC, we need to normalise across all transitions
		// This is partly to handle "local nondeterminism"
		// and also to handle any dubious trickery done by disabling probability checks
		if (modelType == ModelType.DTMC) {
			double probSum = transitionList.getProbabilitySum();
			transitionList.scaleProbabilitiesBy(1.0 / probSum);
		}
	
		// Check validity of the computed transitions
		// (not needed currently)
		//transitionList.checkValid(modelType);
		
		// Check for errors (e.g. overflows) in the computed transitions
		//transitionList.checkForErrors(state, varList);
		
		//System.out.println(transitionList);
	}
<<<<<<< HEAD
	
	public void calculateEnabledCommands(int m, BitSet active, State state) throws PrismLangException 
	{
		//System.out.println("\n## state " + state);
		//System.out.println("\n## calculateEnabledCommands, module " + m);
		Module module;
		Command command;
		BitSet tmp = new BitSet();
		BitSet indexes = new BitSet();
		HashSet<BitSet> seen = new HashSet<BitSet>();
		int i, e, n, p;
		
		module = modulesFile.getModule(m);
		n = module.getNumCommands();
		e = -1;

		for (i = 0; i < n; i++) {
			command = module.getCommand(i);
			expansions.get(m).get(i).clear();
			if (command.getSynchIndices().get(0) == 0) {
				p = playersIndexes[m];
				if (p != -1) {
					throw new PrismLangException("Module " + modulesFile.getModuleName(m) 
				   										   + " from to player " + p
				   										   + " has an unlabelled command");
				}
				else if (command.getGuard().evaluateBoolean(state)) {
					if (e == -1) {
						active.set(i);
						e = i;
					}
					else 
						throw new PrismLangException("Module " + modulesFile.getModuleName(m) 
															   + " has multiple unlabeled active commands in state " + state);
				}
			}
			else {
				if (command.getGuard().evaluateBoolean(state)) {
					indexes.clear();
					for(int j : command.getSynchIndices()) {
						indexes.set(j);
					}
					for (p = 0; p < numPlayers; p++) {
						tmp.clear();
						tmp.or(indexes);
						tmp.andNot(playersActionsIndexes[p]);
						if (tmp.cardinality() < indexes.cardinality() - 1)
							throw new PrismLangException("Module " + modulesFile.getModuleName(m) + " has multiple actions associated to player " 
															   	   + modulesFile.getPlayerName(p) + " in command " + i);
					}
					if (!seen.contains(indexes)) {
						seen.add((BitSet) indexes.clone());
						active.set(i);
					}
					else 
						throw new PrismLangException("Module " + modulesFile.getModuleName(m) + " has multiple active commands labeled "
															   + command.getSynchs() + " in state " + state);
				}
			}
		}
	}
		
	/**
	 * Makes the product of all indexes in indexes[p] (for player p) and stores the result in products.   
	 * @param products Set where the products are stored. 
	 * @param indexes Array of bitsets with the indexes of actions for each player. 
	 * @param product A single product, passed recursively.  
	 * @param p Index of player p
	 */
	public void indexProduct(Set<BitSet> products, BitSet[] indexes, BitSet product, int p) 
	{
		BitSet newproduct;
		int i;
		if (p < numPlayers - 1) {
			if (!indexes[p].isEmpty()) {
				for (i = indexes[p].nextSetBit(0); i >= 0; i = indexes[p].nextSetBit(i + 1)) {	
					newproduct = new BitSet();
					newproduct.or(product);
					newproduct.set(i);
					indexProduct(products, indexes, newproduct, p + 1);
				}
			}
			else {
				newproduct = new BitSet();
				newproduct.or(product);
				indexProduct(products, indexes, newproduct, p + 1);	
			}
		}
		else {
			if (!indexes[p].isEmpty()) {
				for (i = indexes[p].nextSetBit(0); i >= 0; i = indexes[p].nextSetBit(i + 1)) {	
					newproduct = new BitSet();
					newproduct.or(product);
					newproduct.set(i);
					products.add(newproduct);
				}
			}
			else {
				newproduct = new BitSet();
				newproduct.or(product);
				products.add(newproduct);
			}
		}
	}	
	
	public void expandCommand(Set<BitSet> products, int m, int c)
	{
		BitSet bidx = new BitSet();
		BitSet tmp;
		for (int i : modulesFile.getModule(m).getCommand(c).getSynchIndices())
			if (i != 0)
				bidx.set(i);
		for (BitSet prod : products) {
			tmp = new BitSet();
			tmp.or(bidx);
			tmp.andNot(prod);
			if (tmp.isEmpty()) {
				expansions.get(m).get(c).add(prod);
			}
		}
	}
	
	public void calculateTransitionsCSG(State state, TransitionList transitionList) throws PrismLangException 
	{
		//System.out.println("\n## state " + state);
		//System.out.println("## playersActionsIndexes " + Arrays.toString(playersActionsIndexes));
		//System.out.println("## actionIndexPlayerMap " + actionIndexPlayerMap);
		List<ChoiceListFlexi> chs = new ArrayList<ChoiceListFlexi>(); // used to store the final choices from a given state
		List<Integer> indexes; // used to store the indexes of commands at different points
		Set<BitSet> products = new HashSet<BitSet>(); // used to store store products of indexes at different points
		Set<BitSet> synchs;
		BitSet[] active = new BitSet[numModules];
		BitSet[] moves = new BitSet[numPlayers]; // indexes of possible actions taken by each player
		BitSet[] enabled  = new BitSet[numPlayers]; // number of actions which will be actually finally available for each player, used only for checking
		BitSet tmp = new BitSet();
		ChoiceListFlexi chfl;
		Command cmd1, cmd2;
		Updates ups; // (temp) used to store updates at different points
		String warning, missing;
		int[] actions; // (temp) used to store ordered indexes at different points
		int cidx, i, id, j, m, n, nchs, p;
		boolean[] msynch = new boolean[numModules];
		transitionList.clear();				
		Arrays.fill(moves, null);
		for (m = 0; m < numModules; m++) {
			active[m] = new BitSet();
			calculateEnabledCommands(m, active[m], state);
			p = playersIndexes[m];
			if (p != -1) {
				if (moves[p] == null)
					moves[p] = new BitSet();
				for (cidx = active[m].nextSetBit(0); cidx >= 0; cidx = active[m].nextSetBit(cidx + 1)) {	
					indexes = modulesFile.getModule(m).getCommand(cidx).getSynchIndices();
					moves[p].set(indexes.get(0));			
				}
			}
		}
		//System.out.println("-- active " + Arrays.toString(active));
		//System.out.println("-- moves " + Arrays.toString(moves));
		indexProduct(products, moves, new BitSet(), 0);
		for (m = 0; m < numModules; m++) {
			for (i = active[m].nextSetBit(0); i >= 0; i = active[m].nextSetBit(i + 1)) {	
				//System.out.println(modulesFile.getModule(m).getCommand(i));
				expandCommand(products, m, i);
			}
		}
		for (m = 0; m < numModules; m++) {
			for (i = active[m].nextSetBit(0); i >= 0; i = active[m].nextSetBit(i + 1)) {	
				cmd1 = modulesFile.getModule(m).getCommand(i);
				if (!(cmd1.getSynchIndices().get(0) == 0)) {
					for (j = active[m].nextSetBit(0); j >= 0; j = active[m].nextSetBit(j + 1)) {	
						cmd2 = modulesFile.getModule(m).getCommand(j);
						if (i != j) {
							for (BitSet prod : expansions.get(m).get(i)) {
								if (!(cmd2.getSynchIndices().get(0) == 0)) {
									if (cmd2.getSynchIndices().get(0) == cmd1.getSynchIndices().get(0)) {
										if (cmd2.getSynchIndices().size() < cmd1.getSynchIndices().size()) {
											expansions.get(m).get(j).remove(prod);
										}
									}
								}
								else { 
									expansions.get(m).get(j).remove(prod);
								}
							}
						}
					}
				}
			}
		}
		//System.out.println("-- products " + products);
		//System.out.println("-- expansions " + expansions);						
		synchs = new HashSet<BitSet>(products);
		for (BitSet prod : products) {
			tmp.clear();
			tmp.or(prod);
			//System.out.println("-- product " + prod);
			for (m = 0; m < numModules; m++) {
				if (playersIndexes[m] != -1) {
					if (active[m].isEmpty())
						continue;
					for (i = active[m].nextSetBit(0); i >= 0; i = active[m].nextSetBit(i + 1)) {	
						if (expansions.get(m).get(i).contains(prod)) {
							tmp.clear(modulesFile.getModule(m).getCommand(i).getSynchIndices().get(0));
						}
					}
				}
			}
			//System.out.println("-- tmp " + tmp);
			if (!tmp.isEmpty()) {
				warning = "Missing specification for action product [";
				missing = "";
				for (id = prod.nextSetBit(0); id >= 0; id = prod.nextSetBit(id + 1)) {	
					missing += modulesFile.getSynch(id - 1) + ((prod.nextSetBit(id + 1) > 0)? "," : "]");
				}
				warning += missing;
				warning += " in state " + state + ".";
				mainLog.printWarning(warning);
				synchs.remove(prod);
			}
		}
		nchs = 0;
		//System.out.println("-- active " + Arrays.toString(active));
		for (BitSet prod : synchs) {
			actions = new int[numPlayers];
			Arrays.fill(actions, -1);
			chfl = null;
			//System.out.println("\n-- prod");
			//System.out.println(prod);
			for (m = 0; m < numModules; m++) {
				msynch[m] = false;
				//System.out.println("--\n module " + m + " " + modulesFile.getModuleName(m));
				for (i = active[m].nextSetBit(0); i >= 0; i = active[m].nextSetBit(i + 1)) {	
					ups = modulesFile.getModule(m).getCommand(i).getUpdates();
					//System.out.println(modulesFile.getModule(m).getCommand(i));
					//System.out.println("-- expansions " + i);
					//System.out.println(expansions.get(m).get(i));
					//System.out.println(modulesFile.getModule(m).getCommand(i).getSynchIndices());
					if (expansions.get(m).get(i).contains(prod)) {
						if (!msynch[m]) {
							//System.out.println("## selected " + i);
							if (chfl == null) {
								chfl = processUpdatesAndCreateNewChoice(nchs, ups, state);
								nchs++;
							}
							else
								processUpdatesAndAddToProduct(ups, state, chfl);
							msynch[m] = true;
						}
						else {
							//System.out.println();
							//System.out.println(prod);
							throw new PrismLangException("Module " + modulesFile.getModuleName(m) + " has multiple active commands for action "
																								  + "\'" + modulesFile.getModule(m).getCommand(i).getSynch() + "\'" + " in state " + state);
						}
					}
				}
			}
			for (i = prod.nextSetBit(0); i >= 0; i = prod.nextSetBit(i + 1)) {
				actions[actionIndexPlayerMap.get(i)] = i;
			}
			if (chfl != null) {
				//System.out.println("-- chfl " + chfl);
				chfl.setActions(actions);
				chs.add(chfl);
			}
		}	
		n = 1;
		for (p = 0; p < numPlayers; p++) {
			enabled[p] = new BitSet();
			for (ChoiceListFlexi ch : chs) { 
				// Setting to size + 1 in the case of idle actions as they are given index -1 which cannot be set
				enabled[p].set((ch.getActions()[p] > 0)? ch.getActions()[p] : modulesFile.getSynchs().size() + 1); 
			}
			n *= enabled[p].cardinality();
		}				
		products.clear();
		/*
		System.out.println("\n-- chs " + chs);
		System.out.println(modulesFile.getSynchs());
		for (ChoiceListFlexi ch : chs) {
			System.out.println(ch);
			System.out.println(Arrays.toString(ch.getActions()));
		}	
		*/
		if (n != chs.size()) {
			indexProduct(products, enabled, new BitSet(), 0);
			BitSet tmp1 = new BitSet();
			for (ChoiceListFlexi ch : chs) { 
				tmp1.clear();
				for (int idx : ch.getActions()) {
					tmp1.set(idx);
				}
				products.remove(tmp1);
			}
			for (BitSet tmp2 : products) {
				warning = "Missing specification for action product [";
				missing = "";
				for (id = tmp2.nextSetBit(0); id >= 0; id = tmp2.nextSetBit(id + 1)) {	
					missing += modulesFile.getSynch(id - 1) + ((tmp2.nextSetBit(id + 1) > 0)? "," : "]");
				}
				warning += missing;
				warning += " in state " + state + ".";
				mainLog.printWarning(warning);
			}
			throw new PrismLangException("Error in model specification.");
		}
		for (ChoiceListFlexi ch : chs) {
			transitionList.add(ch, ch.getActions());
		}	
	}
	
	/**
	 * Calculate the state rewards for a given state.
	 * @param state The state to compute rewards for
	 * @param store An array in which to store the rewards
	 */
	public void calculateStateRewards(State state, double[] store) throws PrismLangException
	{
		int i, j, n;
		double d;
		RewardStruct rw;
		for (i = 0; i < numRewardStructs; i++) {
			rw = modulesFile.getRewardStruct(i);
			n = rw.getNumItems();
			d = 0.0;
			for (j = 0; j < n; j++) {
				if (!rw.getRewardStructItem(j).isTransitionReward())
					if (rw.getStates(j).evaluateBoolean(state))
						d += rw.getReward(j).evaluateDouble(state);
			}
			store[i] = d;
		}
	}

	/**
	 * Calculate the transition rewards for a given state and outgoing choice.
	 * @param state The state to compute rewards for
	 * @param ch The choice from the state to compute rewards for
	 * @param store An array in which to store the rewards
	 */
	public void calculateTransitionRewards(State state, Choice ch, double[] store) throws PrismLangException
	{
		int i, j, n;
		double d;
		RewardStruct rw;
		for (i = 0; i < numRewardStructs; i++) {
			rw = modulesFile.getRewardStruct(i);
			n = rw.getNumItems();
			d = 0.0;
			for (j = 0; j < n; j++) {
				if (rw.getRewardStructItem(j).isTransitionReward())
					if (rw.getRewardStructItem(j).getSynchIndex() == Math.max(0, ch.getModuleOrActionIndex()))
						if (rw.getStates(j).evaluateBoolean(state))
							d += rw.getReward(j).evaluateDouble(state);
			}
			store[i] = d;
		}
	}
=======
>>>>>>> a94f7bc7
	
	// Private helpers
	
	/**
	 * Determine the enabled updates for the 'm'th module from (global) state 'state'.
	 * Update information in updateLists, enabledSynchs and enabledModules.
	 * @param m The module index
	 * @param state State from which to explore
	 */
	protected void calculateUpdatesForModule(int m, State state) throws PrismLangException
	{
		Module module;
		Command command;
		int i, j, n;
		
		module = modulesFile.getModule(m);
		
		n = module.getNumCommands();
		for (i = 0; i < n; i++) {
			command = module.getCommand(i);
			if (command.getGuard().evaluateBoolean(state)) {
				j = command.getSynchIndex();
				updateLists.get(m).get(j).add(command.getUpdates());
				enabledSynchs.set(j);
				enabledModules[j].set(m);
			}
		}
	}

	/**
	 * Create a new Choice object (currently ChoiceListFlexi) based on an Updates object
	 * and a (global) state. Check for negative probabilities/rates and, if appropriate,
	 * check probabilities sum to 1 too.
	 * @param moduleOrActionIndex Module/action for the choice, encoded as an integer (see Choice)
	 * @param ups The Updates object 
	 * @param state Global state
	 */
	private ChoiceListFlexi processUpdatesAndCreateNewChoice(int moduleOrActionIndex, Updates ups, State state) throws PrismLangException
	{
		ChoiceListFlexi ch;
		List<Update> list;
		int i, n;
		double p, sum;

		// Create choice and add all info
		ch = new ChoiceListFlexi();
		ch.setModuleOrActionIndex(moduleOrActionIndex);
		n = ups.getNumUpdates();
		sum = 0;
		for (i = 0; i < n; i++) {
			// Compute probability/rate
			p = ups.getProbabilityInState(i, state);
			// Check for non-finite/NaN probabilities/rates
			if (!Double.isFinite(p) || p < 0) {
				String s = modelType.choicesSumToOne() ? "Probability" : "Rate";
				s += " is invalid (" + p + ") in state " + state.toString(modulesFile);
				// Note: we indicate error in whole Updates object because the offending
				// probability expression has probably been simplified from original form.
				throw new PrismLangException(s, ups);
			}
			// Skip transitions with zero probability/rate
			if (p == 0)
				continue;
			sum += p;
			list = new ArrayList<Update>();
			list.add(ups.getUpdate(i));
			ch.add(p, list);
		}
		// For now, PRISM treats empty (all zero probs/rates) distributions as an error.
		// Later, when errors in symbolic model construction are improved, this might be relaxed.
		if (ch.size() == 0) {
			String msg = modelType.probabilityOrRate();
			msg += (ups.getNumUpdates() > 1) ? " values sum to " : " is ";
			msg += "zero for updates in state " + state.toString(modulesFile);
			throw new PrismLangException(msg, ups);
		}
		// Check distribution sums to 1 (if required, and if is non-empty)
		if (doProbChecks && ch.size() > 0 && modelType.choicesSumToOne() && Math.abs(sum - 1) > sumRoundOff) {
			throw new PrismLangException("Probabilities sum to " + sum + " in state " + state.toString(modulesFile), ups);
		}
		return ch;
	}

	/**
	 * Create a new Choice object (currently ChoiceListFlexi) based on the product
	 * of an existing ChoiceListFlexi and an Updates object, for some (global) state.
	 * If appropriate, check probabilities sum to 1 too.
	 * @param ups The Updates object 
	 * @param state Global state
	 * @param ch The existing Choices object
	 */
	private void processUpdatesAndAddToProduct(Updates ups, State state, ChoiceListFlexi ch) throws PrismLangException
	{
		// Create new choice (action index is 0 - not needed)
		ChoiceListFlexi chNew = processUpdatesAndCreateNewChoice(0, ups, state);
		// Build product with existing
		ch.productWith(chNew);
	}
}<|MERGE_RESOLUTION|>--- conflicted
+++ resolved
@@ -36,11 +36,9 @@
 import java.util.Set;
 import java.util.Vector;
 
-import edu.jas.arith.ProductTest;
 import parser.State;
 import parser.VarList;
 import parser.ast.Command;
-import parser.ast.Expression;
 import parser.ast.Module;
 import parser.ast.ModulesFile;
 import parser.ast.Update;
@@ -341,7 +339,6 @@
 		
 		//System.out.println(transitionList);
 	}
-<<<<<<< HEAD
 	
 	public void calculateEnabledCommands(int m, BitSet active, State state) throws PrismLangException 
 	{
@@ -653,57 +650,7 @@
 			transitionList.add(ch, ch.getActions());
 		}	
 	}
-	
-	/**
-	 * Calculate the state rewards for a given state.
-	 * @param state The state to compute rewards for
-	 * @param store An array in which to store the rewards
-	 */
-	public void calculateStateRewards(State state, double[] store) throws PrismLangException
-	{
-		int i, j, n;
-		double d;
-		RewardStruct rw;
-		for (i = 0; i < numRewardStructs; i++) {
-			rw = modulesFile.getRewardStruct(i);
-			n = rw.getNumItems();
-			d = 0.0;
-			for (j = 0; j < n; j++) {
-				if (!rw.getRewardStructItem(j).isTransitionReward())
-					if (rw.getStates(j).evaluateBoolean(state))
-						d += rw.getReward(j).evaluateDouble(state);
-			}
-			store[i] = d;
-		}
-	}
-
-	/**
-	 * Calculate the transition rewards for a given state and outgoing choice.
-	 * @param state The state to compute rewards for
-	 * @param ch The choice from the state to compute rewards for
-	 * @param store An array in which to store the rewards
-	 */
-	public void calculateTransitionRewards(State state, Choice ch, double[] store) throws PrismLangException
-	{
-		int i, j, n;
-		double d;
-		RewardStruct rw;
-		for (i = 0; i < numRewardStructs; i++) {
-			rw = modulesFile.getRewardStruct(i);
-			n = rw.getNumItems();
-			d = 0.0;
-			for (j = 0; j < n; j++) {
-				if (rw.getRewardStructItem(j).isTransitionReward())
-					if (rw.getRewardStructItem(j).getSynchIndex() == Math.max(0, ch.getModuleOrActionIndex()))
-						if (rw.getStates(j).evaluateBoolean(state))
-							d += rw.getReward(j).evaluateDouble(state);
-			}
-			store[i] = d;
-		}
-	}
-=======
->>>>>>> a94f7bc7
-	
+		
 	// Private helpers
 	
 	/**
@@ -717,9 +664,8 @@
 		Module module;
 		Command command;
 		int i, j, n;
-		
+
 		module = modulesFile.getModule(m);
-		
 		n = module.getNumCommands();
 		for (i = 0; i < n; i++) {
 			command = module.getCommand(i);
