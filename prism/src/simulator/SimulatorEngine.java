//==============================================================================
//	
//	Copyright (c) 2002-
//	Authors:
//	* Dave Parker <david.parker@comlab.ox.ac.uk> (University of Oxford)
//	
//------------------------------------------------------------------------------
//	
//	This file is part of PRISM.
//	
//	PRISM is free software; you can redistribute it and/or modify
//	it under the terms of the GNU General Public License as published by
//	the Free Software Foundation; either version 2 of the License, or
//	(at your option) any later version.
//	
//	PRISM is distributed in the hope that it will be useful,
//	but WITHOUT ANY WARRANTY; without even the implied warranty of
//	MERCHANTABILITY or FITNESS FOR A PARTICULAR PURPOSE.  See the
//	GNU General Public License for more details.
//	
//	You should have received a copy of the GNU General Public License
//	along with PRISM; if not, write to the Free Software Foundation,
//	Inc., 59 Temple Place, Suite 330, Boston, MA  02111-1307  USA
//	
//==============================================================================

package simulator;

import java.io.File;
import java.text.NumberFormat;
import java.util.ArrayList;
import java.util.HashMap;
import java.util.List;
import java.util.Map;

import parser.State;
import parser.Values;
import parser.VarList;
import parser.ast.Expression;
import parser.ast.ExpressionFilter;
import parser.ast.ExpressionProb;
import parser.ast.ExpressionReward;
import parser.ast.ExpressionTemporal;
import parser.ast.LabelList;
import parser.ast.ModulesFile;
import parser.ast.PropertiesFile;
import parser.type.Type;
import prism.ModelType;
import prism.Prism;
import prism.PrismComponent;
import prism.PrismException;
import prism.PrismFileLog;
import prism.PrismLangException;
import prism.PrismLog;
import prism.PrismNotSupportedException;
import prism.PrismUtils;
import prism.ResultsCollection;
import prism.UndefinedConstants;
import simulator.method.SimulationMethod;
import simulator.sampler.Sampler;
import strat.InvalidStrategyStateException;
import strat.StochasticUpdateStrategy;
import strat.StochasticUpdateStrategyProduct;
import strat.Strategy;
import userinterface.graph.Graph;
import explicit.Distribution;
import explicit.MDP;
import explicit.MDPSimple;
import explicit.SMG;
import explicit.STPG;
import explicit.rewards.ConstructRewards;
import explicit.rewards.Rewards;

/**
 * A discrete event simulation engine for PRISM models.
 * 
 * The SimulatorEngine class provides support for:
 * <UL>
 * <LI> State/model exploration
 * <LI> Manual/random path generation
 * <LI> Monte-Carlo sampling techniques for approximate property verification
 * </UL>
 * 
 * After creating a SimulatorEngine object, you can build paths or explore models using:
 * <UL>
 * <LI> {@link #createNewPath} if you want to create a path that will be stored in full
 * <LI> {@link #createNewOnTheFlyPath} if just want to do e.g. model exploration
 * </UL>
 * The input to these methods is a model (ModulesFile) in which all constants have already been defined.
 * 
 * At this point, you can also load labels and properties into the simulator, whose values
 * will be available during path generation. Use:
 * <UL>
 * <LI> {@link #addLabel}
 * <LI> {@link #addProperty}
 * </UL>
 * 
 * To actually initialise the path with an initial state (or to reinitialise later) use:
 * <UL>
 * <LI> {@link #initialisePath}
 * </UL>
 * 
 * For sampling-based approximate model checking, use:
 * <UL>
 * <LI> {@link #isPropertyOKForSimulation}
 * <LI> {@link #checkPropertyForSimulation}
 * <LI> {@link #modelCheckSingleProperty}
 * <LI> {@link #modelCheckMultipleProperties}
 * <LI> {@link #modelCheckExperiment}
 * </UL>
 */
public class SimulatorEngine extends PrismComponent
{
	// The current parsed model + info
	private ModulesFile modulesFile;
	private ModelType modelType;
	// for explicit simulation
	private explicit.Model model;
	private List<Rewards> rewards;
	// Variable info
	private VarList varList;
	private int numVars;
	// Constant definitions from model file
	private Values mfConstants;

	// Labels + properties info
	protected List<Expression> labels;
	private List<Expression> properties;
	private List<Sampler> propertySamplers;

	// Current path info
	protected Path path;
	protected boolean onTheFly;
	// Current state (note: this info is duplicated in the path - it is always the same
	// as path.getCurrentState(); we maintain it separately for efficiency,
	// i.e. to avoid creating new State objects at every step)
	protected State currentState;
	// List of currently available transitions
	protected TransitionList transitionList;
	// Has the transition list been built? 
	protected boolean transitionListBuilt;
	// State for which transition list applies
	// (if null, just the default - i.e. the last state in the current path)
	protected State transitionListState;
	// Temporary storage for manipulating states/rewards
	protected double tmpStateRewards[];
	protected double tmpTransitionRewards[];

	// Updater object for model
	protected Updater updater;
	// Random number generator
	private RandomNumberGenerator rng;

	// strategy information
	private Strategy strategy;
	private Map<State, Integer> stateIds;
	private List<State> states;

	// TODO: remove this (not in trunk any more)
	private Prism prism;

	// ------------------------------------------------------------------------------
	// Basic setup
	// ------------------------------------------------------------------------------

	/**
	 * Constructor for the simulator engine.
	 */
	public SimulatorEngine(PrismComponent parent, Prism prism)
	{
		super(parent);
		this.prism = prism;
		model = null;
		rewards = null;
		modulesFile = null;
		modelType = null;
		varList = null;
		numVars = 0;
		mfConstants = null;
		labels = null;
		properties = null;
		propertySamplers = null;
		path = null;
		onTheFly = true;
		currentState = null;
		transitionList = null;
		transitionListBuilt = false;
		transitionListState = null;
		tmpStateRewards = null;
		tmpTransitionRewards = null;
		updater = null;
		rng = new RandomNumberGenerator();
		strategy = null;
	}

	// ------------------------------------------------------------------------------
	// Path creation and modification
	// ------------------------------------------------------------------------------

	/**
	 * Check whether a model is suitable for exploration/analysis using the simulator.
	 * If not, an explanatory error message is thrown as an exception.
	 */
	public void checkModelForSimulation(ModulesFile modulesFile) throws PrismException
	{
		// No support for PTAs yet
		if (modulesFile.getModelType() == ModelType.PTA) {
			throw new PrismNotSupportedException("Sorry - the simulator does not currently support PTAs");
		}
		// No support for system...endsystem yet
		if (modulesFile.getSystemDefn() != null) {
			throw new PrismNotSupportedException("Sorry - the simulator does not currently handle the system...endsystem construct");
		}
	}

	public void checkModelForSimulation(explicit.Model model) throws PrismException
	{
		if (!(model instanceof MDPSimple)) {
			throw new PrismException("The explicit model simulator only supports explicit probabilistic models");
		}
		// No support for PTAs yet
		if (modulesFile.getModelType() == ModelType.PTA) {
			throw new PrismException("Sorry - the explicit simulator does not currently support PTAs");
		}
	}

	/**
	 * Create a new path for a model.
	 * Note: All constants in the model must have already been defined.
	 * @param modulesFile Model for simulation
	 */
	public void createNewPath(ModulesFile modulesFile) throws PrismException
	{
		// Store model
		model = null;
		loadModulesFile(modulesFile);
		// Create empty (full) path object associated with this model
		path = new PathFull(modulesFile);
		onTheFly = false;
	}

	public void createNewPath(ModulesFile modulesFile, explicit.Model model) throws PrismException
	{
		if (model == null) {
			createNewPath(modulesFile);
			return;
		}

		// Store model
		loadModelExplicit(modulesFile, model);
		// Create empty (full) path object associated with this model
		path = new PathFull(modulesFile, model);
		onTheFly = false;
	}

	/**
	 * Create a new on-the-fly path for a model.
	 * Note: All constants in the model must have already been defined.
	 * @param modulesFile Model for simulation
	 */
	public void createNewOnTheFlyPath(ModulesFile modulesFile) throws PrismException
	{
		// Store model
		model = null;
		loadModulesFile(modulesFile);
		// Create empty (on-the-fly_ path object associated with this model
		path = new PathOnTheFly(modulesFile);
		onTheFly = true;
	}

	public void createNewOnTheFlyPath(ModulesFile modulesFile, explicit.Model model) throws PrismException
	{
		if (model == null) {
			createNewOnTheFlyPath(modulesFile);
			return;
		}
		// Store model
		loadModelExplicit(modulesFile, model);
		// Create empty (on-the-fly_ path object associated with this model
		path = new PathOnTheFly(modulesFile, model);
		onTheFly = true;
	}

	/**
	 * Initialise (or re-initialise) the simulation path, starting with a specific (or random) initial state.
	 * @param initialState Initial state (if null, use default, selecting randomly if needed)
	 */
	public void initialisePath(State initialState) throws PrismException
	{
		// Store passed in state as current state
		if (initialState != null) {
			if (model == null) { // implicit simulation
				currentState.copy(initialState);
				updater.calculateStateRewards(currentState, tmpStateRewards);
			} else { // explicit simulation
				currentState = initialState;
			}
		}
		// Or pick default/random one
		else {
<<<<<<< HEAD
			if (model == null) { // implicit simulation
				if (modulesFile.getInitialStates() == null) {
					currentState.copy(modulesFile.getDefaultInitialState());
				} else {
					throw new PrismException("Random choice of multiple initial states not yet supported");
				}
				updater.calculateStateRewards(currentState, tmpStateRewards);
			} else { // explicit simulation
				if (model.getNumInitialStates() == 1) {
					currentState = states.get(model.getFirstInitialState());
				} else if (model.getInitialStates() == null) {
					throw new PrismException("No initial state provided");
				} else {
					throw new PrismException("Random choice of multiple initial states not yet supported");
				}
=======
			if (modulesFile.getInitialStates() == null) {
				currentState.copy(modulesFile.getDefaultInitialState());
			} else {
				throw new PrismNotSupportedException("Random choice of multiple initial states not yet supported");
>>>>>>> 341efe4d
			}
		}

		// Initialise stored path
		path.initialise(currentState, tmpStateRewards);
		strategy = prism.getStrategy();
		path.storesStrategyMemory(strategy != null && strategy.getMemorySize() > 0);
		if (strategy != null) {
			// initialising the strategy
			try {
				if (model == null) { // implicit
					if (stateIds == null || stateIds.isEmpty())
						this.setStrategy(strategy);
					strategy.init(stateIds.get(currentState));
				} else { // explicit
					this.setStrategy(strategy);
					strategy.init(indexOf(states, currentState));
				}
			} catch (InvalidStrategyStateException error) {
				// TODO Auto-generated catch block
				error.printStackTrace();
			}
			path.setStrategyMemoryForCurrentState(strategy.getCurrentMemoryElement());
		}

		// Reset transition list
		transitionListBuilt = false;
		transitionListState = null;
		// Reset and then update samplers for any loaded properties
		resetSamplers();
		updateSamplers();
	}

	/**
	 * Execute a transition from the current transition list, specified by its index
	 * within the (whole) list. If this is a continuous-time model, the time to be spent
	 * in the state before leaving is picked randomly.
	 */
	public void manualTransition(int index) throws PrismException
	{
		TransitionList transitions = getTransitionList();
		int i = transitions.getChoiceIndexOfTransition(index);
		int offset = transitions.getChoiceOffsetOfTransition(index);
		if (modelType.continuousTime()) {
			double r = transitions.getProbabilitySum();
			executeTimedTransition(i, offset, rng.randomExpDouble(r), index);
		} else {
			executeTransition(i, offset, index);
		}
	}

	/**
	 * Execute a transition from the current transition list, specified by its index
	 * within the (whole) list. In addition, specify the amount of time to be spent in
	 * the current state before this transition occurs.
	 * [continuous-time models only]
	 */
	public void manualTransition(int index, double time) throws PrismException
	{
		TransitionList transitions = getTransitionList();
		int i = transitions.getChoiceIndexOfTransition(index);
		int offset = transitions.getChoiceOffsetOfTransition(index);
		executeTimedTransition(i, offset, time, index);
	}

	/**
	 * Select, at random, a transition from the current transition list and execute it.
	 * For continuous-time models, the time to be spent in the state before leaving is also picked randomly.
	 * If there is currently a deadlock, no transition is taken and the function returns false.
	 * Otherwise, the function returns true indicating that a transition was successfully taken. 
	 */
	public boolean automaticTransition() throws PrismException
	{
		Choice choice;
		int numChoices, i, j;
		double d, r;

		TransitionList transitions = getTransitionList();
		// Check for deadlock; if so, stop and return false
		numChoices = transitions.getNumChoices();
		if (numChoices == 0)
			return false;
		//throw new PrismException("Deadlock found at state " + path.getCurrentState().toString(modulesFile));

		TransitionList.Ref ref;
		switch (modelType) {
		case DTMC:
			// Pick a random number to determine choice/transition
			d = rng.randomUnifDouble();
			ref = transitions.new Ref();
			transitions.getChoiceIndexByProbabilitySum(d, ref);
			// Execute
			executeTransition(ref.i, ref.offset, -1);
			break;
		case MDP:
		case STPG:
		case SMG:
			if (strategy == null) {
				// Resolve nondeterminism randomly
				i = rng.randomUnifInt(numChoices);
			} else {
				if ((modulesFile.getModelType() == ModelType.STPG || modulesFile.getModelType() == ModelType.SMG) && getPlayerNumber(0) == 1) {
					// Pick a random choice as specified by the player 1 strategy
					try {
						Distribution next = strategy.getNextMove(getStateIndex(currentState));
						i = next.sampleFromDistribution();
					} catch (InvalidStrategyStateException e) {
						throw new PrismException(e.getMessage());
					}
				} else {
					// Pick a random choice
					i = rng.randomUnifInt(numChoices);
				}
			}
			choice = transitions.getChoice(i);
			// Pick a random transition from this choice
			d = rng.randomUnifDouble();
			j = choice.getIndexByProbabilitySum(d);
			// Execute
			executeTransition(i, j, -1);
			break;
		case CTMC:
			// Get sum of all rates
			r = transitions.getProbabilitySum();
			// Pick a random number to determine choice/transition
			d = rng.randomUnifDouble(r);
			ref = transitions.new Ref();
			transitions.getChoiceIndexByProbabilitySum(d, ref);
			// Execute
			executeTimedTransition(ref.i, ref.offset, rng.randomExpDouble(r), -1);
			break;
		default:
			throw new PrismNotSupportedException(modelType + " not supported");
		}

		return true;
	}

	/**
	 * Select, at random, n successive transitions and execute them.
	 * For continuous-time models, the time to be spent in each state before leaving is also picked randomly.
	 * If a deadlock is found, the process stops.
	 * Optionally, if a deterministic loop is detected, the process stops.
	 * The function returns the number of transitions successfully taken. 
	 */
	public int automaticTransitions(int n, boolean stopOnLoops) throws PrismException
	{
		int i = 0;
		while (i < n && !(stopOnLoops && path.isLooping())) {
			if (!automaticTransition())
				break;
			i++;
		}
		return i;
	}

	/**
	 * Randomly select and execute transitions until the specified time delay is first exceeded.
	 * (Time is measured from the initial execution of this method, not total time.)
	 * (For discrete-time models, this just results in ceil(time) steps being executed.)
	 * If a deadlock is found, the process stops.
	 * The function returns the number of transitions successfully taken. 
	 */
	public int automaticTransitions(double time, boolean stopOnLoops) throws PrismException
	{
		// For discrete-time models, this just results in ceil(time) steps being executed.
		if (!modelType.continuousTime()) {
			return automaticTransitions((int) Math.ceil(time), false);
		} else {
			int i = 0;
			double targetTime = path.getTotalTime() + time;
			while (path.getTotalTime() < targetTime) {
				if (automaticTransition())
					i++;
				else
					break;
			}
			return i;
		}
	}

	/**
	 * Backtrack to a particular step within the current path.
	 * Time point should be >=0 and <= the total path size. 
	 * (Not applicable for on-the-fly paths)
	 * @param step The step to backtrack to.
	 */
	public void backtrackTo(int step) throws PrismException
	{
		// Check step is valid
		if (step < 0) {
			throw new PrismException("Cannot backtrack to a negative step index");
		}
		if (step > path.size()) {
			throw new PrismException("There is no step " + step + " to backtrack to");
		}
		// Back track in path
		((PathFull) path).backtrack(step);
		// Update current state
		if (model == null) { // implicit
			currentState.copy(path.getCurrentState());
		} else { // explicit
			currentState = path.getCurrentState();
		}
		// Reset transition list 
		transitionListBuilt = false;
		transitionListState = null;
		// Recompute samplers for any loaded properties
		recomputeSamplers();
	}

	/**
	 * Backtrack to a particular (continuous) time point within the current path.
	 * Time point should be >=0 and <= the total path time. 
	 * (Not applicable for on-the-fly paths)
	 * @param time The amount of time to backtrack.
	 */
	public void backtrackTo(double time) throws PrismException
	{
		// Check step is valid
		if (time < 0) {
			throw new PrismException("Cannot backtrack to a negative time point");
		}
		if (time > path.getTotalTime()) {
			throw new PrismException("There is no time point " + time + " to backtrack to");
		}
		PathFull pathFull = (PathFull) path;
		// Get length (non-on-the-fly paths will never exceed length Integer.MAX_VALUE) 
		long nLong = path.size();
		if (nLong > Integer.MAX_VALUE)
			throw new PrismException("PathFull cannot deal with paths over length " + Integer.MAX_VALUE);
		int n = (int) nLong;
		// Find the index of the step we are in at that point
		// i.e. the first state whose cumulative time on entering exceeds 'time'
		int step;
		for (step = 0; step <= n && pathFull.getCumulativeTime(step) < time; step++)
			;
		// Then backtrack to this step
		backtrackTo(step);
	}

	/**
	 * Remove the prefix of the current path up to the given path step.
	 * Index step should be >=0 and <= the total path size. 
	 * (Not applicable for on-the-fly paths)
	 * @param step The step before which state will be removed.
	 */
	public void removePrecedingStates(int step) throws PrismException
	{
		// Check step is valid
		if (step < 0) {
			throw new PrismException("Cannot remove states before a negative step index");
		}
		if (step > path.size()) {
			throw new PrismException("There is no step " + step + " in the path");
		}
		// Modify path
		((PathFull) path).removePrecedingStates(step);
		// (No need to update currentState or re-generate transitions) 
		// Recompute samplers for any loaded properties
		recomputeSamplers();
	}

	/**
	 * Compute the transition table for an earlier step in the path.
	 * (Not applicable for on-the-fly paths)
	 * If you do this mid-path, don't forget to reset the transition table
	 * with <code>computeTransitionsForCurrentState</code> because this
	 * is not kept track of by the simulator.
	 */
	public void computeTransitionsForStep(int step) throws PrismException
	{
		computeTransitionsForState(((PathFull) path).getState(step), ((PathFull) path).getStrategyMemory(step));
	}

	/**
	 * Re-compute the transition table for the current state.
	 */
	public void computeTransitionsForCurrentState() throws PrismException
	{
		computeTransitionsForState(path.getCurrentState(), path.getStrategyMemoryForCurrentState());
	}

	/**
	 * Re-compute the transition table for a particular state.
	 */
	private void computeTransitionsForState(State state, Object stratMem) throws PrismException
	{
		if (model == null) { // implicit
			updater.calculateTransitions(state, transitionList);
			transitionListState = new State(state);
		} else { // explicit
			transitionList = buildExplicitTransitionList(state);
			transitionListState = state;
		}
		transitionListBuilt = true;
		// If there is a strategy loaded, stored probabilities assigned to choices
		if (strategy != null) {
			// For games, we just show player 1
			if (!modelType.multiplePlayers() || getPlayerNumber(0) == 1) {
				try {
					strategy.setMemory(stratMem);
					transitionList.addStrategyProbabilities(strategy.getNextMove(getStateIndex(state)));
				} catch (InvalidStrategyStateException e) {
					// Don't add info if there is a problem with the strategy
				}
			}
		}
	}

	private TransitionList buildExplicitTransitionList(State state) throws PrismException
	{
		TransitionList tl = new TransitionList();
		for (int i = 0; i < ((MDP) model).getNumChoices(indexOf(states, state)); i++) {
			Choice ch = new ChoiceExplicit(modulesFile, ((MDP) model), indexOf(states, state), i);
			tl.add(ch);
		}
		return tl;
	}

	/**
	 * Construct a path through a model to match a supplied path,
	 * specified as a PathFullInfo object.
	 * Note: All constants in the model must have already been defined.
	 * @param modulesFile Model for simulation
	 * @param newPath Path to match
	 */
	public void loadPath(ModulesFile modulesFile, PathFullInfo newPath) throws PrismException
	{
		loadPath(modulesFile, null, newPath);
	}

	public void loadPath(ModulesFile modulesFile, explicit.Model model, PathFullInfo newPath) throws PrismException
	{
		int i, j, numSteps, numTrans;
		boolean found;
		State state, nextState;
		if (model == null) // implicit simulation
			createNewPath(modulesFile);
		else
			// explicit simulation
			createNewPath(modulesFile, model);
		long numStepsLong = newPath.size();
		if (numStepsLong > Integer.MAX_VALUE)
			throw new PrismException("PathFull cannot deal with paths over length " + Integer.MAX_VALUE);
		numSteps = (int) numStepsLong;
		state = newPath.getState(0);
		initialisePath(state);
		for (i = 0; i < numSteps; i++) {
			nextState = newPath.getState(i + 1);
			// Find matching transition
			// (just look at states for now)
			TransitionList transitions = getTransitionList();
			numTrans = transitions.getNumTransitions();
			found = false;
			for (j = 0; j < numTrans; j++) {
				if (transitions.computeTransitionTarget(j, state).equals(nextState)) {
					found = true;
					if (modelType.continuousTime() && newPath.hasTimeInfo())
						manualTransition(j, newPath.getTime(i));
					else
						manualTransition(j);
					break;
				}
			}
			if (!found)
				throw new PrismException("Path loading failed at step " + (i + 1));
			state = nextState;
		}
	}

	// ------------------------------------------------------------------------------
	// Methods for adding/querying labels and properties
	// ------------------------------------------------------------------------------

	/**
	 * Add a label to the simulator, whose value will be computed during path generation.
	 * The resulting index of the label is returned: this is used for later queries about the property.
	 * Any constants/formulas etc. appearing in the label must have been defined in the current model.
	 * If there are additional constants (e.g. from a properties file),
	 * then use the {@link #addLabel(Expression, PropertiesFile)} method. 
	 */
	public int addLabel(Expression label) throws PrismLangException
	{
		return addLabel(label, null);
	}

	/**
	 * Add a label to the simulator, whose value will be computed during path generation.
	 * The resulting index of the label is returned: this is used for later queries about the property.
	 * Any constants/formulas etc. appearing in the label must have been defined in the current model
	 * or be supplied in the (optional) passed in PropertiesFile.
	 */
	public int addLabel(Expression label, PropertiesFile pf) throws PrismLangException
	{
		// Take a copy, get rid of any constants and simplify
		Expression labelNew = label.deepCopy();
		labelNew = (Expression) labelNew.replaceConstants(mfConstants);
		if (pf != null) {
			labelNew = (Expression) labelNew.replaceConstants(pf.getConstantValues());
		}
		labelNew = (Expression) labelNew.simplify();
		// Add to list and return index
		labels.add(labelNew);
		return labels.size() - 1;
	}

	/**
	 * Add a (path) property to the simulator, whose value will be computed during path generation.
	 * The resulting index of the property is returned: this is used for later queries about the property.
	 * Any constants/formulas etc. appearing in the label must have been defined in the current model.
	 * If there are additional constants (e.g. from a properties file),
	 * then use the {@link #addProperty(Expression, PropertiesFile)} method. 
	 */
	public int addProperty(Expression prop) throws PrismException
	{
		return addProperty(prop, null);
	}

	/**
	 * Add a (path) property to the simulator, whose value will be computed during path generation.
	 * The resulting index of the property is returned: this is used for later queries about the property.
	 * Any constants/formulas etc. appearing in the property must have been defined in the current model
	 * or be supplied in the (optional) passed in PropertiesFile.
	 * In case of error, the property is not added an exception is thrown.
	 */
	public int addProperty(Expression prop, PropertiesFile pf) throws PrismException
	{
		// Take a copy
		Expression propNew = prop.deepCopy();
		// Combine label lists from model/property file, then expand property refs/labels in property 
		LabelList combinedLabelList = (pf == null) ? modulesFile.getLabelList() : pf.getCombinedLabelList();
		propNew = (Expression) propNew.expandPropRefsAndLabels(pf, combinedLabelList);
		// Then get rid of any constants and simplify
		propNew = (Expression) propNew.replaceConstants(mfConstants);
		if (pf != null) {
			propNew = (Expression) propNew.replaceConstants(pf.getConstantValues());
		}
		propNew = (Expression) propNew.simplify();
		// Create sampler
		Sampler sampler = Sampler.createSampler(propNew, modulesFile);
		// Update lists and return index
		// (do this right at the end so that lists only get updated if there are no errors)
		properties.add(propNew);
		propertySamplers.add(sampler);
		return properties.size() - 1;
	}

	/**
	 * Get the current value of a previously added label (specified by its index).
	 */
	public boolean queryLabel(int index) throws PrismLangException
	{
		return labels.get(index).evaluateBoolean(path.getCurrentState());
	}

	/**
	 * Get the value, at the specified path step, of a previously added label (specified by its index).
	 * (Not applicable for on-the-fly paths)
	 * @param step The index of the step to check for
	 */
	public boolean queryLabel(int index, int step) throws PrismLangException
	{
		return labels.get(index).evaluateBoolean(((PathFull) path).getState(step));
	}

	/**
	 * Check whether the current state is an initial state.
	 */
	public boolean queryIsInitial() throws PrismLangException
	{
		// Currently init...endinit is not supported so this is easy to check]
		State current = path.getCurrentState();
		if (model == null && current != null) {
			return current.equals(modulesFile.getDefaultInitialState());
		} else if (current != null) {
			return current.equals(model.getStatesList().get(model.getFirstInitialState()));
		} else {
			return false;
		}
	}

	/**
	 * Check whether a particular step in the current path is an initial state.
	 * @param step The index of the step to check for
	 * (Not applicable for on-the-fly paths)
	 */
	public boolean queryIsInitial(int step) throws PrismLangException
	{
		// Currently init...endinit is not supported so this is easy to check
		State state = ((PathFull) path).getState(step);
		if (model == null && state != null) {
			return state.equals(modulesFile.getDefaultInitialState());
		} else if (state != null) {
			return state.equals(model.getStatesList().get(model.getFirstInitialState()));
		} else {
			return false;
		}
	}

	/**
	 * Check whether the current state is a deadlock.
	 */
	public boolean queryIsDeadlock() throws PrismException
	{
		return getTransitionList().isDeadlock();
	}

	/**
	 * Check whether a particular step in the current path is a deadlock.
	 * (Not applicable for on-the-fly paths)
	 * @param step The index of the step to check for
	 */
	public boolean queryIsDeadlock(int step) throws PrismException
	{
		// By definition, earlier states in the path cannot be deadlocks
		return step == path.size() ? getTransitionList().isDeadlock() : false;
	}

	/**
	 * Check the value for a particular property in the current path.
	 * If the value is not known yet, the result will be null.
	 * @param index The index of the property to check
	 */
	public Object queryProperty(int index)
	{
		if (index < 0 || index >= propertySamplers.size()) {
			mainLog.printWarning("Can't query property " + index + ".");
			return null;
		}
		Sampler sampler = propertySamplers.get(index);
		return sampler.isCurrentValueKnown() ? sampler.getCurrentValue() : null;
	}

	// ------------------------------------------------------------------------------
	// Private methods for path creation and modification
	// ------------------------------------------------------------------------------

	/**
	 * Loads a new PRISM model into the simulator.
	 * @param modulesFile The parsed PRISM model
	 */
	private void loadModulesFile(ModulesFile modulesFile) throws PrismException
	{
		loadModel(modulesFile, null);
	}

	/**
	 * Loads a new explicit PRISM model into the simulator.
	 * @param modulesFile The parsed PRISM model
	 * @param model The explicit PRISM model
	 */
	private void loadModelExplicit(ModulesFile modulesFile, explicit.Model model) throws PrismException
	{
		loadModel(modulesFile, model);
	}

	private void loadModel(ModulesFile modulesFile, explicit.Model model) throws PrismException
	{
		// check if model is of correct type for explicit simulator
		if (model != null && !(model instanceof MDP)) {
			throw new PrismException("Explicit model not supported");
		}

		// Store model, some info and constants
		this.modulesFile = modulesFile;
		if (model != null) {
			this.model = model;
			this.states = model.getStatesList();
			modelType = model.getModelType();
			// evaluate Rewards
			rewards = new ArrayList<Rewards>();
			ConstructRewards constructRewards = new ConstructRewards(mainLog, modulesFile);
			for (int i = 0; i < modulesFile.getNumRewardStructs(); i++) {
				try {
					Rewards reward = constructRewards.buildRewardStructure(model, modulesFile.getRewardStruct(i), this.mfConstants);
					rewards.add(reward);
				} catch (Exception e) {
					// if something went wrong (e.g. variable not found), ignore reward
				}
			}
		} else {
			modelType = modulesFile.getModelType();
		}
		this.mfConstants = modulesFile.getConstantValues();
		// Check model is simulate-able
		if (model != null)
			checkModelForSimulation(model);
		else
			checkModelForSimulation(modulesFile);

		// Get variable list (symbol table) for model 
		varList = modulesFile.createVarList();
		numVars = varList.getNumVars();

		// Evaluate constants and optimise (a copy of) modules file for simulation
		modulesFile = (ModulesFile) modulesFile.deepCopy().replaceConstants(mfConstants).simplify();

		// Create state/transition/rewards storage
		if (model != null)
			currentState = states.get(model.getFirstInitialState());
		else
			currentState = new State(numVars);
		tmpStateRewards = new double[modulesFile.getNumRewardStructs()];
		tmpTransitionRewards = new double[modulesFile.getNumRewardStructs()];
		transitionList = new TransitionList();

		// Create updater for model
		if (model == null)
			updater = new Updater(modulesFile, varList, this);

		// Create storage for labels/properties
		labels = new ArrayList<Expression>();
		properties = new ArrayList<Expression>();
		propertySamplers = new ArrayList<Sampler>();
	}

	/**
	 * Execute a transition from the current transition list and update path (if being stored).
	 * Transition is specified by index of its choice and offset within it. If known, its index
	 * (within the whole list) can optionally be specified (since this may be needed for storage
	 * in the path). If this is -1, it will be computed automatically if needed.
	 * @param i Index of choice containing transition to execute
	 * @param offset Index within choice of transition to execute
	 * @param index (Optionally) index of transition within whole list (-1 if unknown)
	 */
	private void executeTransition(int i, int offset, int index) throws PrismException
	{
		TransitionList transitions = getTransitionList();
		// Get corresponding choice and, if required (for full paths), calculate transition index
		Choice choice = transitions.getChoice(i);
		if (!onTheFly && index == -1)
			index = transitions.getTotalIndexOfTransition(i, offset);
		// Get probability for transition
		double p = choice.getProbability(offset);
		if (model != null) { // explicit
			// Compute its transition rewards
			for (int r = 0; r < rewards.size(); r++) {
				tmpTransitionRewards[r] = rewards.get(r).getTransitionReward(indexOf(states, currentState), i);
			}
			// Compute next state. Note use of path.getCurrentState() because currentState
			// will be overwritten during the call to computeTarget().
			currentState = choice.computeTarget(offset, path.getCurrentState());
			// Compute state rewards for new state 
			for (int r = 0; r < rewards.size(); r++) {
				tmpStateRewards[r] = rewards.get(r).getStateReward(indexOf(states, currentState));
			}
		} else {
			// Compute its transition rewards
			updater.calculateTransitionRewards(path.getCurrentState(), choice, tmpTransitionRewards);
			// Compute next state. Note use of path.getCurrentState() because currentState
			// will be overwritten during the call to computeTarget().
			choice.computeTarget(offset, path.getCurrentState(), currentState);
			// Compute state rewards for new state 
			updater.calculateStateRewards(currentState, tmpStateRewards);
		}
		// Update strategy
		if (strategy != null) {
			try {
				if (model != null) { // explicit
					strategy.updateMemory(i, indexOf(states, currentState));
				} else {
					strategy.updateMemory(i, stateIds.get(currentState));
				}
			} catch (InvalidStrategyStateException error) {
				throw new PrismException("Strategy update failed");
			}
		}
		// Update path
		path.addStep(index, choice.getModuleOrActionIndex(), p, tmpTransitionRewards, currentState, tmpStateRewards, transitions);
		if (strategy != null) {
			path.setStrategyMemoryForCurrentState(strategy.getCurrentMemoryElement());
		}
		// Reset transition list 
		transitionListBuilt = false;
		transitionListState = null;
		// Update samplers for any loaded properties
		updateSamplers();
	}

	/**
	 * Execute a (timed) transition from the current transition list and update path (if being stored).
	 * Transition is specified by index of its choice and offset within it. If known, its index
	 * (within the whole list) can optionally be specified (since this may be needed for storage
	 * in the path). If this is -1, it will be computed automatically if needed.
	 * In addition, the amount of time to be spent in the current state before this transition occurs should be specified.
	 * [continuous-time models only]
	 * @param i Index of choice containing transition to execute
	 * @param offset Index within choice of transition to execute
	 * @param time Time for transition
	 * @param index (Optionally) index of transition within whole list (-1 if unknown)
	 */
	private void executeTimedTransition(int i, int offset, double time, int index) throws PrismException
	{
		if (model != null)
			throw new PrismException("Timed models not supported yet for explicit simulation");

		TransitionList transitions = getTransitionList();
		// Get corresponding choice and, if required (for full paths), calculate transition index
		Choice choice = transitions.getChoice(i);
		if (!onTheFly && index == -1)
			index = transitions.getTotalIndexOfTransition(i, offset);
		// Get probability for transition
		double p = choice.getProbability(offset);
		// Compute its transition rewards
		updater.calculateTransitionRewards(path.getCurrentState(), choice, tmpTransitionRewards);
		// Compute next state. Note use of path.getCurrentState() because currentState
		// will be overwritten during the call to computeTarget().
		choice.computeTarget(offset, path.getCurrentState(), currentState);
		// Compute state rewards for new state 
		updater.calculateStateRewards(currentState, tmpStateRewards);
		// Update strategy
		if (strategy != null) {
			try {
				strategy.updateMemory(i, stateIds.get(currentState));
			} catch (InvalidStrategyStateException error) {
				throw new PrismException("Strategy update failed");
			}
		}
		// Update path
		path.addStep(time, index, choice.getModuleOrActionIndex(), p, tmpTransitionRewards, currentState, tmpStateRewards, transitions);
		if (strategy != null) {
			path.setStrategyMemoryForCurrentState(strategy.getCurrentMemoryElement());
		}
		// Reset transition list 
		transitionListBuilt = false;
		transitionListState = null;
		// Update samplers for any loaded properties
		updateSamplers();
	}

	/**
	 * Reset samplers for any loaded properties.
	 */
	private void resetSamplers() throws PrismLangException
	{
		for (Sampler sampler : propertySamplers) {
			sampler.reset();
		}
	}

	/**
	 * Notify samplers for any loaded properties that a new step has occurred.
	 */
	private void updateSamplers() throws PrismException
	{
		for (Sampler sampler : propertySamplers) {
			sampler.update(path, getTransitionList());
		}
	}

	/**
	 * Recompute the state of samplers for any loaded properties based on the whole current path.
	 * (Not applicable for on-the-fly paths)
	 */
	private void recomputeSamplers() throws PrismLangException
	{
		resetSamplers();
		// Get length (non-on-the-fly paths will never exceed length Integer.MAX_VALUE) 
		long nLong = path.size();
		if (nLong > Integer.MAX_VALUE)
			throw new PrismLangException("PathFull cannot deal with paths over length " + Integer.MAX_VALUE);
		int n = (int) nLong;
		// Loop
		PathFullPrefix prefix = new PathFullPrefix((PathFull) path, 0);
		for (int i = 0; i <= n; i++) {
			prefix.setPrefixLength(i);
			for (Sampler sampler : propertySamplers) {
				sampler.update(prefix, null);
				// TODO: fix this optimisation 
			}
		}
	}

	// ------------------------------------------------------------------------------
	// Queries regarding model
	// ------------------------------------------------------------------------------

	/**
	 * Returns the number of variables in the current model.
	 */
	public int getNumVariables()
	{
		return numVars;
	}

	/**
	 * Returns the name of the ith variable in the current model.
	 * (Returns null if index i is out of range.)
	 */
	public String getVariableName(int i)
	{
		return (i < numVars && i >= 0) ? varList.getName(i) : null;
	}

	/**
	 * Returns the type of the ith variable in the current model.
	 * (Returns null if index i is out of range.)
	 */
	public Type getVariableType(int i)
	{
		return (i < numVars && i >= 0) ? varList.getType(i) : null;
	}

	/**
	 * Returns the index of a variable name, as stored by the simulator for the current model.
	 * Returns -1 if the action name does not exist. 
	 */
	public int getIndexOfVar(String name) throws PrismException
	{
		return varList.getIndex(name);
	}

	/**
	 * Get the currently loaded strategy (null if none loaded).
	 */
	public Strategy getStrategy()
	{
		return strategy;
	}
	
	// ------------------------------------------------------------------------------
	// Querying of current state and its available choices/transitions
	// ------------------------------------------------------------------------------

	/**
	 * Returns the current list of available transitions, generating it first if this has not yet been done.
	 * Usually, this is for the current (final) state of the path but, if you called {@link #computeTransitionsForStep(int step)}, it will be for this state instead.
	 */
	public TransitionList getTransitionList() throws PrismException
	{
		// Compute the current transition list, if required
		if (!transitionListBuilt) {
			computeTransitionsForCurrentState();
		}
		return transitionList;
	}

	/**
	 * Get the state for which the simulator is currently supplying information about its transitions. 
	 * Usually, this is the current (final) state of the path but, if you called {@link #computeTransitionsForStep(int step)}, it will be this state instead.
	 */
	public State getTransitionListState()
	{
		return (transitionListState == null) ? path.getCurrentState() : transitionListState;
		
	}
	
	/**
	 * Returns the current number of available choices.
	 * Usually, this is for the current (final) state of the path but, if you called {@link #computeTransitionsForStep(int step)}, it will be for this state instead.
	 */
	public int getNumChoices() throws PrismException
	{
		return getTransitionList().getNumChoices();
	}

	/**
	 * Returns the current (total) number of available transitions.
	 * Usually, this is for the current (final) state of the path but, if you called {@link #computeTransitionsForStep(int step)}, it will be for this state instead.
	 */
	public int getNumTransitions() throws PrismException
	{
		return getTransitionList().getNumTransitions();
	}

	/**
	 * Returns the current number of available transitions in choice i.
	 * Usually, this is for the current (final) state of the path but, if you called {@link #computeTransitionsForStep(int step)}, it will be for this state instead.
	 */
	public int getNumTransitions(int i) throws PrismException
	{
		return getTransitionList().getChoice(i).size();
	}

	/**
	 * Get the index of the choice containing a transition of a given index.
	 * Usually, this is for the current (final) state of the path but, if you called {@link #computeTransitionsForStep(int step)}, it will be for this state instead.
	 */
	public int getChoiceIndexOfTransition(int index) throws PrismException
	{
		return getTransitionList().getChoiceIndexOfTransition(index);
	}

	/**
	 * Get a string describing the action/module of a transition, specified by its index/offset.
	 * (form is "module" or "[action]")
	 * Usually, this is for the current (final) state of the path but, if you called {@link #computeTransitionsForStep(int step)}, it will be for this state instead.
	 */
	public String getTransitionModuleOrAction(int i, int offset) throws PrismException
	{
		TransitionList transitions = getTransitionList();
		return transitions.getTransitionModuleOrAction(transitions.getTotalIndexOfTransition(i, offset));
	}

	/**
	 * Get a string describing the action/module of a transition, specified by its index.
	 * (form is "module" or "[action]")
	 * Usually, this is for the current (final) state of the path but, if you called {@link #computeTransitionsForStep(int step)}, it will be for this state instead.
	 */
	public String getTransitionModuleOrAction(int index) throws PrismException
	{
		return getTransitionList().getTransitionModuleOrAction(index);
	}

	/**
	 * Get the index of the action/module of a transition, specified by its index/offset.
	 * (-i for independent in ith module, i for synchronous on ith action)
	 * (in both cases, modules/actions are 1-indexed)
	 * Usually, this is for the current (final) state of the path but, if you called {@link #computeTransitionsForStep(int step)}, it will be for this state instead.
	 */
	public int getTransitionModuleOrActionIndex(int i, int offset) throws PrismException
	{
		TransitionList transitions = getTransitionList();
		return transitions.getTransitionModuleOrActionIndex(transitions.getTotalIndexOfTransition(i, offset));
	}

	/**
	 * Get the index of the action/module of a transition, specified by its index.
	 * (-i for independent in ith module, i for synchronous on ith action)
	 * (in both cases, modules/actions are 1-indexed)
	 * Usually, this is for the current (final) state of the path but, if you called {@link #computeTransitionsForStep(int step)}, it will be for this state instead.
	 */
	public int getTransitionModuleOrActionIndex(int index) throws PrismException
	{
		return getTransitionList().getTransitionModuleOrActionIndex(index);
	}

	/**
	 * Get the action label of a transition as a string, specified by its index/offset.
	 * (null for asynchronous/independent transitions)
	 * (see also {@link #getTransitionModuleOrAction(int, int)} and {@link #getTransitionModuleOrActionIndex(int, int)})
	 * Usually, this is for the current (final) state of the path but, if you called {@link #computeTransitionsForStep(int step)}, it will be for this state instead.
	 */
	public String getTransitionAction(int i, int offset) throws PrismException
	{
		TransitionList transitions = getTransitionList();
		int a = transitions.getTransitionModuleOrActionIndex(transitions.getTotalIndexOfTransition(i, offset));
		return a < 0 ? null : modulesFile.getSynch(a - 1);
	}

	/**
	 * Get the action label of a transition as a string, specified by its index.
	 * (null for asynchronous/independent transitions)
	 * (see also {@link #getTransitionModuleOrAction(int)} and {@link #getTransitionModuleOrActionIndex(int)})
	 * Usually, this is for the current (final) state of the path but, if you called {@link #computeTransitionsForStep(int step)}, it will be for this state instead.
	 */
	public String getTransitionAction(int index) throws PrismException
	{
		int a = getTransitionList().getTransitionModuleOrActionIndex(index);
		return a < 0 ? null : modulesFile.getSynch(a - 1);
	}

	/**
	 * Get the probability/rate of a transition within a choice, specified by its index/offset.
	 * Usually, this is for the current (final) state of the path but, if you called {@link #computeTransitionsForStep(int step)}, it will be for this state instead.
	 */
	public double getTransitionProbability(int i, int offset) throws PrismException
	{
		TransitionList transitions = getTransitionList();
		return transitions.getChoice(i).getProbability(offset);
	}

	/**
	 * Get the probability/rate of a transition, specified by its index.
	 * Usually, this is for the current (final) state of the path but, if you called {@link #computeTransitionsForStep(int step)}, it will be for this state instead.
	 */
	public double getTransitionProbability(int index) throws PrismException
	{
		TransitionList transitions = getTransitionList();
		return transitions.getTransitionProbability(index);
	}

	/**
	 * Get a string describing the updates making up a transition, specified by its index.
	 * This is in abbreviated form, i.e. x'=1, rather than x'=x+1.
	 * Format is: x'=1, y'=0, with empty string for empty update.
	 * Only variables updated are included in list (even if unchanged).
	 * Usually, this is for the current (final) state of the path but, if you called {@link #computeTransitionsForStep(int step)}, it will be for this state instead.
	 */
	public String getTransitionUpdateString(int index) throws PrismException
	{
		return getTransitionList().getTransitionUpdateString(index, getTransitionListState());
	}

	/**
	 * Get a string describing the updates making up a transition, specified by its index.
	 * This is in full, i.e. of the form x'=x+1, rather than x'=1.
	 * Format is: (x'=x+1) & (y'=y-1), with empty string for empty update.
	 * Only variables updated are included in list.
	 * Note that expressions may have been simplified from original model. 
	 * Usually, this is for the current (final) state of the path but, if you called {@link #computeTransitionsForStep(int step)}, it will be for this state instead.
	 */
	public String getTransitionUpdateStringFull(int index) throws PrismException
	{
		return getTransitionList().getTransitionUpdateStringFull(index);
	}

	/**
	 * Get the target (as a new State object) of a transition within a choice, specified by its index/offset.
	 * Usually, this is for the current (final) state of the path but, if you called {@link #computeTransitionsForStep(int step)}, it will be for this state instead.
	 */
	public State computeTransitionTarget(int i, int offset) throws PrismException
	{
		return getTransitionList().getChoice(i).computeTarget(offset, getTransitionListState());
	}

	/**
	 * Get the target of a transition (as a new State object), specified by its index.
	 * Usually, this is for the current (final) state of the path but, if you called {@link #computeTransitionsForStep(int step)}, it will be for this state instead.
	 */
	public State computeTransitionTarget(int index) throws PrismException
	{
		return getTransitionList().computeTransitionTarget(index, getTransitionListState());
	}

	/**
	 * Get (the number of) the player owning choice i. Returns -1 if unknown.
	 * Assuming a turn-based game model, this will give the same result for all choices in the same state.
	 * Usually, this is for the current (final) state of the path but, if you called {@link #computeTransitionsForStep(int step)}, it will be for this state instead.
	 */
	public int getPlayerNumber(int i) throws PrismException
	{
		return (model == null) ? getImplicitPlayerNumber(i) : getExplicitPlayerNumber(i);
	}

	/**
	 * Get the name of the player owning choice i. Returns null if unknown.
	 * Assuming a turn-based game model, this will give the same result for all choices in the same state.
	 * Usually, this is for the current (final) state of the path but, if you called {@link #computeTransitionsForStep(int step)}, it will be for this state instead.
	 * Returns the name of the player owning choice {@index} in the state viewed by the simulator.
	 */
	public String getPlayerName(int i) throws PrismException
	{
		return (model == null) ? getImplicitPlayer(i) : getExplicitPlayer(i);
	}

	private int getImplicitPlayerNumber(int i) throws PrismException
	{
		String modAct = getTransitionModuleOrAction(i, 0);
		return modulesFile.getPlayerForModuleOrAction(modAct) + 1;
	}

	private String getImplicitPlayer(int i) throws PrismException
	{
		int player = getImplicitPlayerNumber(i);
		return (player == -1) ? null : modulesFile.getPlayer(player - 1).getName();
	}

	private int getExplicitPlayerNumber(int i) throws PrismException
	{
		return (model instanceof STPG) ? ((STPG) model).getPlayer(indexOf(states, getTransitionListState())) : -1;
	}
	
	private String getExplicitPlayer(int index) throws PrismException
	{
		int player = getExplicitPlayerNumber(index);
		if (player == -1) {
			return null;
		}
		String pstring = "";
		if (player < modulesFile.getNumPlayers()) {
			pstring = modulesFile.getPlayer(player - 1).getName();
		} else {
			pstring = String.format("P%d", player);
		}
		if (model instanceof STPG) { // contains controlled-by information
			int p = ((SMG) model).getControlledBy().get(indexOf(states, getTransitionListState()));
			if (p >= 0) {
				pstring += String.format("(%d)", p);
			}
		}
		return pstring;
	}

	/**
	 * Check whether or not there is strategy choice info stored for the transitions in the current state.
	 */
	public boolean hasStrategyChoiceInfo() throws PrismException
	{
		return getTransitionList().hasStrategyChoiceInfo();
	}

	/**
	 * Get the probability assigned to a choice of the current state by the currently loaded strategy.
	 * This will return 1.0 if no strategy information is available (i.e., if {@link #hasStrategyChoiceInfo()} returns false. 
	 */
	public double getStrategyProbabilityForChoice(int i) throws PrismException
	{
		return getTransitionList().getStrategyProbabilityForChoice(i);
	}

	/**
	 * Get a string describing the updates to be made by the current loaded strategy
	 * with respect to a transition, specified by its index.
	 * This will return "" if no strategy is loaded (i.e., if {@link #getStrategy()} returns null. 
	 */
	public String getStrategyUpdateString(int index, NumberFormat df) throws PrismException
	{
		int choice = getChoiceIndexOfTransition(index);
		int stateIndex = getStateIndex(getTransitionListState());
		State next = computeTransitionTarget(index);
		int nextIndex = getStateIndex(next);
		try {
			if (!hasStrategyChoiceInfo()) {
				return "";
			} else if (strategy instanceof StochasticUpdateStrategy) {
				return ((StochasticUpdateStrategy) strategy).memoryUpdateString(stateIndex, choice, nextIndex, df);
			} else if (strategy instanceof StochasticUpdateStrategyProduct) {
				return ((StochasticUpdateStrategyProduct) strategy).memoryUpdateString(stateIndex, choice, nextIndex, df);
			} else {
				return df.format(getStrategyProbabilityForChoice(choice));
			}
		} catch (InvalidStrategyStateException e) {
			// happens if no memory update is available
			return df.format(getStrategyProbabilityForChoice(choice));
		}
	}

	// ------------------------------------------------------------------------------
	// Querying of current path (full or on-the-fly)
	// ------------------------------------------------------------------------------

	/**
	 * Get access to the {@code Path} object storing the current path.
	 * This object is only valid until the next time {@link #createNewPath} is called. 
	 */
	public Path getPath()
	{
		return (Path) path;
	}

	/**
	 * Get the size of the current path (number of steps; or number of states - 1).
	 */
	public long getPathSize()
	{
		return path.size();
	}

	/**
	 * Returns the current state being explored by the simulator.
	 */
	public State getCurrentState()
	{
		return path.getCurrentState();
	}

	/**
	 * Returns the previous state of the current path in the simulator.
	 */
	public State getPreviousState()
	{
		return path.getPreviousState();
	}

	/**
	 * Get the total time elapsed so far (where zero time has been spent in the current (final) state).
	 * For discrete-time models, this is just the number of steps (but returned as a double).
	 */
	public double getTotalTimeForPath()
	{
		return path.getTotalTime();
	}

	/**
	 * Get the total reward accumulated so far
	 * (includes reward for previous transition but no state reward for current (final) state).
	 * @param rsi Reward structure index
	 */
	public double getTotalCumulativeRewardForPath(int rsi)
	{
		return path.getTotalCumulativeReward(rsi);
	}

	// ------------------------------------------------------------------------------
	// Querying of current path (full paths only)
	// ------------------------------------------------------------------------------

	/**
	 * Get access to the {@code PathFull} object storing the current path.
	 * (Not applicable for on-the-fly paths)
	 * This object is only valid until the next time {@link #createNewPath} is called. 
	 */
	public PathFull getPathFull()
	{
		return (PathFull) path;
	}

	/**
	 * Get the value of a variable at a given step of the path.
	 * (Not applicable for on-the-fly paths)
	 * @param step Step index (0 = initial state/step of path)
	 * @param varIndex The index of the variable to look up
	 */
	public Object getVariableValueOfPathStep(int step, int varIndex)
	{
		return ((PathFull) path).getState(step).varValues[varIndex];
	}

	/**
	 * Get the state at a given step of the path.
	 * (Not applicable for on-the-fly paths)
	 * @param step Step index (0 = initial state/step of path)
	 */
	public State getStateOfPathStep(int step)
	{
		return ((PathFull) path).getState(step);
	}

	/**
	 * Get a state reward for the state at a given step of the path.
	 * (Not applicable for on-the-fly paths)
	 * @param step Step index (0 = initial state/step of path)
	 * @param rsi Reward structure index
	 */
	public double getStateRewardOfPathStep(int step, int rsi)
	{
		return ((PathFull) path).getStateReward(step, rsi);
	}

	/**
	 * Get the total time spent up until entering a given step of the path.
	 * (Not applicable for on-the-fly paths)
	 * @param step Step index (0 = initial state/step of path)
	 */
	public double getCumulativeTimeUpToPathStep(int step)
	{
		return ((PathFull) path).getCumulativeTime(step);
	}

	/**
	 * Get the total (state and transition) reward accumulated up until entering a given step of the path.
	 * (Not applicable for on-the-fly paths)
	 * @param step Step index (0 = initial state/step of path)
	 * @param rsi Reward structure index
	 */
	public double getCumulativeRewardUpToPathStep(int step, int rsi)
	{
		return ((PathFull) path).getCumulativeReward(step, rsi);
	}

	/**
	 * Get the time spent in a state at a given step of the path.
	 * (Not applicable for on-the-fly paths)
	 * @param step Step index (0 = initial state/step of path)
	 */
	public double getTimeSpentInPathStep(int step)
	{
		return ((PathFull) path).getTime(step);
	}

	/**
	 * Get the index of the choice taken for a given step.
	 * (Not applicable for on-the-fly paths)
	 * @param step Step index (0 = initial state/step of path)
	 */
	public int getChoiceOfPathStep(int step)
	{
		return ((PathFull) path).getChoice(step);
	}

	/**
	 * Get the index i of the action taken for a given step.
	 * If i>0, then i-1 is the index of an action label (0-indexed)
	 * If i<0, then -i-1 is the index of a module (0-indexed)
	 * (Not applicable for on-the-fly paths)
	 * @param step Step index (0 = initial state/step of path)
	 */
	public int getModuleOrActionIndexOfPathStep(int step)
	{
		return ((PathFull) path).getModuleOrActionIndex(step);
	}

	/**
	 * Get a string describing the action/module of a given step.
	 * (Not applicable for on-the-fly paths)
	 * @param step Step index (0 = initial state/step of path)
	 */
	public String getModuleOrActionOfPathStep(int step)
	{
		return ((PathFull) path).getModuleOrAction(step);
	}

	/**
	 * Get a transition reward associated with a given step.
	 * @param step Step index (0 = initial state/step of path)
	 * @param rsi Reward structure index
	 */
	public double getTransitionRewardOfPathStep(int step, int rsi)
	{
		return ((PathFull) path).getTransitionReward(step, rsi);
	}

	/**
	 * Check whether the current path is in a deterministic loop.
	 */
	public boolean isPathLooping()
	{
		return path.isLooping();
	}

	/**
	 * Get at which step a deterministic loop (if present) starts.
	 */
	public long loopStart()
	{
		return path.loopStart();
	}

	/**
	 * Get at which step a deterministic loop (if present) ends.
	 */
	public long loopEnd()
	{
		return path.loopEnd();
	}

	/**
	 * Export the current path to a file in a simple space separated format.
	 * (Not applicable for on-the-fly paths)
	 * @param file File to which the path should be exported to (mainLog if null).
	 */
	public void exportPath(File file) throws PrismException
	{
		exportPath(file, false, " ", null);
	}

	/**
	 * Export the current path to a file.
	 * (Not applicable for on-the-fly paths)
	 * @param file File to which the path should be exported to (mainLog if null).
	 * @param timeCumul Show time in cumulative form?
	 * @param colSep String used to separate columns in display
	 * @param vars Restrict printing to these variables (indices) and steps which change them (ignore if null)
	 */
	public void exportPath(File file, boolean timeCumul, String colSep, ArrayList<Integer> vars) throws PrismException
	{
		PrismLog log = null;
		try {
			if (path == null)
				throw new PrismException("There is no path to export");
			// create new file log or use main log
			if (file != null) {
				log = new PrismFileLog(file.getPath());
				if (!log.ready()) {
					throw new PrismException("Could not open file \"" + file + "\" for output");
				}
				mainLog.println("\nExporting path to file \"" + file + "\"...");
			} else {
				log = mainLog;
				log.println();
			}
			((PathFull) path).exportToLog(log, timeCumul, colSep, vars);
			if (file != null)
				log.close();
		} finally {
			if (file != null && log != null)
				log.close();
		}
	}

	/**
	 * Plot the current path on a Graph.
	 * @param graphModel Graph on which to plot path
	 */
	public void plotPath(Graph graphModel) throws PrismException
	{
		((PathFull) path).plotOnGraph(graphModel);
	}

	// ------------------------------------------------------------------------------
	// Model checking (approximate)
	// ------------------------------------------------------------------------------

	/**
	 * Check whether a property is suitable for approximate model checking using the simulator.
	 */
	public boolean isPropertyOKForSimulation(Expression expr)
	{
		return isPropertyOKForSimulationString(expr) == null;
	}

	/**
	 * Check whether a property is suitable for approximate model checking using the simulator.
	 * If not, an explanatory error message is thrown as an exception.
	 */
	public void checkPropertyForSimulation(Expression expr) throws PrismException
	{
		String errMsg = isPropertyOKForSimulationString(expr);
		if (errMsg != null)
			throw new PrismNotSupportedException(errMsg);
	}

	/**
	 * Check whether a property is suitable for approximate model checking using the simulator.
	 * If yes, return null; if not, return an explanatory error message.
	 */
	private String isPropertyOKForSimulationString(Expression expr)
	{
		// Simulator can only be applied to P or R properties (without filters)
		if (!(expr instanceof ExpressionProb || expr instanceof ExpressionReward)) {
			if (expr instanceof ExpressionFilter) {
				if (((ExpressionFilter) expr).getOperand() instanceof ExpressionProb || ((ExpressionFilter) expr).getOperand() instanceof ExpressionReward)
					return "Simulator cannot handle P or R properties with filters";
			}
			return "Simulator can only handle P or R properties";
		}
		// Check that there are no nested probabilistic operators
		try {
			if (expr.computeProbNesting() > 1) {
				return "Simulator cannot handle nested P, R or S operators";
			}
		} catch (PrismException e) {
			return "Simulator cannot handle this property: " + e.getMessage();
		}
		// Simulator cannot handle cumulative reward properties without a time bound
		// nor can it handle ratio rewards.
		if (expr instanceof ExpressionReward) {
			Expression exprTemp = ((ExpressionReward) expr).getExpression();
			if (exprTemp instanceof ExpressionTemporal) {
				if (((ExpressionTemporal) exprTemp).getOperator() == ExpressionTemporal.R_C) {
					if (((ExpressionTemporal) exprTemp).getUpperBound() == null) {
						return "Simulator cannot handle cumulative reward properties without time bounds";
					}
				} else if (((ExpressionTemporal) exprTemp).getOperator() == ExpressionTemporal.R_S) {
					return "Simulator cannot handle average reward properties";
				}
			}
			if (((ExpressionReward) expr).getRewardStructIndexDiv() != null)
				return "Ratio rewards not supported for ratio rewards.";
		}
		// No errors
		return null;
	}

	/**
	 * Perform approximate model checking of a property on a model, using the simulator.
	 * Sampling starts from the initial state provided or, if null, the default
	 * initial state is used, selecting randomly (each time) if there are more than one.
	 * Returns a Result object, except in case of error, where an Exception is thrown.
	 * Note: All constants in the model/property files must have already been defined.
	 * @param modulesFile Model for simulation, constants defined
	 * @param propertiesFile Properties file containing property to check, constants defined
	 * @param expr The property to check
	 * @param initialState Initial state (if null, is selected randomly)
	 * @param maxPathLength The maximum path length for sampling
	 * @param simMethod Object specifying details of method to use for simulation
	 */
	// CLEMENS: TODO
	public Object modelCheckSingleProperty(ModulesFile modulesFile, PropertiesFile propertiesFile, Expression expr, State initialState, long maxPathLength,
			SimulationMethod simMethod) throws PrismException
	{
		ArrayList<Expression> exprs;
		Object res[];

		// Just do this via the 'multiple properties' method
		exprs = new ArrayList<Expression>();
		exprs.add(expr);
		res = modelCheckMultipleProperties(modulesFile, propertiesFile, exprs, initialState, maxPathLength, simMethod);

		if (res[0] instanceof PrismException)
			throw (PrismException) res[0];
		else
			return res[0];
	}

	// CLEMENS: TODO
	public Object modelCheckSingleProperty(ModulesFile modulesFile, explicit.Model model, PropertiesFile propertiesFile, Expression expr, State initialState,
			long maxPathLength, SimulationMethod simMethod) throws PrismException
	{
		throw new PrismException("Explicit models not supported by simulator engine");
	}

	/**
	 * Perform approximate model checking of properties on a model, using the simulator.
	 * Sampling starts from the initial state provided or, if null, the default
	 * initial state is used, selecting randomly (each time) if there are more than one.
	 * Returns an array of results, some of which may be Exception objects if there were errors.
	 * In the case of an error which affects all properties, an exception is thrown.
	 * Note: All constants in the model/property files must have already been defined.
	 * @param modulesFile Model for simulation, constants defined
	 * @param propertiesFile Properties file containing property to check, constants defined
	 * @param exprs The properties to check
	 * @param initialState Initial state (if null, is selected randomly)
	 * @param maxPathLength The maximum path length for sampling
	 * @param simMethod Object specifying details of method to use for simulation
	 */
	public Object[] modelCheckMultipleProperties(ModulesFile modulesFile, PropertiesFile propertiesFile, List<Expression> exprs, State initialState,
			long maxPathLength, SimulationMethod simMethod) throws PrismException
	{
		// Load model into simulator
		createNewOnTheFlyPath(modulesFile);

		// Make sure any missing parameters that can be computed before simulation
		// are computed now (sometimes this has been done already, e.g. for GUI display).
		simMethod.computeMissingParameterBeforeSim();

		// Print details to log
		mainLog.println("\nSimulation method: " + simMethod.getName() + " (" + simMethod.getFullName() + ")");
		mainLog.println("Simulation method parameters: " + simMethod.getParametersString());
		mainLog.println("Simulation parameters: max path length=" + maxPathLength);

		// Add the properties to the simulator (after a check that they are valid)
		Object[] results = new Object[exprs.size()];
		int[] indices = new int[exprs.size()];
		int validPropsCount = 0;
		for (int i = 0; i < exprs.size(); i++) {
			try {
				checkPropertyForSimulation(exprs.get(i));
				indices[i] = addProperty(exprs.get(i), propertiesFile);
				validPropsCount++;
				// Attach a SimulationMethod object to each property's sampler
				SimulationMethod simMethodNew = simMethod.clone();
				propertySamplers.get(indices[i]).setSimulationMethod(simMethodNew);
				// Pass property details to SimuationMethod
				// (note that we use the copy stored in properties, which has been processed)
				try {
					simMethodNew.setExpression(properties.get(indices[i]));
				} catch (PrismException e) {
					// In case of error, also need to remove property/sampler from list
					properties.remove(indices[i]);
					propertySamplers.remove(indices[i]);
					throw e;
				}
			} catch (PrismException e) {
				results[i] = e;
				indices[i] = -1;
			}
		}

		// As long as there are at least some valid props, do sampling
		if (validPropsCount > 0) {
			doSampling(initialState, maxPathLength);
		}

		// Process the results
		for (int i = 0; i < results.length; i++) {
			// If there was an earlier error, nothing to do
			if (indices[i] != -1) {
				Sampler sampler = propertySamplers.get(indices[i]);
				//mainLog.print("Simulation results: mean: " + sampler.getMeanValue());
				//mainLog.println(", variance: " + sampler.getVariance());
				SimulationMethod sm = sampler.getSimulationMethod();
				// Compute/print any missing parameters that need to be done after simulation
				sm.computeMissingParameterAfterSim();
				// Extract result from SimulationMethod and store
				try {
					results[i] = sm.getResult(sampler);
				} catch (PrismException e) {
					results[i] = e;
				}
			}
		}

		// Display results to log
		if (results.length == 1) {
			mainLog.print("\nSimulation method parameters: ");
			mainLog.println((indices[0] == -1) ? "no simulation" : propertySamplers.get(indices[0]).getSimulationMethod().getParametersString());
			mainLog.print("\nSimulation result details: ");
			mainLog.println((indices[0] == -1) ? "no simulation" : propertySamplers.get(indices[0]).getSimulationMethodResultExplanation());
			if (!(results[0] instanceof PrismException))
				mainLog.println("\nResult: " + results[0]);
		} else {
			mainLog.println("\nSimulation method parameters:");
			for (int i = 0; i < results.length; i++) {
				mainLog.print(exprs.get(i) + " : ");
				mainLog.println((indices[i] == -1) ? "no simulation" : propertySamplers.get(indices[i]).getSimulationMethod().getParametersString());
			}
			mainLog.println("\nSimulation result details:");
			for (int i = 0; i < results.length; i++) {
				mainLog.print(exprs.get(i) + " : ");
				mainLog.println((indices[i] == -1) ? "no simulation" : propertySamplers.get(indices[i]).getSimulationMethodResultExplanation());
			}
			mainLog.println("\nResults:");
			for (int i = 0; i < results.length; i++)
				mainLog.println(exprs.get(i) + " : " + results[i]);
		}

		return results;
	}

	public Object[] modelCheckMultipleProperties(ModulesFile modulesFile, explicit.Model model, PropertiesFile propertiesFile, List<Expression> exprs,
			State initialState, long maxPathLength, SimulationMethod simMethod) throws PrismException
	{
		throw new PrismException("Explicit models not supported by simulator engine");
	}

	/**
	 * Perform an approximate model checking experiment on a model, using the simulator
	 * (specified by values for undefined constants from the property only).
	 * Sampling starts from the initial state provided or, if null, the default
	 * initial state is used, selecting randomly (each time) if there are more than one.
	 * Results are stored in the ResultsCollection object passed in,
	 * some of which may be Exception objects if there were errors.
	 * In the case of an error which affects all properties, an exception is thrown.
	 * Note: All constants in the model file must have already been defined.
	 * @param modulesFile Model for simulation, constants defined
	 * @param propertiesFile Properties file containing property to check, constants defined
	 * @param undefinedConstants Details of constant ranges defining the experiment
	 * @param resultsCollection Where to store the results
	 * @param expr The property to check
	 * @param initialState Initial state (if null, is selected randomly)
	 * @param maxPathLength The maximum path length for sampling
	 * @param simMethod Object specifying details of method to use for simulation
	 * @throws PrismException if something goes wrong with the sampling algorithm
	 * @throws InterruptedException if the thread is interrupted
	 */
	public void modelCheckExperiment(ModulesFile modulesFile, PropertiesFile propertiesFile, UndefinedConstants undefinedConstants,
			ResultsCollection resultsCollection, Expression expr, State initialState, long maxPathLength, SimulationMethod simMethod) throws PrismException,
			InterruptedException
	{
		// Load model into simulator
		createNewOnTheFlyPath(modulesFile);

		// Make sure any missing parameters that can be computed before simulation
		// are computed now (sometimes this has been done already, e.g. for GUI display).
		simMethod.computeMissingParameterBeforeSim();

		// Print details to log
		mainLog.println("\nSimulation method: " + simMethod.getName() + " (" + simMethod.getFullName() + ")");
		mainLog.println("Simulation method parameters: " + simMethod.getParametersString());
		mainLog.println("Simulation parameters: max path length=" + maxPathLength);

		// Add the properties to the simulator (after a check that they are valid)
		int n = undefinedConstants.getNumPropertyIterations();
		Values definedPFConstants = new Values();
		Object[] results = new Object[n];
		Values[] pfcs = new Values[n];
		int[] indices = new int[n];

		int validPropsCount = 0;
		for (int i = 0; i < n; i++) {
			definedPFConstants = undefinedConstants.getPFConstantValues();
			pfcs[i] = definedPFConstants;
			// for simulation, use non-exact constant evaluation
			propertiesFile.setSomeUndefinedConstants(definedPFConstants, false);
			try {
				checkPropertyForSimulation(expr);
				indices[i] = addProperty(expr, propertiesFile);
				validPropsCount++;
				// Attach a SimulationMethod object to each property's sampler
				SimulationMethod simMethodNew = simMethod.clone();
				propertySamplers.get(indices[i]).setSimulationMethod(simMethodNew);
				// Pass property details to SimuationMethod
				// (note that we use the copy stored in properties, which has been processed)
				try {
					simMethodNew.setExpression(properties.get(indices[i]));
				} catch (PrismException e) {
					// In case of error, also need to remove property/sampler from list
					// (NB: this will be at the end of the list so no re-indexing issues)
					properties.remove(indices[i]);
					propertySamplers.remove(indices[i]);
					throw e;
				}
			} catch (PrismException e) {
				results[i] = e;
				indices[i] = -1;
			}
			undefinedConstants.iterateProperty();
		}

		// As long as there are at least some valid props, do sampling
		if (validPropsCount > 0) {
			doSampling(initialState, maxPathLength);
		}

		// Process the results
		for (int i = 0; i < n; i++) {
			// If there was an earlier error, nothing to do
			if (indices[i] != -1) {
				Sampler sampler = propertySamplers.get(indices[i]);
				//mainLog.print("Simulation results: mean: " + sampler.getMeanValue());
				//mainLog.println(", variance: " + sampler.getVariance());
				SimulationMethod sm = sampler.getSimulationMethod();
				// Compute/print any missing parameters that need to be done after simulation
				sm.computeMissingParameterAfterSim();
				// Extract result from SimulationMethod and store
				try {
					results[i] = sm.getResult(sampler);
				} catch (PrismException e) {
					results[i] = e;
				}
			}
			// Store result in the ResultsCollection
			resultsCollection.setResult(undefinedConstants.getMFConstantValues(), pfcs[i], results[i]);
		}

		// Display results to log
		mainLog.println("\nSimulation method parameters:");
		for (int i = 0; i < results.length; i++) {
			mainLog.print(pfcs[i] + " : ");
			mainLog.println((indices[i] == -1) ? "no simulation" : propertySamplers.get(indices[i]).getSimulationMethod().getParametersString());
		}
		mainLog.println("\nSimulation result details:");
		for (int i = 0; i < results.length; i++) {
			mainLog.print(pfcs[i] + " : ");
			mainLog.println((indices[i] == -1) ? "no simulation" : propertySamplers.get(indices[i]).getSimulationMethodResultExplanation());
		}
		mainLog.println("\nResults:");
		mainLog.print(resultsCollection.toStringPartial(undefinedConstants.getMFConstantValues(), true, " ", " : ", false));
	}

	public void modelCheckExperiment(ModulesFile modulesFile, explicit.Model model, PropertiesFile propertiesFile, UndefinedConstants undefinedConstants,
			ResultsCollection resultsCollection, Expression expr, State initialState, long maxPathLength, SimulationMethod simMethod) throws PrismException,
			InterruptedException
	{
		throw new PrismException("Explicit models not supported by simulator engine");
	}

	/**
	 * Execute sampling for the set of currently loaded properties.
	 * Sample paths are from the specified initial state and maximum length.
	 * Termination of the sampling process occurs when the SimulationMethod object
	 * for all properties indicate that it is finished.
	 * @param initialState Initial state (if null, is selected randomly)
	 * @param maxPathLength The maximum path length for sampling
	 */
	private void doSampling(State initialState, long maxPathLength) throws PrismException
	{
		int iters;
		long i;
		// Flags
		boolean stoppedEarly = false;
		boolean deadlocksFound = false;
		boolean allDone = false;
		boolean allKnown = false;
		boolean someUnknownButBounded = false;
		boolean shouldStopSampling = false;
		// Path stats
		double avgPathLength = 0;
		long minPathFound = 0, maxPathFound = 0;
		// Progress info
		int lastPercentageDone = 0;
		int percentageDone = 0;
		// Timing info
		long start, stop;
		double time_taken;

		// Start
		start = System.currentTimeMillis();
		mainLog.print("\nSampling progress: [");
		mainLog.flush();

		// Main sampling loop
		iters = 0;
		while (!shouldStopSampling) {

			// See if all properties are done; if so, stop sampling
			allDone = true;
			for (Sampler sampler : propertySamplers) {
				if (!sampler.getSimulationMethod().shouldStopNow(iters, sampler))
					allDone = false;
			}
			if (allDone)
				break;

			// Display progress (of slowest property)
			percentageDone = 100;
			for (Sampler sampler : propertySamplers) {
				percentageDone = Math.min(percentageDone, sampler.getSimulationMethod().getProgress(iters, sampler));
			}
			if (percentageDone > lastPercentageDone) {
				lastPercentageDone = percentageDone;
				mainLog.print(" " + lastPercentageDone + "%");
				mainLog.flush();
			}

			iters++;

			// Start the new path for this iteration (sample)
			initialisePath(initialState);

			// Generate a path
			allKnown = false;
			someUnknownButBounded = false;
			i = 0;
			while ((!allKnown && i < maxPathLength) || someUnknownButBounded) {
				// Check status of samplers
				allKnown = true;
				someUnknownButBounded = false;
				for (Sampler sampler : propertySamplers) {
					if (!sampler.isCurrentValueKnown()) {
						allKnown = false;
						if (sampler.needsBoundedNumSteps())
							someUnknownButBounded = true;
					}
				}
				// Stop when all answers are known or we have reached max path length
				// (but don't stop yet if there are "bounded" samplers with unkown values)
				if ((allKnown || i >= maxPathLength) && !someUnknownButBounded)
					break;
				// Make a random transition
				automaticTransition();
				i++;
			}

			// TODO: Detect deadlocks so we can report a warning

			// Update path length statistics
			avgPathLength = (avgPathLength * (iters - 1) + (i)) / iters;
			minPathFound = (iters == 1) ? i : Math.min(minPathFound, i);
			maxPathFound = (iters == 1) ? i : Math.max(maxPathFound, i);

			// If not all samplers could produce values, this an error
			if (!allKnown) {
				stoppedEarly = true;
				break;
			}

			// Update state of samplers based on last path
			for (Sampler sampler : propertySamplers) {
				sampler.updateStats();
			}
		}

		// Print details
		if (!stoppedEarly) {
			if (!shouldStopSampling)
				mainLog.print(" 100% ]");
			mainLog.println();
			stop = System.currentTimeMillis();
			time_taken = (stop - start) / 1000.0;
			mainLog.print("\nSampling complete: ");
			mainLog.print(iters + " iterations in " + time_taken + " seconds (average " + PrismUtils.formatDouble(2, time_taken / iters) + ")\n");
			mainLog.print("Path length statistics: average " + PrismUtils.formatDouble(2, avgPathLength) + ", min " + minPathFound + ", max " + maxPathFound
					+ "\n");
		} else {
			mainLog.print(" ...\n\nSampling terminated early after " + iters + " iterations.\n");
		}

		// Print a warning if deadlocks occurred at any point
		if (deadlocksFound)
			mainLog.printWarning("Deadlocks were found during simulation: self-loops were added.");

		// Print a warning if simulation was stopped by the user
		if (shouldStopSampling)
			mainLog.printWarning("Simulation was terminated before completion.");

		// write to feedback file with true to indicate that we have finished sampling
		// Write_Feedback(iteration_counter, numIters, true);

		if (stoppedEarly) {
			throw new PrismException(
					"One or more of the properties being sampled could not be checked on a sample. Consider increasing the maximum path length");
		}
	}

	/**
	 * Halt the sampling algorithm in its tracks (not implemented).
	 */
	public void stopSampling()
	{
		// TODO
	}

	/**
	 * Update strategy reference
	 *
	 * @param strategy
	 */
	public void setStrategy(Strategy strategy)
	{
		this.strategy = strategy;
		if (model == null) {
			if (strategy != null && prism.getBuiltModelExplicit() != null) {
				stateIds = new HashMap<State, Integer>();
				java.util.List<State> stateslist = prism.getBuiltModelExplicit().getStatesList();
				int i = 0;
				for (State s : stateslist)
					stateIds.put(s, i++);
			}
		}
	}
	
	private int getStateIndex(State state)
	{
		if (model != null) {
			return indexOf(states, state);
		} else {
			return stateIds.get(state);
		}
	}

	private <T> int indexOf(List<T> list, T o)
	{ // indexOf based on reference, not equals(o) function
		for (int i = 0; i < list.size(); i++) {
			if (list.get(i) == o) {
				return i;
			}
		}
		return -1; // not in list
	}
}<|MERGE_RESOLUTION|>--- conflicted
+++ resolved
@@ -298,12 +298,11 @@
 		}
 		// Or pick default/random one
 		else {
-<<<<<<< HEAD
 			if (model == null) { // implicit simulation
 				if (modulesFile.getInitialStates() == null) {
 					currentState.copy(modulesFile.getDefaultInitialState());
 				} else {
-					throw new PrismException("Random choice of multiple initial states not yet supported");
+					throw new PrismNotSupportedException("Random choice of multiple initial states not yet supported");
 				}
 				updater.calculateStateRewards(currentState, tmpStateRewards);
 			} else { // explicit simulation
@@ -312,14 +311,8 @@
 				} else if (model.getInitialStates() == null) {
 					throw new PrismException("No initial state provided");
 				} else {
-					throw new PrismException("Random choice of multiple initial states not yet supported");
+					throw new PrismNotSupportedException("Random choice of multiple initial states not yet supported");
 				}
-=======
-			if (modulesFile.getInitialStates() == null) {
-				currentState.copy(modulesFile.getDefaultInitialState());
-			} else {
-				throw new PrismNotSupportedException("Random choice of multiple initial states not yet supported");
->>>>>>> 341efe4d
 			}
 		}
 
