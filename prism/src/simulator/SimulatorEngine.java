//==============================================================================
//	
//	Copyright (c) 2002-
//	Authors:
//	* Dave Parker <david.parker@comlab.ox.ac.uk> (University of Oxford)
//	
//------------------------------------------------------------------------------
//	
//	This file is part of PRISM.
//	
//	PRISM is free software; you can redistribute it and/or modify
//	it under the terms of the GNU General Public License as published by
//	the Free Software Foundation; either version 2 of the License, or
//	(at your option) any later version.
//	
//	PRISM is distributed in the hope that it will be useful,
//	but WITHOUT ANY WARRANTY; without even the implied warranty of
//	MERCHANTABILITY or FITNESS FOR A PARTICULAR PURPOSE.  See the
//	GNU General Public License for more details.
//	
//	You should have received a copy of the GNU General Public License
//	along with PRISM; if not, write to the Free Software Foundation,
//	Inc., 59 Temple Place, Suite 330, Boston, MA  02111-1307  USA
//	
//==============================================================================

package simulator;

import java.io.File;
<<<<<<< HEAD
import java.util.ArrayList;
import java.util.List;
=======
import java.text.NumberFormat;
import java.util.ArrayList;
import java.util.HashMap;
import java.util.List;
import java.util.Map;
>>>>>>> a180f89f

import parser.State;
import parser.Values;
import parser.VarList;
import parser.ast.Expression;
import parser.ast.ExpressionFilter;
import parser.ast.ExpressionProb;
import parser.ast.ExpressionReward;
import parser.ast.ExpressionTemporal;
import parser.ast.LabelList;
import parser.ast.ModulesFile;
import parser.ast.PropertiesFile;
import parser.type.Type;
import prism.ModelType;
<<<<<<< HEAD
=======
import prism.Prism;
>>>>>>> a180f89f
import prism.PrismComponent;
import prism.PrismException;
import prism.PrismFileLog;
import prism.PrismLangException;
import prism.PrismLog;
import prism.PrismUtils;
import prism.ResultsCollection;
import prism.UndefinedConstants;
import simulator.method.SimulationMethod;
import simulator.sampler.Sampler;
<<<<<<< HEAD
import strat.Strategy;
import userinterface.graph.Graph;
=======
import strat.InvalidStrategyStateException;
import strat.StochasticUpdateStrategy;
import strat.StochasticUpdateStrategyProduct;
import strat.Strategy;
import userinterface.graph.Graph;
import explicit.Distribution;
import explicit.MDP;
import explicit.MDPSimple;
import explicit.SMG;
import explicit.STPG;
import explicit.rewards.ConstructRewards;
import explicit.rewards.Rewards;
>>>>>>> a180f89f

/**
 * A discrete event simulation engine for PRISM models.
 * 
 * The SimulatorEngine class provides support for:
 * <UL>
 * <LI> State/model exploration
 * <LI> Manual/random path generation
 * <LI> Monte-Carlo sampling techniques for approximate property verification
 * </UL>
 * 
 * After creating a SimulatorEngine object, you can build paths or explore models using:
 * <UL>
 * <LI> {@link #createNewPath} if you want to create a path that will be stored in full
 * <LI> {@link #createNewOnTheFlyPath} if just want to do e.g. model exploration
 * </UL>
 * The input to these methods is a model (ModulesFile) in which all constants have already been defined.
 * 
 * At this point, you can also load labels and properties into the simulator, whose values
 * will be available during path generation. Use:
 * <UL>
 * <LI> {@link #addLabel}
 * <LI> {@link #addProperty}
 * </UL>
 * 
 * To actually initialise the path with an initial state (or to reinitialise later) use:
 * <UL>
 * <LI> {@link #initialisePath}
 * </UL>
 * 
 * For sampling-based approximate model checking, use:
 * <UL>
 * <LI> {@link #isPropertyOKForSimulation}
 * <LI> {@link #checkPropertyForSimulation}
 * <LI> {@link #modelCheckSingleProperty}
 * <LI> {@link #modelCheckMultipleProperties}
 * <LI> {@link #modelCheckExperiment}
 * </UL>
 */
public class SimulatorEngine extends PrismComponent
{
	// The current parsed model + info
	private ModulesFile modulesFile;
	private ModelType modelType;
	// for explicit simulation
	private explicit.Model model;
	private List<Rewards> rewards;
	// Variable info
	private VarList varList;
	private int numVars;
	// Constant definitions from model file
	private Values mfConstants;

	// Objects from model checking
	// Reachable states
	private List<State> reachableStates;
	// Strategy
	private Strategy strategy;

	// Labels + properties info
	protected List<Expression> labels;
	private List<Expression> properties;
	private List<Sampler> propertySamplers;

	// Current path info
	protected Path path;
	protected boolean onTheFly;
	// Current state (note: this info is duplicated in the path - it is always the same
	// as path.getCurrentState(); we maintain it separately for efficiency,
	// i.e. to avoid creating new State objects at every step)
	protected State currentState;
	// List of currently available transitions
	protected TransitionList transitionList;
	// Has the transition list been built? 
	protected boolean transitionListBuilt;
	// State for which transition list applies
	// (if null, just the default - i.e. the last state in the current path)
	protected State transitionListState;
	// Temporary storage for manipulating states/rewards
	protected double tmpStateRewards[];
	protected double tmpTransitionRewards[];

	// Updater object for model
	protected Updater updater;
	// Random number generator
	private RandomNumberGenerator rng;

	// strategy information
	private Strategy strategy;
	private Map<State, Integer> stateIds;
	private List<State> states;

	// TODO: remove this (not in trunk any more)
	private Prism prism;

	// ------------------------------------------------------------------------------
	// Basic setup
	// ------------------------------------------------------------------------------

	/**
	 * Constructor for the simulator engine.
	 */
<<<<<<< HEAD
	public SimulatorEngine(PrismComponent parent)
	{
		super(parent);
=======
	public SimulatorEngine(PrismComponent parent, Prism prism)
	{
		super(parent);
		this.prism = prism;
		model = null;
		rewards = null;
>>>>>>> a180f89f
		modulesFile = null;
		modelType = null;
		varList = null;
		numVars = 0;
		mfConstants = null;
		labels = null;
		properties = null;
		propertySamplers = null;
		path = null;
		onTheFly = true;
		currentState = null;
		transitionList = null;
		transitionListBuilt = false;
		transitionListState = null;
		tmpStateRewards = null;
		tmpTransitionRewards = null;
		updater = null;
		rng = new RandomNumberGenerator();
<<<<<<< HEAD
=======
		strategy = null;
>>>>>>> a180f89f
	}

	// ------------------------------------------------------------------------------
	// Path creation and modification
	// ------------------------------------------------------------------------------
<<<<<<< HEAD

	/**
	 * Check whether a model is suitable for exploration/analysis using the simulator.
	 * If not, an explanatory error message is thrown as an exception.
	 */
	public void checkModelForSimulation(ModulesFile modulesFile) throws PrismException
	{
		// No support for PTAs yet
		if (modulesFile.getModelType() == ModelType.PTA) {
			throw new PrismException("Sorry - the simulator does not currently support PTAs");
		}
		// No support for system...endsystem yet
		if (modulesFile.getSystemDefn() != null) {
			throw new PrismException("Sorry - the simulator does not currently handle the system...endsystem construct");
=======

	/**
	 * Check whether a model is suitable for exploration/analysis using the simulator.
	 * If not, an explanatory error message is thrown as an exception.
	 */
	public void checkModelForSimulation(ModulesFile modulesFile) throws PrismException
	{
		// No support for PTAs yet
		if (modulesFile.getModelType() == ModelType.PTA) {
			throw new PrismException("Sorry - the simulator does not currently support PTAs");
		}
		// No support for system...endsystem yet
		if (modulesFile.getSystemDefn() != null) {
			throw new PrismException("Sorry - the simulator does not currently handle the system...endsystem construct");
		}
	}

	public void checkModelForSimulation(explicit.Model model) throws PrismException
	{
		if (!(model instanceof MDPSimple)) {
			throw new PrismException("The explicit model simulator only supports explicit probabilistic models");
		}
		// No support for PTAs yet
		if (modulesFile.getModelType() == ModelType.PTA) {
			throw new PrismException("Sorry - the explicit simulator does not currently support PTAs");
>>>>>>> a180f89f
		}
	}

	/**
	 * Create a new path for a model.
	 * Note: All constants in the model must have already been defined.
	 * @param modulesFile Model for simulation
	 */
	public void createNewPath(ModulesFile modulesFile) throws PrismException
	{
		// Store model
		model = null;
		loadModulesFile(modulesFile);
		// Create empty (full) path object associated with this model
		path = new PathFull(modulesFile);
<<<<<<< HEAD
=======
		onTheFly = false;
	}

	public void createNewPath(ModulesFile modulesFile, explicit.Model model) throws PrismException
	{
		if (model == null) {
			createNewPath(modulesFile);
			return;
		}

		// Store model
		loadModelExplicit(modulesFile, model);
		// Create empty (full) path object associated with this model
		path = new PathFull(modulesFile, model);
>>>>>>> a180f89f
		onTheFly = false;
	}

	/**
	 * Create a new on-the-fly path for a model.
	 * Note: All constants in the model must have already been defined.
	 * @param modulesFile Model for simulation
	 */
	public void createNewOnTheFlyPath(ModulesFile modulesFile) throws PrismException
	{
		// Store model
		model = null;
		loadModulesFile(modulesFile);
		// Create empty (on-the-fly_ path object associated with this model
		path = new PathOnTheFly(modulesFile);
<<<<<<< HEAD
=======
		onTheFly = true;
	}

	public void createNewOnTheFlyPath(ModulesFile modulesFile, explicit.Model model) throws PrismException
	{
		if (model == null) {
			createNewOnTheFlyPath(modulesFile);
			return;
		}
		// Store model
		loadModelExplicit(modulesFile, model);
		// Create empty (on-the-fly_ path object associated with this model
		path = new PathOnTheFly(modulesFile, model);
>>>>>>> a180f89f
		onTheFly = true;
	}

	/**
	 * Initialise (or re-initialise) the simulation path, starting with a specific (or random) initial state.
	 * @param initialState Initial state (if null, use default, selecting randomly if needed)
	 */
	public void initialisePath(State initialState) throws PrismException
	{
		// Store passed in state as current state
		if (initialState != null) {
			if (model == null) { // implicit simulation
				currentState.copy(initialState);
				updater.calculateStateRewards(currentState, tmpStateRewards);
			} else { // explicit simulation
				currentState = initialState;
			}
		}
		// Or pick default/random one
		else {
<<<<<<< HEAD
			if (modulesFile.getInitialStates() == null) {
				currentState.copy(modulesFile.getDefaultInitialState());
			} else {
				throw new PrismException("Random choice of multiple initial states not yet supported");
=======
			if (model == null) { // implicit simulation
				if (modulesFile.getInitialStates() == null) {
					currentState.copy(modulesFile.getDefaultInitialState());
				} else {
					throw new PrismException("Random choice of multiple initial states not yet supported");
				}
				updater.calculateStateRewards(currentState, tmpStateRewards);
			} else { // explicit simulation
				if (model.getNumInitialStates() == 1) {
					currentState = states.get(model.getFirstInitialState());
				} else if (model.getInitialStates() == null) {
					throw new PrismException("No initial state provided");
				} else {
					throw new PrismException("Random choice of multiple initial states not yet supported");
				}
>>>>>>> a180f89f
			}
		}

		// Initialise stored path
		path.initialise(currentState, tmpStateRewards);
<<<<<<< HEAD
=======
		strategy = prism.getStrategy();
		path.storesStrategyMemory(strategy != null && strategy.getMemorySize() > 0);
		if (strategy != null) {
			// initialising the strategy
			try {
				if (model == null) { // implicit
					if (stateIds == null || stateIds.isEmpty())
						this.setStrategy(strategy);
					strategy.init(stateIds.get(currentState));
				} else { // explicit
					this.setStrategy(strategy);
					strategy.init(indexOf(states, currentState));
				}
			} catch (InvalidStrategyStateException error) {
				// TODO Auto-generated catch block
				error.printStackTrace();
			}
			path.setStrategyMemoryForCurrentState(strategy.getCurrentMemoryElement());
		}

>>>>>>> a180f89f
		// Reset transition list
		transitionListBuilt = false;
		transitionListState = null;
		// Reset and then update samplers for any loaded properties
		resetSamplers();
		updateSamplers();
		// Initialise the strategy (if loaded)
		initialiseStrategy();
	}

	/**
	 * Execute a transition from the current transition list, specified by its index
	 * within the (whole) list. If this is a continuous-time model, the time to be spent
	 * in the state before leaving is picked randomly.
	 */
	public void manualTransition(int index) throws PrismException
	{
		TransitionList transitions = getTransitionList();
		int i = transitions.getChoiceIndexOfTransition(index);
		int offset = transitions.getChoiceOffsetOfTransition(index);
		if (modelType.continuousTime()) {
			double r = transitions.getProbabilitySum();
			executeTimedTransition(i, offset, rng.randomExpDouble(r), index);
		} else {
			executeTransition(i, offset, index);
		}
	}

	/**
	 * Execute a transition from the current transition list, specified by its index
	 * within the (whole) list. In addition, specify the amount of time to be spent in
	 * the current state before this transition occurs.
	 * [continuous-time models only]
	 */
	public void manualTransition(int index, double time) throws PrismException
	{
		TransitionList transitions = getTransitionList();
		int i = transitions.getChoiceIndexOfTransition(index);
		int offset = transitions.getChoiceOffsetOfTransition(index);
		executeTimedTransition(i, offset, time, index);
	}

	/**
	 * Select, at random, a transition from the current transition list and execute it.
	 * For continuous-time models, the time to be spent in the state before leaving is also picked randomly.
	 * If there is currently a deadlock, no transition is taken and the function returns false.
	 * Otherwise, the function returns true indicating that a transition was successfully taken. 
	 */
	public boolean automaticTransition() throws PrismException
	{
		Choice choice;
		int numChoices, i, j;
		double d, r;

		TransitionList transitions = getTransitionList();
		// Check for deadlock; if so, stop and return false
		numChoices = transitions.getNumChoices();
		if (numChoices == 0)
			return false;
		//throw new PrismException("Deadlock found at state " + path.getCurrentState().toString(modulesFile));

		TransitionList.Ref ref;
		switch (modelType) {
		case DTMC:
			// Pick a random number to determine choice/transition
			d = rng.randomUnifDouble();
			ref = transitions.new Ref();
			transitions.getChoiceIndexByProbabilitySum(d, ref);
			// Execute
			executeTransition(ref.i, ref.offset, -1);
			break;
		case MDP:
<<<<<<< HEAD
			// Pick a random choice
			i = rng.randomUnifInt(numChoices);
=======
		case STPG:
		case SMG:
			if (strategy == null) {
				// Resolve nondeterminism randomly
				i = rng.randomUnifInt(numChoices);
			} else {
				if ((modulesFile.getModelType() == ModelType.STPG || modulesFile.getModelType() == ModelType.SMG) && getPlayerNumber(0) == 1) {
					// Pick a random choice as specified by the player 1 strategy
					try {
						Distribution next = strategy.getNextMove(getStateIndex(currentState));
						i = next.sampleFromDistribution();
					} catch (InvalidStrategyStateException e) {
						throw new PrismException(e.getMessage());
					}
				} else {
					// Pick a random choice
					i = rng.randomUnifInt(numChoices);
				}
			}
>>>>>>> a180f89f
			choice = transitions.getChoice(i);
			// Pick a random transition from this choice
			d = rng.randomUnifDouble();
			j = choice.getIndexByProbabilitySum(d);
			// Execute
			executeTransition(i, j, -1);
			break;
		case CTMC:
			// Get sum of all rates
			r = transitions.getProbabilitySum();
			// Pick a random number to determine choice/transition
			d = rng.randomUnifDouble(r);
			ref = transitions.new Ref();
			transitions.getChoiceIndexByProbabilitySum(d, ref);
			// Execute
			executeTimedTransition(ref.i, ref.offset, rng.randomExpDouble(r), -1);
			break;
		}

		return true;
	}

	/**
	 * Select, at random, n successive transitions and execute them.
	 * For continuous-time models, the time to be spent in each state before leaving is also picked randomly.
	 * If a deadlock is found, the process stops.
	 * Optionally, if a deterministic loop is detected, the process stops.
	 * The function returns the number of transitions successfully taken. 
	 */
	public int automaticTransitions(int n, boolean stopOnLoops) throws PrismException
	{
		int i = 0;
		while (i < n && !(stopOnLoops && path.isLooping())) {
			if (!automaticTransition())
				break;
			i++;
		}
		return i;
	}

	/**
	 * Randomly select and execute transitions until the specified time delay is first exceeded.
	 * (Time is measured from the initial execution of this method, not total time.)
	 * (For discrete-time models, this just results in ceil(time) steps being executed.)
	 * If a deadlock is found, the process stops.
	 * The function returns the number of transitions successfully taken. 
	 */
	public int automaticTransitions(double time, boolean stopOnLoops) throws PrismException
	{
		// For discrete-time models, this just results in ceil(time) steps being executed.
		if (!modelType.continuousTime()) {
			return automaticTransitions((int) Math.ceil(time), false);
		} else {
			int i = 0;
			double targetTime = path.getTotalTime() + time;
			while (path.getTotalTime() < targetTime) {
				if (automaticTransition())
					i++;
				else
					break;
			}
			return i;
		}
	}

	/**
	 * Backtrack to a particular step within the current path.
	 * Time point should be >=0 and <= the total path size. 
	 * (Not applicable for on-the-fly paths)
	 * @param step The step to backtrack to.
	 */
	public void backtrackTo(int step) throws PrismException
	{
		// Check step is valid
		if (step < 0) {
			throw new PrismException("Cannot backtrack to a negative step index");
		}
		if (step > path.size()) {
			throw new PrismException("There is no step " + step + " to backtrack to");
		}
		// Back track in path
		((PathFull) path).backtrack(step);
		// Update current state
<<<<<<< HEAD
		currentState.copy(path.getCurrentState());
=======
		if (model == null) { // implicit
			currentState.copy(path.getCurrentState());
		} else { // explicit
			currentState = path.getCurrentState();
		}
>>>>>>> a180f89f
		// Reset transition list 
		transitionListBuilt = false;
		transitionListState = null;
		// Recompute samplers for any loaded properties
		recomputeSamplers();
	}

	/**
	 * Backtrack to a particular (continuous) time point within the current path.
	 * Time point should be >=0 and <= the total path time. 
	 * (Not applicable for on-the-fly paths)
	 * @param time The amount of time to backtrack.
	 */
	public void backtrackTo(double time) throws PrismException
	{
		// Check step is valid
		if (time < 0) {
			throw new PrismException("Cannot backtrack to a negative time point");
		}
		if (time > path.getTotalTime()) {
			throw new PrismException("There is no time point " + time + " to backtrack to");
		}
		PathFull pathFull = (PathFull) path;
		// Get length (non-on-the-fly paths will never exceed length Integer.MAX_VALUE) 
		long nLong = path.size();
		if (nLong > Integer.MAX_VALUE)
			throw new PrismException("PathFull cannot deal with paths over length " + Integer.MAX_VALUE);
		int n = (int) nLong;
		// Find the index of the step we are in at that point
		// i.e. the first state whose cumulative time on entering exceeds 'time'
		int step;
		for (step = 0; step <= n && pathFull.getCumulativeTime(step) < time; step++)
			;
		// Then backtrack to this step
		backtrackTo(step);
	}

	/**
	 * Remove the prefix of the current path up to the given path step.
	 * Index step should be >=0 and <= the total path size. 
	 * (Not applicable for on-the-fly paths)
	 * @param step The step before which state will be removed.
	 */
	public void removePrecedingStates(int step) throws PrismException
	{
		// Check step is valid
		if (step < 0) {
			throw new PrismException("Cannot remove states before a negative step index");
		}
		if (step > path.size()) {
			throw new PrismException("There is no step " + step + " in the path");
		}
		// Modify path
		((PathFull) path).removePrecedingStates(step);
		// (No need to update currentState or re-generate transitions) 
		// Recompute samplers for any loaded properties
		recomputeSamplers();
	}

	/**
	 * Compute the transition table for an earlier step in the path.
	 * (Not applicable for on-the-fly paths)
	 * If you do this mid-path, don't forget to reset the transition table
	 * with <code>computeTransitionsForCurrentState</code> because this
	 * is not kept track of by the simulator.
	 */
	public void computeTransitionsForStep(int step) throws PrismException
	{
<<<<<<< HEAD
		computeTransitionsForState(((PathFull) path).getState(step));
=======
		computeTransitionsForState(((PathFull) path).getState(step), ((PathFull) path).getStrategyMemory(step));
>>>>>>> a180f89f
	}

	/**
	 * Re-compute the transition table for the current state.
	 */
	public void computeTransitionsForCurrentState() throws PrismException
	{
<<<<<<< HEAD
		computeTransitionsForState(path.getCurrentState());
=======
		computeTransitionsForState(path.getCurrentState(), path.getStrategyMemoryForCurrentState());
>>>>>>> a180f89f
	}

	/**
	 * Re-compute the transition table for a particular state.
	 */
<<<<<<< HEAD
	private void computeTransitionsForState(State state) throws PrismException
	{
		updater.calculateTransitions(state, transitionList);
		transitionListBuilt = true;
		transitionListState = state;
	}

	// ------------------------------------------------------------------------------
	// Methods for loading objects from model checking: paths, strategies, etc.
	// ------------------------------------------------------------------------------

	/**
	 * Load the set of reachable states for the currently loaded model into the simulator.
	 */
	public void loadReachableStates(List<State> reachableStates)
	{
		this.reachableStates = reachableStates;
	}

	/**
	 * Load a strategy for the currently loaded model into the simulator.
	 */
	public void loadStrategy(Strategy strategy)
	{
		this.strategy = strategy;
=======
	private void computeTransitionsForState(State state, Object stratMem) throws PrismException
	{
		if (model == null) { // implicit
			updater.calculateTransitions(state, transitionList);
			transitionListState = new State(state);
		} else { // explicit
			transitionList = buildExplicitTransitionList(state);
			transitionListState = state;
		}
		transitionListBuilt = true;
		// If there is a strategy loaded, stored probabilities assigned to choices
		if (strategy != null) {
			// For games, we just show player 1
			if (!modelType.multiplePlayers() || getPlayerNumber(0) == 1) {
				try {
					strategy.setMemory(stratMem);
					transitionList.addStrategyProbabilities(strategy.getNextMove(getStateIndex(state)));
				} catch (InvalidStrategyStateException e) {
					// Don't add info if there is a problem with the strategy
				}
			}
		}
	}

	private TransitionList buildExplicitTransitionList(State state) throws PrismException
	{
		TransitionList tl = new TransitionList();
		for (int i = 0; i < ((MDP) model).getNumChoices(indexOf(states, state)); i++) {
			Choice ch = new ChoiceExplicit(modulesFile, ((MDP) model), indexOf(states, state), i);
			tl.add(ch);
		}
		return tl;
>>>>>>> a180f89f
	}

	/**
	 * Construct a path through a model to match a supplied path,
	 * specified as a PathFullInfo object.
	 * Note: All constants in the model must have already been defined.
	 * @param modulesFile Model for simulation
	 * @param newPath Path to match
	 */
	public void loadPath(ModulesFile modulesFile, PathFullInfo newPath) throws PrismException
	{
<<<<<<< HEAD
		int i, j, numSteps, numTrans;
		boolean found;
		State state, nextState;
		createNewPath(modulesFile);
=======
		loadPath(modulesFile, null, newPath);
	}

	public void loadPath(ModulesFile modulesFile, explicit.Model model, PathFullInfo newPath) throws PrismException
	{
		int i, j, numSteps, numTrans;
		boolean found;
		State state, nextState;
		if (model == null) // implicit simulation
			createNewPath(modulesFile);
		else
			// explicit simulation
			createNewPath(modulesFile, model);
>>>>>>> a180f89f
		long numStepsLong = newPath.size();
		if (numStepsLong > Integer.MAX_VALUE)
			throw new PrismException("PathFull cannot deal with paths over length " + Integer.MAX_VALUE);
		numSteps = (int) numStepsLong;
		state = newPath.getState(0);
		initialisePath(state);
		for (i = 0; i < numSteps; i++) {
			nextState = newPath.getState(i + 1);
			// Find matching transition
			// (just look at states for now)
			TransitionList transitions = getTransitionList();
			numTrans = transitions.getNumTransitions();
			found = false;
			for (j = 0; j < numTrans; j++) {
				if (transitions.computeTransitionTarget(j, state).equals(nextState)) {
					found = true;
					if (modelType.continuousTime() && newPath.hasTimeInfo())
						manualTransition(j, newPath.getTime(i));
					else
						manualTransition(j);
					break;
				}
			}
			if (!found)
				throw new PrismException("Path loading failed at step " + (i + 1));
			state = nextState;
		}
	}

	// ------------------------------------------------------------------------------
	// Methods for adding/querying labels and properties
	// ------------------------------------------------------------------------------

	/**
	 * Add a label to the simulator, whose value will be computed during path generation.
	 * The resulting index of the label is returned: this is used for later queries about the property.
	 * Any constants/formulas etc. appearing in the label must have been defined in the current model.
	 * If there are additional constants (e.g. from a properties file),
	 * then use the {@link #addLabel(Expression, PropertiesFile)} method. 
	 */
	public int addLabel(Expression label) throws PrismLangException
	{
		return addLabel(label, null);
	}

	/**
	 * Add a label to the simulator, whose value will be computed during path generation.
	 * The resulting index of the label is returned: this is used for later queries about the property.
	 * Any constants/formulas etc. appearing in the label must have been defined in the current model
	 * or be supplied in the (optional) passed in PropertiesFile.
	 */
	public int addLabel(Expression label, PropertiesFile pf) throws PrismLangException
	{
		// Take a copy, get rid of any constants and simplify
		Expression labelNew = label.deepCopy();
		labelNew = (Expression) labelNew.replaceConstants(mfConstants);
		if (pf != null) {
			labelNew = (Expression) labelNew.replaceConstants(pf.getConstantValues());
		}
		labelNew = (Expression) labelNew.simplify();
		// Add to list and return index
		labels.add(labelNew);
		return labels.size() - 1;
	}

	/**
	 * Add a (path) property to the simulator, whose value will be computed during path generation.
	 * The resulting index of the property is returned: this is used for later queries about the property.
	 * Any constants/formulas etc. appearing in the label must have been defined in the current model.
	 * If there are additional constants (e.g. from a properties file),
	 * then use the {@link #addProperty(Expression, PropertiesFile)} method. 
	 */
	public int addProperty(Expression prop) throws PrismException
	{
		return addProperty(prop, null);
	}

	/**
	 * Add a (path) property to the simulator, whose value will be computed during path generation.
	 * The resulting index of the property is returned: this is used for later queries about the property.
	 * Any constants/formulas etc. appearing in the property must have been defined in the current model
	 * or be supplied in the (optional) passed in PropertiesFile.
	 * In case of error, the property is not added an exception is thrown.
	 */
	public int addProperty(Expression prop, PropertiesFile pf) throws PrismException
	{
		// Take a copy
		Expression propNew = prop.deepCopy();
		// Combine label lists from model/property file, then expand property refs/labels in property 
		LabelList combinedLabelList = (pf == null) ? modulesFile.getLabelList() : pf.getCombinedLabelList();
		propNew = (Expression) propNew.expandPropRefsAndLabels(pf, combinedLabelList);
		// Then get rid of any constants and simplify
		propNew = (Expression) propNew.replaceConstants(mfConstants);
		if (pf != null) {
			propNew = (Expression) propNew.replaceConstants(pf.getConstantValues());
		}
		propNew = (Expression) propNew.simplify();
		// Create sampler
		Sampler sampler = Sampler.createSampler(propNew, modulesFile);
		// Update lists and return index
		// (do this right at the end so that lists only get updated if there are no errors)
		properties.add(propNew);
		propertySamplers.add(sampler);
		return properties.size() - 1;
	}

	/**
	 * Get the current value of a previously added label (specified by its index).
	 */
	public boolean queryLabel(int index) throws PrismLangException
	{
		return labels.get(index).evaluateBoolean(path.getCurrentState());
	}

	/**
	 * Get the value, at the specified path step, of a previously added label (specified by its index).
	 * (Not applicable for on-the-fly paths)
	 * @param step The index of the step to check for
	 */
	public boolean queryLabel(int index, int step) throws PrismLangException
	{
		return labels.get(index).evaluateBoolean(((PathFull) path).getState(step));
	}

	/**
	 * Check whether the current state is an initial state.
	 */
	public boolean queryIsInitial() throws PrismLangException
	{
<<<<<<< HEAD
		// Currently init...endinit is not supported so this is easy to check
		return path.getCurrentState().equals(modulesFile.getDefaultInitialState());
=======
		// Currently init...endinit is not supported so this is easy to check]
		State current = path.getCurrentState();
		if (model == null && current != null) {
			return current.equals(modulesFile.getDefaultInitialState());
		} else if (current != null) {
			return current.equals(model.getStatesList().get(model.getFirstInitialState()));
		} else {
			return false;
		}
>>>>>>> a180f89f
	}

	/**
	 * Check whether a particular step in the current path is an initial state.
	 * @param step The index of the step to check for
	 * (Not applicable for on-the-fly paths)
	 */
	public boolean queryIsInitial(int step) throws PrismLangException
	{
		// Currently init...endinit is not supported so this is easy to check
<<<<<<< HEAD
		return ((PathFull) path).getState(step).equals(modulesFile.getDefaultInitialState());
=======
		State state = ((PathFull) path).getState(step);
		if (model == null && state != null) {
			return state.equals(modulesFile.getDefaultInitialState());
		} else if (state != null) {
			return state.equals(model.getStatesList().get(model.getFirstInitialState()));
		} else {
			return false;
		}
>>>>>>> a180f89f
	}

	/**
	 * Check whether the current state is a deadlock.
	 */
	public boolean queryIsDeadlock() throws PrismException
	{
		return getTransitionList().isDeadlock();
	}

	/**
	 * Check whether a particular step in the current path is a deadlock.
	 * (Not applicable for on-the-fly paths)
	 * @param step The index of the step to check for
	 */
	public boolean queryIsDeadlock(int step) throws PrismException
	{
		// By definition, earlier states in the path cannot be deadlocks
		return step == path.size() ? getTransitionList().isDeadlock() : false;
	}

	/**
	 * Check the value for a particular property in the current path.
	 * If the value is not known yet, the result will be null.
	 * @param index The index of the property to check
	 */
	public Object queryProperty(int index)
	{
		if (index < 0 || index >= propertySamplers.size()) {
			mainLog.printWarning("Can't query property " + index + ".");
			return null;
		}
		Sampler sampler = propertySamplers.get(index);
		return sampler.isCurrentValueKnown() ? sampler.getCurrentValue() : null;
	}

	// ------------------------------------------------------------------------------
	// Private methods for path creation and modification
	// ------------------------------------------------------------------------------

	/**
	 * Loads a new PRISM model into the simulator.
	 * @param modulesFile The parsed PRISM model
	 */
	private void loadModulesFile(ModulesFile modulesFile) throws PrismException
	{
		loadModel(modulesFile, null);
	}

	/**
	 * Loads a new explicit PRISM model into the simulator.
	 * @param modulesFile The parsed PRISM model
	 * @param model The explicit PRISM model
	 */
	private void loadModelExplicit(ModulesFile modulesFile, explicit.Model model) throws PrismException
	{
		loadModel(modulesFile, model);
	}

	private void loadModel(ModulesFile modulesFile, explicit.Model model) throws PrismException
	{
		// check if model is of correct type for explicit simulator
		if (model != null && !(model instanceof MDP)) {
			throw new PrismException("Explicit model not supported");
		}

		// Store model, some info and constants
		this.modulesFile = modulesFile;
<<<<<<< HEAD
		modelType = modulesFile.getModelType();
		this.mfConstants = modulesFile.getConstantValues();

		// Check model is simulate-able
		checkModelForSimulation(modulesFile);
=======
		if (model != null) {
			this.model = model;
			this.states = model.getStatesList();
			modelType = model.getModelType();
			// evaluate Rewards
			rewards = new ArrayList<Rewards>();
			ConstructRewards constructRewards = new ConstructRewards(mainLog, modulesFile);
			for (int i = 0; i < modulesFile.getNumRewardStructs(); i++) {
				try {
					Rewards reward = constructRewards.buildRewardStructure(model, modulesFile.getRewardStruct(i), this.mfConstants);
					rewards.add(reward);
				} catch (Exception e) {
					// if something went wrong (e.g. variable not found), ignore reward
				}
			}
		} else {
			modelType = modulesFile.getModelType();
		}
		this.mfConstants = modulesFile.getConstantValues();
		// Check model is simulate-able
		if (model != null)
			checkModelForSimulation(model);
		else
			checkModelForSimulation(modulesFile);
>>>>>>> a180f89f

		// Get variable list (symbol table) for model 
		varList = modulesFile.createVarList();
		numVars = varList.getNumVars();

		// Evaluate constants and optimise (a copy of) modules file for simulation
		modulesFile = (ModulesFile) modulesFile.deepCopy().replaceConstants(mfConstants).simplify();

		// Create state/transition/rewards storage
		if (model != null)
			currentState = states.get(model.getFirstInitialState());
		else
			currentState = new State(numVars);
		tmpStateRewards = new double[modulesFile.getNumRewardStructs()];
		tmpTransitionRewards = new double[modulesFile.getNumRewardStructs()];
		transitionList = new TransitionList();

		// Create updater for model
<<<<<<< HEAD
		updater = new Updater(modulesFile, varList, this);

		// Clear storage for strategy
		strategy = null;
=======
		if (model == null)
			updater = new Updater(modulesFile, varList, this);
>>>>>>> a180f89f

		// Create storage for labels/properties
		labels = new ArrayList<Expression>();
		properties = new ArrayList<Expression>();
		propertySamplers = new ArrayList<Sampler>();
	}

	/**
	 * Execute a transition from the current transition list and update path (if being stored).
	 * Transition is specified by index of its choice and offset within it. If known, its index
	 * (within the whole list) can optionally be specified (since this may be needed for storage
	 * in the path). If this is -1, it will be computed automatically if needed.
	 * @param i Index of choice containing transition to execute
	 * @param offset Index within choice of transition to execute
	 * @param index (Optionally) index of transition within whole list (-1 if unknown)
	 */
	private void executeTransition(int i, int offset, int index) throws PrismException
	{
		TransitionList transitions = getTransitionList();
		// Get corresponding choice and, if required (for full paths), calculate transition index
		Choice choice = transitions.getChoice(i);
		if (!onTheFly && index == -1)
			index = transitions.getTotalIndexOfTransition(i, offset);
		// Get probability for transition
		double p = choice.getProbability(offset);
<<<<<<< HEAD
		// Compute its transition rewards
		updater.calculateTransitionRewards(path.getCurrentState(), choice, tmpTransitionRewards);
		// Compute next state. Note use of path.getCurrentState() because currentState
		// will be overwritten during the call to computeTarget().
		choice.computeTarget(offset, path.getCurrentState(), currentState);
		// Compute state rewards for new state 
		updater.calculateStateRewards(currentState, tmpStateRewards);
		// Update path
		path.addStep(index, choice.getModuleOrActionIndex(), p, tmpTransitionRewards, currentState, tmpStateRewards, transitions);
=======
		if (model != null) { // explicit
			// Compute its transition rewards
			for (int r = 0; r < rewards.size(); r++) {
				tmpTransitionRewards[r] = rewards.get(r).getTransitionReward(indexOf(states, currentState), i);
			}
			// Compute next state. Note use of path.getCurrentState() because currentState
			// will be overwritten during the call to computeTarget().
			currentState = choice.computeTarget(offset, path.getCurrentState());
			// Compute state rewards for new state 
			for (int r = 0; r < rewards.size(); r++) {
				tmpStateRewards[r] = rewards.get(r).getStateReward(indexOf(states, currentState));
			}
		} else {
			// Compute its transition rewards
			updater.calculateTransitionRewards(path.getCurrentState(), choice, tmpTransitionRewards);
			// Compute next state. Note use of path.getCurrentState() because currentState
			// will be overwritten during the call to computeTarget().
			choice.computeTarget(offset, path.getCurrentState(), currentState);
			// Compute state rewards for new state 
			updater.calculateStateRewards(currentState, tmpStateRewards);
		}
		// Update strategy
		if (strategy != null) {
			try {
				if (model != null) { // explicit
					strategy.updateMemory(i, indexOf(states, currentState));
				} else {
					strategy.updateMemory(i, stateIds.get(currentState));
				}
			} catch (InvalidStrategyStateException error) {
				throw new PrismException("Strategy update failed");
			}
		}
		// Update path
		path.addStep(index, choice.getModuleOrActionIndex(), p, tmpTransitionRewards, currentState, tmpStateRewards, transitions);
		if (strategy != null) {
			path.setStrategyMemoryForCurrentState(strategy.getCurrentMemoryElement());
		}
>>>>>>> a180f89f
		// Reset transition list 
		transitionListBuilt = false;
		transitionListState = null;
		// Update samplers for any loaded properties
		updateSamplers();
		// Update strategy (if loaded)
		updateStrategy();
	}

	/**
	 * Execute a (timed) transition from the current transition list and update path (if being stored).
	 * Transition is specified by index of its choice and offset within it. If known, its index
	 * (within the whole list) can optionally be specified (since this may be needed for storage
	 * in the path). If this is -1, it will be computed automatically if needed.
	 * In addition, the amount of time to be spent in the current state before this transition occurs should be specified.
	 * [continuous-time models only]
	 * @param i Index of choice containing transition to execute
	 * @param offset Index within choice of transition to execute
	 * @param time Time for transition
	 * @param index (Optionally) index of transition within whole list (-1 if unknown)
	 */
	private void executeTimedTransition(int i, int offset, double time, int index) throws PrismException
	{
<<<<<<< HEAD
=======
		if (model != null)
			throw new PrismException("Timed models not supported yet for explicit simulation");

>>>>>>> a180f89f
		TransitionList transitions = getTransitionList();
		// Get corresponding choice and, if required (for full paths), calculate transition index
		Choice choice = transitions.getChoice(i);
		if (!onTheFly && index == -1)
			index = transitions.getTotalIndexOfTransition(i, offset);
		// Get probability for transition
		double p = choice.getProbability(offset);
		// Compute its transition rewards
		updater.calculateTransitionRewards(path.getCurrentState(), choice, tmpTransitionRewards);
		// Compute next state. Note use of path.getCurrentState() because currentState
		// will be overwritten during the call to computeTarget().
		choice.computeTarget(offset, path.getCurrentState(), currentState);
		// Compute state rewards for new state 
		updater.calculateStateRewards(currentState, tmpStateRewards);
		// Update strategy
		if (strategy != null) {
			try {
				strategy.updateMemory(i, stateIds.get(currentState));
			} catch (InvalidStrategyStateException error) {
				throw new PrismException("Strategy update failed");
			}
		}
		// Update path
		path.addStep(time, index, choice.getModuleOrActionIndex(), p, tmpTransitionRewards, currentState, tmpStateRewards, transitions);
<<<<<<< HEAD
=======
		if (strategy != null) {
			path.setStrategyMemoryForCurrentState(strategy.getCurrentMemoryElement());
		}
>>>>>>> a180f89f
		// Reset transition list 
		transitionListBuilt = false;
		transitionListState = null;
		// Update samplers for any loaded properties
		updateSamplers();
		// Update strategy (if loaded)
		updateStrategy();
	}

	/**
	 * Reset samplers for any loaded properties.
	 */
	private void resetSamplers() throws PrismLangException
	{
		for (Sampler sampler : propertySamplers) {
			sampler.reset();
		}
	}

	/**
	 * Notify samplers for any loaded properties that a new step has occurred.
	 */
	private void updateSamplers() throws PrismException
	{
		for (Sampler sampler : propertySamplers) {
			sampler.update(path, getTransitionList());
		}
	}

	/**
	 * Recompute the state of samplers for any loaded properties based on the whole current path.
	 * (Not applicable for on-the-fly paths)
	 */
	private void recomputeSamplers() throws PrismLangException
	{
		resetSamplers();
		// Get length (non-on-the-fly paths will never exceed length Integer.MAX_VALUE) 
		long nLong = path.size();
		if (nLong > Integer.MAX_VALUE)
			throw new PrismLangException("PathFull cannot deal with paths over length " + Integer.MAX_VALUE);
		int n = (int) nLong;
		// Loop
		PathFullPrefix prefix = new PathFullPrefix((PathFull) path, 0);
		for (int i = 0; i <= n; i++) {
			prefix.setPrefixLength(i);
			for (Sampler sampler : propertySamplers) {
				sampler.update(prefix, null);
				// TODO: fix this optimisation 
			}
		}
	}

	/**
	 * Initialise the state of the loaded strategy, if present, based on the current state.
	 */
	private void initialiseStrategy()
	{
		if (strategy != null) {
			State state = getCurrentState();
			int s = reachableStates.indexOf(state);
			strategy.initialise(s);
		}
	}

	/**
	 * Update the state of the loaded strategy, if present, based on the last step that occurred.
	 */
	private void updateStrategy()
	{
		if (strategy != null) {
			State state = getCurrentState();
			int s = reachableStates.indexOf(state);
			Object action = path.getPreviousModuleOrAction();
			strategy.update(action, s);
		}
	}

	// ------------------------------------------------------------------------------
	// Queries regarding model
	// ------------------------------------------------------------------------------

	/**
	 * Returns the number of variables in the current model.
	 */
	public int getNumVariables()
	{
		return numVars;
	}

	/**
	 * Returns the name of the ith variable in the current model.
	 * (Returns null if index i is out of range.)
	 */
	public String getVariableName(int i)
	{
		return (i < numVars && i >= 0) ? varList.getName(i) : null;
	}

	/**
	 * Returns the type of the ith variable in the current model.
	 * (Returns null if index i is out of range.)
	 */
	public Type getVariableType(int i)
	{
		return (i < numVars && i >= 0) ? varList.getType(i) : null;
	}

	/**
	 * Returns the index of a variable name, as stored by the simulator for the current model.
	 * Returns -1 if the action name does not exist. 
	 */
	public int getIndexOfVar(String name) throws PrismException
	{
		return varList.getIndex(name);
	}

	/**
	 * Get the currently loaded strategy (null if none loaded).
	 */
	public Strategy getStrategy()
	{
		return strategy;
	}
	
	// ------------------------------------------------------------------------------
	// Querying of current state and its available choices/transitions
	// ------------------------------------------------------------------------------

	/**
	 * Returns the current list of available transitions, generating it first if this has not yet been done.
	 * Usually, this is for the current (final) state of the path but, if you called {@link #computeTransitionsForStep(int step)}, it will be for this state instead.
	 */
	public TransitionList getTransitionList() throws PrismException
	{
		// Compute the current transition list, if required
		if (!transitionListBuilt) {
			computeTransitionsForCurrentState();
		}
		return transitionList;
	}

	/**
	 * Get the state for which the simulator is currently supplying information about its transitions. 
	 * Usually, this is the current (final) state of the path but, if you called {@link #computeTransitionsForStep(int step)}, it will be this state instead.
	 */
	public State getTransitionListState()
	{
		return (transitionListState == null) ? path.getCurrentState() : transitionListState;
		
	}
	
	/**
	 * Returns the current number of available choices.
	 * Usually, this is for the current (final) state of the path but, if you called {@link #computeTransitionsForStep(int step)}, it will be for this state instead.
	 */
	public int getNumChoices() throws PrismException
	{
		return getTransitionList().getNumChoices();
	}

	/**
	 * Returns the current (total) number of available transitions.
	 * Usually, this is for the current (final) state of the path but, if you called {@link #computeTransitionsForStep(int step)}, it will be for this state instead.
	 */
	public int getNumTransitions() throws PrismException
	{
		return getTransitionList().getNumTransitions();
	}

	/**
	 * Returns the current number of available transitions in choice i.
	 * Usually, this is for the current (final) state of the path but, if you called {@link #computeTransitionsForStep(int step)}, it will be for this state instead.
	 */
	public int getNumTransitions(int i) throws PrismException
	{
		return getTransitionList().getChoice(i).size();
	}

	/**
	 * Get the index of the choice containing a transition of a given index.
	 * Usually, this is for the current (final) state of the path but, if you called {@link #computeTransitionsForStep(int step)}, it will be for this state instead.
<<<<<<< HEAD
	 */
	public int getChoiceIndexOfTransition(int index) throws PrismException
	{
		return getTransitionList().getChoiceIndexOfTransition(index);
	}

	/**
	 * Get a string describing the action/module of a transition, specified by its index/offset.
	 * (form is "module" or "[action]")
	 * Usually, this is for the current (final) state of the path but, if you called {@link #computeTransitionsForStep(int step)}, it will be for this state instead.
	 */
	public String getTransitionModuleOrAction(int i, int offset) throws PrismException
	{
=======
	 */
	public int getChoiceIndexOfTransition(int index) throws PrismException
	{
		return getTransitionList().getChoiceIndexOfTransition(index);
	}

	/**
	 * Get a string describing the action/module of a transition, specified by its index/offset.
	 * (form is "module" or "[action]")
	 * Usually, this is for the current (final) state of the path but, if you called {@link #computeTransitionsForStep(int step)}, it will be for this state instead.
	 */
	public String getTransitionModuleOrAction(int i, int offset) throws PrismException
	{
>>>>>>> a180f89f
		TransitionList transitions = getTransitionList();
		return transitions.getTransitionModuleOrAction(transitions.getTotalIndexOfTransition(i, offset));
	}

	/**
	 * Get a string describing the action/module of a transition, specified by its index.
	 * (form is "module" or "[action]")
	 * Usually, this is for the current (final) state of the path but, if you called {@link #computeTransitionsForStep(int step)}, it will be for this state instead.
<<<<<<< HEAD
	 */
	public String getTransitionModuleOrAction(int index) throws PrismException
	{
		return getTransitionList().getTransitionModuleOrAction(index);
	}

	/**
	 * Get the index of the action/module of a transition, specified by its index/offset.
	 * (-i for independent in ith module, i for synchronous on ith action)
	 * (in both cases, modules/actions are 1-indexed)
	 * Usually, this is for the current (final) state of the path but, if you called {@link #computeTransitionsForStep(int step)}, it will be for this state instead.
	 */
	public int getTransitionModuleOrActionIndex(int i, int offset) throws PrismException
	{
		TransitionList transitions = getTransitionList();
		return transitions.getTransitionModuleOrActionIndex(transitions.getTotalIndexOfTransition(i, offset));
	}

	/**
	 * Get the index of the action/module of a transition, specified by its index.
	 * (-i for independent in ith module, i for synchronous on ith action)
	 * (in both cases, modules/actions are 1-indexed)
	 * Usually, this is for the current (final) state of the path but, if you called {@link #computeTransitionsForStep(int step)}, it will be for this state instead.
	 */
	public int getTransitionModuleOrActionIndex(int index) throws PrismException
	{
		return getTransitionList().getTransitionModuleOrActionIndex(index);
	}

	/**
	 * Get the action label of a transition as a string, specified by its index/offset.
	 * (null for asynchronous/independent transitions)
	 * (see also {@link #getTransitionModuleOrAction(int, int)} and {@link #getTransitionModuleOrActionIndex(int, int)})
	 * Usually, this is for the current (final) state of the path but, if you called {@link #computeTransitionsForStep(int step)}, it will be for this state instead.
	 */
	public String getTransitionAction(int i, int offset) throws PrismException
	{
		TransitionList transitions = getTransitionList();
		int a = transitions.getTransitionModuleOrActionIndex(transitions.getTotalIndexOfTransition(i, offset));
		return a < 0 ? null : modulesFile.getSynch(a - 1);
	}

	/**
	 * Get the action label of a transition as a string, specified by its index.
	 * (null for asynchronous/independent transitions)
	 * (see also {@link #getTransitionModuleOrAction(int)} and {@link #getTransitionModuleOrActionIndex(int)})
	 * Usually, this is for the current (final) state of the path but, if you called {@link #computeTransitionsForStep(int step)}, it will be for this state instead.
	 */
	public String getTransitionAction(int index) throws PrismException
	{
=======
	 */
	public String getTransitionModuleOrAction(int index) throws PrismException
	{
		return getTransitionList().getTransitionModuleOrAction(index);
	}

	/**
	 * Get the index of the action/module of a transition, specified by its index/offset.
	 * (-i for independent in ith module, i for synchronous on ith action)
	 * (in both cases, modules/actions are 1-indexed)
	 * Usually, this is for the current (final) state of the path but, if you called {@link #computeTransitionsForStep(int step)}, it will be for this state instead.
	 */
	public int getTransitionModuleOrActionIndex(int i, int offset) throws PrismException
	{
		TransitionList transitions = getTransitionList();
		return transitions.getTransitionModuleOrActionIndex(transitions.getTotalIndexOfTransition(i, offset));
	}

	/**
	 * Get the index of the action/module of a transition, specified by its index.
	 * (-i for independent in ith module, i for synchronous on ith action)
	 * (in both cases, modules/actions are 1-indexed)
	 * Usually, this is for the current (final) state of the path but, if you called {@link #computeTransitionsForStep(int step)}, it will be for this state instead.
	 */
	public int getTransitionModuleOrActionIndex(int index) throws PrismException
	{
		return getTransitionList().getTransitionModuleOrActionIndex(index);
	}

	/**
	 * Get the action label of a transition as a string, specified by its index/offset.
	 * (null for asynchronous/independent transitions)
	 * (see also {@link #getTransitionModuleOrAction(int, int)} and {@link #getTransitionModuleOrActionIndex(int, int)})
	 * Usually, this is for the current (final) state of the path but, if you called {@link #computeTransitionsForStep(int step)}, it will be for this state instead.
	 */
	public String getTransitionAction(int i, int offset) throws PrismException
	{
		TransitionList transitions = getTransitionList();
		int a = transitions.getTransitionModuleOrActionIndex(transitions.getTotalIndexOfTransition(i, offset));
		return a < 0 ? null : modulesFile.getSynch(a - 1);
	}

	/**
	 * Get the action label of a transition as a string, specified by its index.
	 * (null for asynchronous/independent transitions)
	 * (see also {@link #getTransitionModuleOrAction(int)} and {@link #getTransitionModuleOrActionIndex(int)})
	 * Usually, this is for the current (final) state of the path but, if you called {@link #computeTransitionsForStep(int step)}, it will be for this state instead.
	 */
	public String getTransitionAction(int index) throws PrismException
	{
>>>>>>> a180f89f
		int a = getTransitionList().getTransitionModuleOrActionIndex(index);
		return a < 0 ? null : modulesFile.getSynch(a - 1);
	}

	/**
	 * Get the probability/rate of a transition within a choice, specified by its index/offset.
	 * Usually, this is for the current (final) state of the path but, if you called {@link #computeTransitionsForStep(int step)}, it will be for this state instead.
	 */
	public double getTransitionProbability(int i, int offset) throws PrismException
	{
		TransitionList transitions = getTransitionList();
		return transitions.getChoice(i).getProbability(offset);
	}

	/**
	 * Get the probability/rate of a transition, specified by its index.
	 * Usually, this is for the current (final) state of the path but, if you called {@link #computeTransitionsForStep(int step)}, it will be for this state instead.
	 */
	public double getTransitionProbability(int index) throws PrismException
	{
		TransitionList transitions = getTransitionList();
		return transitions.getTransitionProbability(index);
	}

	/**
	 * Get a string describing the updates making up a transition, specified by its index.
	 * This is in abbreviated form, i.e. x'=1, rather than x'=x+1.
	 * Format is: x'=1, y'=0, with empty string for empty update.
	 * Only variables updated are included in list (even if unchanged).
	 * Usually, this is for the current (final) state of the path but, if you called {@link #computeTransitionsForStep(int step)}, it will be for this state instead.
	 */
	public String getTransitionUpdateString(int index) throws PrismException
	{
		return getTransitionList().getTransitionUpdateString(index, getTransitionListState());
	}

	/**
	 * Get a string describing the updates making up a transition, specified by its index.
	 * This is in full, i.e. of the form x'=x+1, rather than x'=1.
	 * Format is: (x'=x+1) & (y'=y-1), with empty string for empty update.
	 * Only variables updated are included in list.
	 * Note that expressions may have been simplified from original model. 
	 * Usually, this is for the current (final) state of the path but, if you called {@link #computeTransitionsForStep(int step)}, it will be for this state instead.
	 */
	public String getTransitionUpdateStringFull(int index) throws PrismException
	{
		return getTransitionList().getTransitionUpdateStringFull(index);
	}

	/**
	 * Get the target (as a new State object) of a transition within a choice, specified by its index/offset.
	 * Usually, this is for the current (final) state of the path but, if you called {@link #computeTransitionsForStep(int step)}, it will be for this state instead.
	 */
	public State computeTransitionTarget(int i, int offset) throws PrismException
	{
		return getTransitionList().getChoice(i).computeTarget(offset, getTransitionListState());
	}

	/**
	 * Get the target of a transition (as a new State object), specified by its index.
	 * Usually, this is for the current (final) state of the path but, if you called {@link #computeTransitionsForStep(int step)}, it will be for this state instead.
<<<<<<< HEAD
	 */
	public State computeTransitionTarget(int index) throws PrismException
	{
		return getTransitionList().computeTransitionTarget(index, getTransitionListState());
=======
	 */
	public State computeTransitionTarget(int index) throws PrismException
	{
		return getTransitionList().computeTransitionTarget(index, getTransitionListState());
	}

	/**
	 * Get (the number of) the player owning choice i. Returns -1 if unknown.
	 * Assuming a turn-based game model, this will give the same result for all choices in the same state.
	 * Usually, this is for the current (final) state of the path but, if you called {@link #computeTransitionsForStep(int step)}, it will be for this state instead.
	 */
	public int getPlayerNumber(int i) throws PrismException
	{
		return (model == null) ? getImplicitPlayerNumber(i) : getExplicitPlayerNumber(i);
	}

	/**
	 * Get the name of the player owning choice i. Returns null if unknown.
	 * Assuming a turn-based game model, this will give the same result for all choices in the same state.
	 * Usually, this is for the current (final) state of the path but, if you called {@link #computeTransitionsForStep(int step)}, it will be for this state instead.
	 * Returns the name of the player owning choice {@index} in the state viewed by the simulator.
	 */
	public String getPlayerName(int i) throws PrismException
	{
		return (model == null) ? getImplicitPlayer(i) : getExplicitPlayer(i);
	}

	private int getImplicitPlayerNumber(int i) throws PrismException
	{
		String modAct = getTransitionModuleOrAction(i, 0);
		return modulesFile.getPlayerForModuleOrAction(modAct) + 1;
	}

	private String getImplicitPlayer(int i) throws PrismException
	{
		int player = getImplicitPlayerNumber(i);
		return (player == -1) ? null : modulesFile.getPlayer(player - 1).getName();
	}

	private int getExplicitPlayerNumber(int i) throws PrismException
	{
		return (model instanceof STPG) ? ((STPG) model).getPlayer(indexOf(states, getTransitionListState())) : -1;
	}
	
	private String getExplicitPlayer(int index) throws PrismException
	{
		int player = getExplicitPlayerNumber(index);
		if (player == -1) {
			return null;
		}
		String pstring = "";
		if (player < modulesFile.getNumPlayers()) {
			pstring = modulesFile.getPlayer(player - 1).getName();
		} else {
			pstring = String.format("P%d", player);
		}
		if (model instanceof STPG) { // contains controlled-by information
			int p = ((SMG) model).getControlledBy().get(indexOf(states, getTransitionListState()));
			if (p >= 0) {
				pstring += String.format("(%d)", p);
			}
		}
		return pstring;
	}

	/**
	 * Check whether or not there is strategy choice info stored for the transitions in the current state.
	 */
	public boolean hasStrategyChoiceInfo() throws PrismException
	{
		return getTransitionList().hasStrategyChoiceInfo();
	}

	/**
	 * Get the probability assigned to a choice of the current state by the currently loaded strategy.
	 * This will return 1.0 if no strategy information is available (i.e., if {@link #hasStrategyChoiceInfo()} returns false. 
	 */
	public double getStrategyProbabilityForChoice(int i) throws PrismException
	{
		return getTransitionList().getStrategyProbabilityForChoice(i);
	}

	/**
	 * Get a string describing the updates to be made by the current loaded strategy
	 * with respect to a transition, specified by its index.
	 * This will return "" if no strategy is loaded (i.e., if {@link #getStrategy()} returns null. 
	 */
	public String getStrategyUpdateString(int index, NumberFormat df) throws PrismException
	{
		int choice = getChoiceIndexOfTransition(index);
		int stateIndex = getStateIndex(getTransitionListState());
		State next = computeTransitionTarget(index);
		int nextIndex = getStateIndex(next);
		try {
			if (!hasStrategyChoiceInfo()) {
				return "";
			} else if (strategy instanceof StochasticUpdateStrategy) {
				return ((StochasticUpdateStrategy) strategy).memoryUpdateString(stateIndex, choice, nextIndex, df);
			} else if (strategy instanceof StochasticUpdateStrategyProduct) {
				return ((StochasticUpdateStrategyProduct) strategy).memoryUpdateString(stateIndex, choice, nextIndex, df);
			} else {
				return df.format(getStrategyProbabilityForChoice(choice));
			}
		} catch (InvalidStrategyStateException e) {
			// happens if no memory update is available
			return df.format(getStrategyProbabilityForChoice(choice));
		}
>>>>>>> a180f89f
	}

	// ------------------------------------------------------------------------------
	// Querying of current path (full or on-the-fly)
	// ------------------------------------------------------------------------------

	/**
	 * Get access to the {@code Path} object storing the current path.
	 * This object is only valid until the next time {@link #createNewPath} is called. 
	 */
	public Path getPath()
	{
		return (Path) path;
	}

	/**
	 * Get the size of the current path (number of steps; or number of states - 1).
	 */
	public long getPathSize()
	{
		return path.size();
	}

	/**
	 * Returns the current state being explored by the simulator.
	 */
	public State getCurrentState()
	{
		return path.getCurrentState();
	}

	/**
	 * Returns the previous state of the current path in the simulator.
	 */
	public State getPreviousState()
	{
		return path.getPreviousState();
	}

	/**
	 * Get the total time elapsed so far (where zero time has been spent in the current (final) state).
	 * For discrete-time models, this is just the number of steps (but returned as a double).
	 */
	public double getTotalTimeForPath()
	{
		return path.getTotalTime();
	}

	/**
	 * Get the total reward accumulated so far
	 * (includes reward for previous transition but no state reward for current (final) state).
	 * @param rsi Reward structure index
	 */
	public double getTotalCumulativeRewardForPath(int rsi)
	{
		return path.getTotalCumulativeReward(rsi);
	}

	// ------------------------------------------------------------------------------
	// Querying of current path (full paths only)
	// ------------------------------------------------------------------------------

	/**
	 * Get access to the {@code PathFull} object storing the current path.
	 * (Not applicable for on-the-fly paths)
	 * This object is only valid until the next time {@link #createNewPath} is called. 
	 */
	public PathFull getPathFull()
	{
		return (PathFull) path;
	}

	/**
	 * Get the value of a variable at a given step of the path.
	 * (Not applicable for on-the-fly paths)
	 * @param step Step index (0 = initial state/step of path)
	 * @param varIndex The index of the variable to look up
	 */
	public Object getVariableValueOfPathStep(int step, int varIndex)
	{
		return ((PathFull) path).getState(step).varValues[varIndex];
	}

	/**
	 * Get the state at a given step of the path.
	 * (Not applicable for on-the-fly paths)
	 * @param step Step index (0 = initial state/step of path)
	 */
	public State getStateOfPathStep(int step)
	{
		return ((PathFull) path).getState(step);
	}

	/**
	 * Get a state reward for the state at a given step of the path.
	 * (Not applicable for on-the-fly paths)
	 * @param step Step index (0 = initial state/step of path)
	 * @param rsi Reward structure index
	 */
	public double getStateRewardOfPathStep(int step, int rsi)
	{
		return ((PathFull) path).getStateReward(step, rsi);
	}

	/**
	 * Get the total time spent up until entering a given step of the path.
	 * (Not applicable for on-the-fly paths)
	 * @param step Step index (0 = initial state/step of path)
	 */
	public double getCumulativeTimeUpToPathStep(int step)
	{
		return ((PathFull) path).getCumulativeTime(step);
	}

	/**
	 * Get the total (state and transition) reward accumulated up until entering a given step of the path.
	 * (Not applicable for on-the-fly paths)
	 * @param step Step index (0 = initial state/step of path)
	 * @param rsi Reward structure index
	 */
	public double getCumulativeRewardUpToPathStep(int step, int rsi)
	{
		return ((PathFull) path).getCumulativeReward(step, rsi);
	}

	/**
	 * Get the time spent in a state at a given step of the path.
	 * (Not applicable for on-the-fly paths)
	 * @param step Step index (0 = initial state/step of path)
	 */
	public double getTimeSpentInPathStep(int step)
	{
		return ((PathFull) path).getTime(step);
	}

	/**
	 * Get the index of the choice taken for a given step.
	 * (Not applicable for on-the-fly paths)
	 * @param step Step index (0 = initial state/step of path)
	 */
	public int getChoiceOfPathStep(int step)
	{
		return ((PathFull) path).getChoice(step);
	}

	/**
	 * Get the index i of the action taken for a given step.
	 * If i>0, then i-1 is the index of an action label (0-indexed)
	 * If i<0, then -i-1 is the index of a module (0-indexed)
	 * (Not applicable for on-the-fly paths)
	 * @param step Step index (0 = initial state/step of path)
	 */
	public int getModuleOrActionIndexOfPathStep(int step)
	{
		return ((PathFull) path).getModuleOrActionIndex(step);
	}

	/**
	 * Get a string describing the action/module of a given step.
	 * (Not applicable for on-the-fly paths)
	 * @param step Step index (0 = initial state/step of path)
	 */
	public String getModuleOrActionOfPathStep(int step)
	{
		return ((PathFull) path).getModuleOrAction(step);
	}

	/**
	 * Get a transition reward associated with a given step.
	 * @param step Step index (0 = initial state/step of path)
	 * @param rsi Reward structure index
	 */
	public double getTransitionRewardOfPathStep(int step, int rsi)
	{
		return ((PathFull) path).getTransitionReward(step, rsi);
	}

	/**
	 * Check whether the current path is in a deterministic loop.
	 */
	public boolean isPathLooping()
	{
		return path.isLooping();
	}

	/**
	 * Get at which step a deterministic loop (if present) starts.
	 */
	public long loopStart()
	{
		return path.loopStart();
	}

	/**
	 * Get at which step a deterministic loop (if present) ends.
	 */
	public long loopEnd()
	{
		return path.loopEnd();
	}

	/**
	 * Export the current path to a file in a simple space separated format.
	 * (Not applicable for on-the-fly paths)
	 * @param file File to which the path should be exported to (mainLog if null).
	 */
	public void exportPath(File file) throws PrismException
	{
		exportPath(file, false, " ", null);
	}

	/**
	 * Export the current path to a file.
	 * (Not applicable for on-the-fly paths)
	 * @param file File to which the path should be exported to (mainLog if null).
	 * @param timeCumul Show time in cumulative form?
	 * @param colSep String used to separate columns in display
	 * @param vars Restrict printing to these variables (indices) and steps which change them (ignore if null)
	 */
	public void exportPath(File file, boolean timeCumul, String colSep, ArrayList<Integer> vars) throws PrismException
	{
		PrismLog log;
		if (path == null)
			throw new PrismException("There is no path to export");
		// create new file log or use main log
		if (file != null) {
			log = new PrismFileLog(file.getPath());
			if (!log.ready()) {
				throw new PrismException("Could not open file \"" + file + "\" for output");
			}
			mainLog.println("\nExporting path to file \"" + file + "\"...");
		} else {
			log = mainLog;
			log.println();
		}
		((PathFull) path).exportToLog(log, timeCumul, colSep, vars);
		if (file != null)
			log.close();
	}

	/**
	 * Plot the current path on a Graph.
	 * @param graphModel Graph on which to plot path
	 */
	public void plotPath(Graph graphModel) throws PrismException
	{
		((PathFull) path).plotOnGraph(graphModel);
	}

	// ------------------------------------------------------------------------------
	// Model checking (approximate)
	// ------------------------------------------------------------------------------

	/**
	 * Check whether a property is suitable for approximate model checking using the simulator.
	 */
	public boolean isPropertyOKForSimulation(Expression expr)
	{
		return isPropertyOKForSimulationString(expr) == null;
	}

	/**
	 * Check whether a property is suitable for approximate model checking using the simulator.
	 * If not, an explanatory error message is thrown as an exception.
	 */
	public void checkPropertyForSimulation(Expression expr) throws PrismException
	{
		String errMsg = isPropertyOKForSimulationString(expr);
		if (errMsg != null)
			throw new PrismException(errMsg);
	}

	/**
	 * Check whether a property is suitable for approximate model checking using the simulator.
	 * If yes, return null; if not, return an explanatory error message.
	 */
	private String isPropertyOKForSimulationString(Expression expr)
	{
		// Simulator can only be applied to P or R properties (without filters)
		if (!(expr instanceof ExpressionProb || expr instanceof ExpressionReward)) {
			if (expr instanceof ExpressionFilter) {
				if (((ExpressionFilter) expr).getOperand() instanceof ExpressionProb || ((ExpressionFilter) expr).getOperand() instanceof ExpressionReward)
					return "Simulator cannot handle P or R properties with filters";
			}
			return "Simulator can only handle P or R properties";
		}
		// Check that there are no nested probabilistic operators
		try {
			if (expr.computeProbNesting() > 1) {
				return "Simulator cannot handle nested P, R or S operators";
			}
		} catch (PrismException e) {
			return "Simulator cannot handle this property: " + e.getMessage();
		}
		// Simulator cannot handle cumulative reward properties without a time bound
<<<<<<< HEAD
=======
		// nor can it handle ratio rewards.
>>>>>>> a180f89f
		if (expr instanceof ExpressionReward) {
			Expression exprTemp = ((ExpressionReward) expr).getExpression();
			if (exprTemp instanceof ExpressionTemporal) {
				if (((ExpressionTemporal) exprTemp).getOperator() == ExpressionTemporal.R_C) {
					if (((ExpressionTemporal) exprTemp).getUpperBound() == null) {
						return "Simulator cannot handle cumulative reward properties without time bounds";
					}
<<<<<<< HEAD
				}
			}
=======
				} else if (((ExpressionTemporal) exprTemp).getOperator() == ExpressionTemporal.R_S) {
					return "Simulator cannot handle average reward properties";
				}
			}
			if (((ExpressionReward) expr).getRewardStructIndexDiv() != null)
				return "Ratio rewards not supported for ratio rewards.";
>>>>>>> a180f89f
		}
		// No errors
		return null;
	}

	/**
	 * Perform approximate model checking of a property on a model, using the simulator.
	 * Sampling starts from the initial state provided or, if null, the default
	 * initial state is used, selecting randomly (each time) if there are more than one.
	 * Returns a Result object, except in case of error, where an Exception is thrown.
	 * Note: All constants in the model/property files must have already been defined.
	 * @param modulesFile Model for simulation, constants defined
	 * @param propertiesFile Properties file containing property to check, constants defined
	 * @param expr The property to check
	 * @param initialState Initial state (if null, is selected randomly)
	 * @param maxPathLength The maximum path length for sampling
	 * @param simMethod Object specifying details of method to use for simulation
	 */
<<<<<<< HEAD
=======
	// CLEMENS: TODO
>>>>>>> a180f89f
	public Object modelCheckSingleProperty(ModulesFile modulesFile, PropertiesFile propertiesFile, Expression expr, State initialState, long maxPathLength,
			SimulationMethod simMethod) throws PrismException
	{
		ArrayList<Expression> exprs;
		Object res[];

		// Just do this via the 'multiple properties' method
		exprs = new ArrayList<Expression>();
		exprs.add(expr);
		res = modelCheckMultipleProperties(modulesFile, propertiesFile, exprs, initialState, maxPathLength, simMethod);

		if (res[0] instanceof PrismException)
			throw (PrismException) res[0];
		else
			return res[0];
	}

	// CLEMENS: TODO
	public Object modelCheckSingleProperty(ModulesFile modulesFile, explicit.Model model, PropertiesFile propertiesFile, Expression expr, State initialState,
			long maxPathLength, SimulationMethod simMethod) throws PrismException
	{
		throw new PrismException("Explicit models not supported by simulator engine");
	}

	/**
	 * Perform approximate model checking of properties on a model, using the simulator.
	 * Sampling starts from the initial state provided or, if null, the default
	 * initial state is used, selecting randomly (each time) if there are more than one.
	 * Returns an array of results, some of which may be Exception objects if there were errors.
	 * In the case of an error which affects all properties, an exception is thrown.
	 * Note: All constants in the model/property files must have already been defined.
	 * @param modulesFile Model for simulation, constants defined
	 * @param propertiesFile Properties file containing property to check, constants defined
	 * @param exprs The properties to check
	 * @param initialState Initial state (if null, is selected randomly)
	 * @param maxPathLength The maximum path length for sampling
	 * @param simMethod Object specifying details of method to use for simulation
	 */
	public Object[] modelCheckMultipleProperties(ModulesFile modulesFile, PropertiesFile propertiesFile, List<Expression> exprs, State initialState,
			long maxPathLength, SimulationMethod simMethod) throws PrismException
	{
		// Load model into simulator
		createNewOnTheFlyPath(modulesFile);

		// Make sure any missing parameters that can be computed before simulation
		// are computed now (sometimes this has been done already, e.g. for GUI display).
		simMethod.computeMissingParameterBeforeSim();

		// Print details to log
		mainLog.println("\nSimulation method: " + simMethod.getName() + " (" + simMethod.getFullName() + ")");
		mainLog.println("Simulation method parameters: " + simMethod.getParametersString());
		mainLog.println("Simulation parameters: max path length=" + maxPathLength);

		// Add the properties to the simulator (after a check that they are valid)
		Object[] results = new Object[exprs.size()];
		int[] indices = new int[exprs.size()];
		int validPropsCount = 0;
		for (int i = 0; i < exprs.size(); i++) {
			try {
				checkPropertyForSimulation(exprs.get(i));
				indices[i] = addProperty(exprs.get(i), propertiesFile);
				validPropsCount++;
				// Attach a SimulationMethod object to each property's sampler
				SimulationMethod simMethodNew = simMethod.clone();
				propertySamplers.get(indices[i]).setSimulationMethod(simMethodNew);
				// Pass property details to SimuationMethod
				// (note that we use the copy stored in properties, which has been processed)
				try {
					simMethodNew.setExpression(properties.get(indices[i]));
				} catch (PrismException e) {
					// In case of error, also need to remove property/sampler from list
					properties.remove(indices[i]);
					propertySamplers.remove(indices[i]);
					throw e;
				}
			} catch (PrismException e) {
				results[i] = e;
				indices[i] = -1;
			}
		}

		// As long as there are at least some valid props, do sampling
		if (validPropsCount > 0) {
			doSampling(initialState, maxPathLength);
		}

		// Process the results
		for (int i = 0; i < results.length; i++) {
			// If there was an earlier error, nothing to do
			if (indices[i] != -1) {
				Sampler sampler = propertySamplers.get(indices[i]);
				//mainLog.print("Simulation results: mean: " + sampler.getMeanValue());
				//mainLog.println(", variance: " + sampler.getVariance());
				SimulationMethod sm = sampler.getSimulationMethod();
				// Compute/print any missing parameters that need to be done after simulation
				sm.computeMissingParameterAfterSim();
				// Extract result from SimulationMethod and store
				try {
					results[i] = sm.getResult(sampler);
				} catch (PrismException e) {
					results[i] = e;
				}
			}
		}

		// Display results to log
		if (results.length == 1) {
			mainLog.print("\nSimulation method parameters: ");
			mainLog.println((indices[0] == -1) ? "no simulation" : propertySamplers.get(indices[0]).getSimulationMethod().getParametersString());
			mainLog.print("\nSimulation result details: ");
			mainLog.println((indices[0] == -1) ? "no simulation" : propertySamplers.get(indices[0]).getSimulationMethodResultExplanation());
			if (!(results[0] instanceof PrismException))
				mainLog.println("\nResult: " + results[0]);
		} else {
			mainLog.println("\nSimulation method parameters:");
			for (int i = 0; i < results.length; i++) {
				mainLog.print(exprs.get(i) + " : ");
				mainLog.println((indices[i] == -1) ? "no simulation" : propertySamplers.get(indices[i]).getSimulationMethod().getParametersString());
			}
			mainLog.println("\nSimulation result details:");
			for (int i = 0; i < results.length; i++) {
				mainLog.print(exprs.get(i) + " : ");
				mainLog.println((indices[i] == -1) ? "no simulation" : propertySamplers.get(indices[i]).getSimulationMethodResultExplanation());
			}
			mainLog.println("\nResults:");
			for (int i = 0; i < results.length; i++)
				mainLog.println(exprs.get(i) + " : " + results[i]);
		}

		return results;
	}

	public Object[] modelCheckMultipleProperties(ModulesFile modulesFile, explicit.Model model, PropertiesFile propertiesFile, List<Expression> exprs,
			State initialState, long maxPathLength, SimulationMethod simMethod) throws PrismException
	{
		throw new PrismException("Explicit models not supported by simulator engine");
	}

	/**
	 * Perform an approximate model checking experiment on a model, using the simulator
	 * (specified by values for undefined constants from the property only).
	 * Sampling starts from the initial state provided or, if null, the default
	 * initial state is used, selecting randomly (each time) if there are more than one.
	 * Results are stored in the ResultsCollection object passed in,
	 * some of which may be Exception objects if there were errors.
	 * In the case of an error which affects all properties, an exception is thrown.
	 * Note: All constants in the model file must have already been defined.
	 * @param modulesFile Model for simulation, constants defined
	 * @param propertiesFile Properties file containing property to check, constants defined
	 * @param undefinedConstants Details of constant ranges defining the experiment
	 * @param resultsCollection Where to store the results
	 * @param expr The property to check
	 * @param initialState Initial state (if null, is selected randomly)
	 * @param maxPathLength The maximum path length for sampling
	 * @param simMethod Object specifying details of method to use for simulation
	 * @throws PrismException if something goes wrong with the sampling algorithm
	 * @throws InterruptedException if the thread is interrupted
	 */
	public void modelCheckExperiment(ModulesFile modulesFile, PropertiesFile propertiesFile, UndefinedConstants undefinedConstants,
			ResultsCollection resultsCollection, Expression expr, State initialState, long maxPathLength, SimulationMethod simMethod) throws PrismException,
			InterruptedException
	{
		// Load model into simulator
		createNewOnTheFlyPath(modulesFile);

		// Make sure any missing parameters that can be computed before simulation
		// are computed now (sometimes this has been done already, e.g. for GUI display).
		simMethod.computeMissingParameterBeforeSim();

		// Print details to log
		mainLog.println("\nSimulation method: " + simMethod.getName() + " (" + simMethod.getFullName() + ")");
		mainLog.println("Simulation method parameters: " + simMethod.getParametersString());
		mainLog.println("Simulation parameters: max path length=" + maxPathLength);

		// Add the properties to the simulator (after a check that they are valid)
		int n = undefinedConstants.getNumPropertyIterations();
		Values definedPFConstants = new Values();
		Object[] results = new Object[n];
		Values[] pfcs = new Values[n];
		int[] indices = new int[n];

		int validPropsCount = 0;
		for (int i = 0; i < n; i++) {
			definedPFConstants = undefinedConstants.getPFConstantValues();
			pfcs[i] = definedPFConstants;
			propertiesFile.setSomeUndefinedConstants(definedPFConstants);
			try {
				checkPropertyForSimulation(expr);
				indices[i] = addProperty(expr, propertiesFile);
				validPropsCount++;
				// Attach a SimulationMethod object to each property's sampler
				SimulationMethod simMethodNew = simMethod.clone();
				propertySamplers.get(indices[i]).setSimulationMethod(simMethodNew);
				// Pass property details to SimuationMethod
				// (note that we use the copy stored in properties, which has been processed)
				try {
					simMethodNew.setExpression(properties.get(indices[i]));
				} catch (PrismException e) {
					// In case of error, also need to remove property/sampler from list
					// (NB: this will be at the end of the list so no re-indexing issues)
					properties.remove(indices[i]);
					propertySamplers.remove(indices[i]);
					throw e;
				}
			} catch (PrismException e) {
				results[i] = e;
				indices[i] = -1;
			}
			undefinedConstants.iterateProperty();
		}

		// As long as there are at least some valid props, do sampling
		if (validPropsCount > 0) {
			doSampling(initialState, maxPathLength);
		}

		// Process the results
		for (int i = 0; i < n; i++) {
			// If there was an earlier error, nothing to do
			if (indices[i] != -1) {
				Sampler sampler = propertySamplers.get(indices[i]);
				//mainLog.print("Simulation results: mean: " + sampler.getMeanValue());
				//mainLog.println(", variance: " + sampler.getVariance());
				SimulationMethod sm = sampler.getSimulationMethod();
				// Compute/print any missing parameters that need to be done after simulation
				sm.computeMissingParameterAfterSim();
				// Extract result from SimulationMethod and store
				try {
					results[i] = sm.getResult(sampler);
				} catch (PrismException e) {
					results[i] = e;
				}
			}
			// Store result in the ResultsCollection
			resultsCollection.setResult(undefinedConstants.getMFConstantValues(), pfcs[i], results[i]);
		}

		// Display results to log
		mainLog.println("\nSimulation method parameters:");
		for (int i = 0; i < results.length; i++) {
			mainLog.print(pfcs[i] + " : ");
			mainLog.println((indices[i] == -1) ? "no simulation" : propertySamplers.get(indices[i]).getSimulationMethod().getParametersString());
<<<<<<< HEAD
		}
		mainLog.println("\nSimulation result details:");
		for (int i = 0; i < results.length; i++) {
			mainLog.print(pfcs[i] + " : ");
			mainLog.println((indices[i] == -1) ? "no simulation" : propertySamplers.get(indices[i]).getSimulationMethodResultExplanation());
		}
=======
		}
		mainLog.println("\nSimulation result details:");
		for (int i = 0; i < results.length; i++) {
			mainLog.print(pfcs[i] + " : ");
			mainLog.println((indices[i] == -1) ? "no simulation" : propertySamplers.get(indices[i]).getSimulationMethodResultExplanation());
		}
>>>>>>> a180f89f
		mainLog.println("\nResults:");
		mainLog.print(resultsCollection.toStringPartial(undefinedConstants.getMFConstantValues(), true, " ", " : ", false));
	}

<<<<<<< HEAD
	/**
	 * Execute sampling for the set of currently loaded properties.
	 * Sample paths are from the specified initial state and maximum length.
	 * Termination of the sampling process occurs when the SimulationMethod object
	 * for all properties indicate that it is finished.
	 * @param initialState Initial state (if null, is selected randomly)
	 * @param maxPathLength The maximum path length for sampling
	 */
	private void doSampling(State initialState, long maxPathLength) throws PrismException
	{
=======
	public void modelCheckExperiment(ModulesFile modulesFile, explicit.Model model, PropertiesFile propertiesFile, UndefinedConstants undefinedConstants,
			ResultsCollection resultsCollection, Expression expr, State initialState, long maxPathLength, SimulationMethod simMethod) throws PrismException,
			InterruptedException
	{
		throw new PrismException("Explicit models not supported by simulator engine");
	}

	/**
	 * Execute sampling for the set of currently loaded properties.
	 * Sample paths are from the specified initial state and maximum length.
	 * Termination of the sampling process occurs when the SimulationMethod object
	 * for all properties indicate that it is finished.
	 * @param initialState Initial state (if null, is selected randomly)
	 * @param maxPathLength The maximum path length for sampling
	 */
	private void doSampling(State initialState, long maxPathLength) throws PrismException
	{
>>>>>>> a180f89f
		int iters;
		long i;
		// Flags
		boolean stoppedEarly = false;
		boolean deadlocksFound = false;
		boolean allDone = false;
		boolean allKnown = false;
		boolean someUnknownButBounded = false;
		boolean shouldStopSampling = false;
		// Path stats
		double avgPathLength = 0;
		long minPathFound = 0, maxPathFound = 0;
		// Progress info
		int lastPercentageDone = 0;
		int percentageDone = 0;
		// Timing info
		long start, stop;
		double time_taken;

		// Start
		start = System.currentTimeMillis();
		mainLog.print("\nSampling progress: [");
		mainLog.flush();

		// Main sampling loop
		iters = 0;
		while (!shouldStopSampling) {

			// See if all properties are done; if so, stop sampling
			allDone = true;
			for (Sampler sampler : propertySamplers) {
				if (!sampler.getSimulationMethod().shouldStopNow(iters, sampler))
					allDone = false;
			}
			if (allDone)
				break;

			// Display progress (of slowest property)
			percentageDone = 100;
			for (Sampler sampler : propertySamplers) {
				percentageDone = Math.min(percentageDone, sampler.getSimulationMethod().getProgress(iters, sampler));
			}
			if (percentageDone > lastPercentageDone) {
				lastPercentageDone = percentageDone;
				mainLog.print(" " + lastPercentageDone + "%");
				mainLog.flush();
			}

			iters++;

			// Start the new path for this iteration (sample)
			initialisePath(initialState);

			// Generate a path
			allKnown = false;
			someUnknownButBounded = false;
			i = 0;
			while ((!allKnown && i < maxPathLength) || someUnknownButBounded) {
				// Check status of samplers
				allKnown = true;
				someUnknownButBounded = false;
				for (Sampler sampler : propertySamplers) {
					if (!sampler.isCurrentValueKnown()) {
						allKnown = false;
						if (sampler.needsBoundedNumSteps())
							someUnknownButBounded = true;
					}
				}
				// Stop when all answers are known or we have reached max path length
				// (but don't stop yet if there are "bounded" samplers with unkown values)
				if ((allKnown || i >= maxPathLength) && !someUnknownButBounded)
					break;
				// Make a random transition
				automaticTransition();
				i++;
			}

			// TODO: Detect deadlocks so we can report a warning

			// Update path length statistics
			avgPathLength = (avgPathLength * (iters - 1) + (i)) / iters;
			minPathFound = (iters == 1) ? i : Math.min(minPathFound, i);
			maxPathFound = (iters == 1) ? i : Math.max(maxPathFound, i);

			// If not all samplers could produce values, this an error
			if (!allKnown) {
				stoppedEarly = true;
				break;
			}

			// Update state of samplers based on last path
			for (Sampler sampler : propertySamplers) {
				sampler.updateStats();
			}
		}

		// Print details
		if (!stoppedEarly) {
			if (!shouldStopSampling)
				mainLog.print(" 100% ]");
			mainLog.println();
			stop = System.currentTimeMillis();
			time_taken = (stop - start) / 1000.0;
			mainLog.print("\nSampling complete: ");
			mainLog.print(iters + " iterations in " + time_taken + " seconds (average " + PrismUtils.formatDouble(2, time_taken / iters) + ")\n");
			mainLog.print("Path length statistics: average " + PrismUtils.formatDouble(2, avgPathLength) + ", min " + minPathFound + ", max " + maxPathFound
					+ "\n");
		} else {
			mainLog.print(" ...\n\nSampling terminated early after " + iters + " iterations.\n");
		}

		// Print a warning if deadlocks occurred at any point
		if (deadlocksFound)
			mainLog.printWarning("Deadlocks were found during simulation: self-loops were added.");

		// Print a warning if simulation was stopped by the user
		if (shouldStopSampling)
			mainLog.printWarning("Simulation was terminated before completion.");

		// write to feedback file with true to indicate that we have finished sampling
		// Write_Feedback(iteration_counter, numIters, true);

		if (stoppedEarly) {
			throw new PrismException(
					"One or more of the properties being sampled could not be checked on a sample. Consider increasing the maximum path length");
		}
	}

	/**
	 * Halt the sampling algorithm in its tracks (not implemented).
	 */
	public void stopSampling()
	{
		// TODO
	}

	/**
	 * Update strategy reference
	 *
	 * @param strategy
	 */
	public void setStrategy(Strategy strategy)
	{
		this.strategy = strategy;
		if (model == null) {
			if (strategy != null && prism.getBuiltModelExplicit() != null) {
				stateIds = new HashMap<State, Integer>();
				java.util.List<State> stateslist = prism.getBuiltModelExplicit().getStatesList();
				int i = 0;
				for (State s : stateslist)
					stateIds.put(s, i++);
			}
		}
	}
	
	private int getStateIndex(State state)
	{
		if (model != null) {
			return indexOf(states, state);
		} else {
			return stateIds.get(state);
		}
	}

	private <T> int indexOf(List<T> list, T o)
	{ // indexOf based on reference, not equals(o) function
		for (int i = 0; i < list.size(); i++) {
			if (list.get(i) == o) {
				return i;
			}
		}
		return -1; // not in list
	}
}<|MERGE_RESOLUTION|>--- conflicted
+++ resolved
@@ -27,16 +27,11 @@
 package simulator;
 
 import java.io.File;
-<<<<<<< HEAD
-import java.util.ArrayList;
-import java.util.List;
-=======
 import java.text.NumberFormat;
 import java.util.ArrayList;
 import java.util.HashMap;
 import java.util.List;
 import java.util.Map;
->>>>>>> a180f89f
 
 import parser.State;
 import parser.Values;
@@ -51,10 +46,7 @@
 import parser.ast.PropertiesFile;
 import parser.type.Type;
 import prism.ModelType;
-<<<<<<< HEAD
-=======
 import prism.Prism;
->>>>>>> a180f89f
 import prism.PrismComponent;
 import prism.PrismException;
 import prism.PrismFileLog;
@@ -65,10 +57,6 @@
 import prism.UndefinedConstants;
 import simulator.method.SimulationMethod;
 import simulator.sampler.Sampler;
-<<<<<<< HEAD
-import strat.Strategy;
-import userinterface.graph.Graph;
-=======
 import strat.InvalidStrategyStateException;
 import strat.StochasticUpdateStrategy;
 import strat.StochasticUpdateStrategyProduct;
@@ -81,7 +69,6 @@
 import explicit.STPG;
 import explicit.rewards.ConstructRewards;
 import explicit.rewards.Rewards;
->>>>>>> a180f89f
 
 /**
  * A discrete event simulation engine for PRISM models.
@@ -135,12 +122,6 @@
 	// Constant definitions from model file
 	private Values mfConstants;
 
-	// Objects from model checking
-	// Reachable states
-	private List<State> reachableStates;
-	// Strategy
-	private Strategy strategy;
-
 	// Labels + properties info
 	protected List<Expression> labels;
 	private List<Expression> properties;
@@ -184,18 +165,12 @@
 	/**
 	 * Constructor for the simulator engine.
 	 */
-<<<<<<< HEAD
-	public SimulatorEngine(PrismComponent parent)
-	{
-		super(parent);
-=======
 	public SimulatorEngine(PrismComponent parent, Prism prism)
 	{
 		super(parent);
 		this.prism = prism;
 		model = null;
 		rewards = null;
->>>>>>> a180f89f
 		modulesFile = null;
 		modelType = null;
 		varList = null;
@@ -214,16 +189,12 @@
 		tmpTransitionRewards = null;
 		updater = null;
 		rng = new RandomNumberGenerator();
-<<<<<<< HEAD
-=======
 		strategy = null;
->>>>>>> a180f89f
 	}
 
 	// ------------------------------------------------------------------------------
 	// Path creation and modification
 	// ------------------------------------------------------------------------------
-<<<<<<< HEAD
 
 	/**
 	 * Check whether a model is suitable for exploration/analysis using the simulator.
@@ -238,21 +209,6 @@
 		// No support for system...endsystem yet
 		if (modulesFile.getSystemDefn() != null) {
 			throw new PrismException("Sorry - the simulator does not currently handle the system...endsystem construct");
-=======
-
-	/**
-	 * Check whether a model is suitable for exploration/analysis using the simulator.
-	 * If not, an explanatory error message is thrown as an exception.
-	 */
-	public void checkModelForSimulation(ModulesFile modulesFile) throws PrismException
-	{
-		// No support for PTAs yet
-		if (modulesFile.getModelType() == ModelType.PTA) {
-			throw new PrismException("Sorry - the simulator does not currently support PTAs");
-		}
-		// No support for system...endsystem yet
-		if (modulesFile.getSystemDefn() != null) {
-			throw new PrismException("Sorry - the simulator does not currently handle the system...endsystem construct");
 		}
 	}
 
@@ -264,7 +220,6 @@
 		// No support for PTAs yet
 		if (modulesFile.getModelType() == ModelType.PTA) {
 			throw new PrismException("Sorry - the explicit simulator does not currently support PTAs");
->>>>>>> a180f89f
 		}
 	}
 
@@ -280,8 +235,6 @@
 		loadModulesFile(modulesFile);
 		// Create empty (full) path object associated with this model
 		path = new PathFull(modulesFile);
-<<<<<<< HEAD
-=======
 		onTheFly = false;
 	}
 
@@ -296,7 +249,6 @@
 		loadModelExplicit(modulesFile, model);
 		// Create empty (full) path object associated with this model
 		path = new PathFull(modulesFile, model);
->>>>>>> a180f89f
 		onTheFly = false;
 	}
 
@@ -312,8 +264,6 @@
 		loadModulesFile(modulesFile);
 		// Create empty (on-the-fly_ path object associated with this model
 		path = new PathOnTheFly(modulesFile);
-<<<<<<< HEAD
-=======
 		onTheFly = true;
 	}
 
@@ -327,7 +277,6 @@
 		loadModelExplicit(modulesFile, model);
 		// Create empty (on-the-fly_ path object associated with this model
 		path = new PathOnTheFly(modulesFile, model);
->>>>>>> a180f89f
 		onTheFly = true;
 	}
 
@@ -348,12 +297,6 @@
 		}
 		// Or pick default/random one
 		else {
-<<<<<<< HEAD
-			if (modulesFile.getInitialStates() == null) {
-				currentState.copy(modulesFile.getDefaultInitialState());
-			} else {
-				throw new PrismException("Random choice of multiple initial states not yet supported");
-=======
 			if (model == null) { // implicit simulation
 				if (modulesFile.getInitialStates() == null) {
 					currentState.copy(modulesFile.getDefaultInitialState());
@@ -369,14 +312,11 @@
 				} else {
 					throw new PrismException("Random choice of multiple initial states not yet supported");
 				}
->>>>>>> a180f89f
 			}
 		}
 
 		// Initialise stored path
 		path.initialise(currentState, tmpStateRewards);
-<<<<<<< HEAD
-=======
 		strategy = prism.getStrategy();
 		path.storesStrategyMemory(strategy != null && strategy.getMemorySize() > 0);
 		if (strategy != null) {
@@ -397,15 +337,12 @@
 			path.setStrategyMemoryForCurrentState(strategy.getCurrentMemoryElement());
 		}
 
->>>>>>> a180f89f
 		// Reset transition list
 		transitionListBuilt = false;
 		transitionListState = null;
 		// Reset and then update samplers for any loaded properties
 		resetSamplers();
 		updateSamplers();
-		// Initialise the strategy (if loaded)
-		initialiseStrategy();
 	}
 
 	/**
@@ -470,10 +407,6 @@
 			executeTransition(ref.i, ref.offset, -1);
 			break;
 		case MDP:
-<<<<<<< HEAD
-			// Pick a random choice
-			i = rng.randomUnifInt(numChoices);
-=======
 		case STPG:
 		case SMG:
 			if (strategy == null) {
@@ -493,7 +426,6 @@
 					i = rng.randomUnifInt(numChoices);
 				}
 			}
->>>>>>> a180f89f
 			choice = transitions.getChoice(i);
 			// Pick a random transition from this choice
 			d = rng.randomUnifDouble();
@@ -577,15 +509,11 @@
 		// Back track in path
 		((PathFull) path).backtrack(step);
 		// Update current state
-<<<<<<< HEAD
-		currentState.copy(path.getCurrentState());
-=======
 		if (model == null) { // implicit
 			currentState.copy(path.getCurrentState());
 		} else { // explicit
 			currentState = path.getCurrentState();
 		}
->>>>>>> a180f89f
 		// Reset transition list 
 		transitionListBuilt = false;
 		transitionListState = null;
@@ -654,11 +582,7 @@
 	 */
 	public void computeTransitionsForStep(int step) throws PrismException
 	{
-<<<<<<< HEAD
-		computeTransitionsForState(((PathFull) path).getState(step));
-=======
 		computeTransitionsForState(((PathFull) path).getState(step), ((PathFull) path).getStrategyMemory(step));
->>>>>>> a180f89f
 	}
 
 	/**
@@ -666,43 +590,12 @@
 	 */
 	public void computeTransitionsForCurrentState() throws PrismException
 	{
-<<<<<<< HEAD
-		computeTransitionsForState(path.getCurrentState());
-=======
 		computeTransitionsForState(path.getCurrentState(), path.getStrategyMemoryForCurrentState());
->>>>>>> a180f89f
 	}
 
 	/**
 	 * Re-compute the transition table for a particular state.
 	 */
-<<<<<<< HEAD
-	private void computeTransitionsForState(State state) throws PrismException
-	{
-		updater.calculateTransitions(state, transitionList);
-		transitionListBuilt = true;
-		transitionListState = state;
-	}
-
-	// ------------------------------------------------------------------------------
-	// Methods for loading objects from model checking: paths, strategies, etc.
-	// ------------------------------------------------------------------------------
-
-	/**
-	 * Load the set of reachable states for the currently loaded model into the simulator.
-	 */
-	public void loadReachableStates(List<State> reachableStates)
-	{
-		this.reachableStates = reachableStates;
-	}
-
-	/**
-	 * Load a strategy for the currently loaded model into the simulator.
-	 */
-	public void loadStrategy(Strategy strategy)
-	{
-		this.strategy = strategy;
-=======
 	private void computeTransitionsForState(State state, Object stratMem) throws PrismException
 	{
 		if (model == null) { // implicit
@@ -735,7 +628,6 @@
 			tl.add(ch);
 		}
 		return tl;
->>>>>>> a180f89f
 	}
 
 	/**
@@ -747,12 +639,6 @@
 	 */
 	public void loadPath(ModulesFile modulesFile, PathFullInfo newPath) throws PrismException
 	{
-<<<<<<< HEAD
-		int i, j, numSteps, numTrans;
-		boolean found;
-		State state, nextState;
-		createNewPath(modulesFile);
-=======
 		loadPath(modulesFile, null, newPath);
 	}
 
@@ -766,7 +652,6 @@
 		else
 			// explicit simulation
 			createNewPath(modulesFile, model);
->>>>>>> a180f89f
 		long numStepsLong = newPath.size();
 		if (numStepsLong > Integer.MAX_VALUE)
 			throw new PrismException("PathFull cannot deal with paths over length " + Integer.MAX_VALUE);
@@ -896,10 +781,6 @@
 	 */
 	public boolean queryIsInitial() throws PrismLangException
 	{
-<<<<<<< HEAD
-		// Currently init...endinit is not supported so this is easy to check
-		return path.getCurrentState().equals(modulesFile.getDefaultInitialState());
-=======
 		// Currently init...endinit is not supported so this is easy to check]
 		State current = path.getCurrentState();
 		if (model == null && current != null) {
@@ -909,7 +790,6 @@
 		} else {
 			return false;
 		}
->>>>>>> a180f89f
 	}
 
 	/**
@@ -920,9 +800,6 @@
 	public boolean queryIsInitial(int step) throws PrismLangException
 	{
 		// Currently init...endinit is not supported so this is easy to check
-<<<<<<< HEAD
-		return ((PathFull) path).getState(step).equals(modulesFile.getDefaultInitialState());
-=======
 		State state = ((PathFull) path).getState(step);
 		if (model == null && state != null) {
 			return state.equals(modulesFile.getDefaultInitialState());
@@ -931,7 +808,6 @@
 		} else {
 			return false;
 		}
->>>>>>> a180f89f
 	}
 
 	/**
@@ -1000,13 +876,6 @@
 
 		// Store model, some info and constants
 		this.modulesFile = modulesFile;
-<<<<<<< HEAD
-		modelType = modulesFile.getModelType();
-		this.mfConstants = modulesFile.getConstantValues();
-
-		// Check model is simulate-able
-		checkModelForSimulation(modulesFile);
-=======
 		if (model != null) {
 			this.model = model;
 			this.states = model.getStatesList();
@@ -1031,7 +900,6 @@
 			checkModelForSimulation(model);
 		else
 			checkModelForSimulation(modulesFile);
->>>>>>> a180f89f
 
 		// Get variable list (symbol table) for model 
 		varList = modulesFile.createVarList();
@@ -1050,15 +918,8 @@
 		transitionList = new TransitionList();
 
 		// Create updater for model
-<<<<<<< HEAD
-		updater = new Updater(modulesFile, varList, this);
-
-		// Clear storage for strategy
-		strategy = null;
-=======
 		if (model == null)
 			updater = new Updater(modulesFile, varList, this);
->>>>>>> a180f89f
 
 		// Create storage for labels/properties
 		labels = new ArrayList<Expression>();
@@ -1084,17 +945,6 @@
 			index = transitions.getTotalIndexOfTransition(i, offset);
 		// Get probability for transition
 		double p = choice.getProbability(offset);
-<<<<<<< HEAD
-		// Compute its transition rewards
-		updater.calculateTransitionRewards(path.getCurrentState(), choice, tmpTransitionRewards);
-		// Compute next state. Note use of path.getCurrentState() because currentState
-		// will be overwritten during the call to computeTarget().
-		choice.computeTarget(offset, path.getCurrentState(), currentState);
-		// Compute state rewards for new state 
-		updater.calculateStateRewards(currentState, tmpStateRewards);
-		// Update path
-		path.addStep(index, choice.getModuleOrActionIndex(), p, tmpTransitionRewards, currentState, tmpStateRewards, transitions);
-=======
 		if (model != null) { // explicit
 			// Compute its transition rewards
 			for (int r = 0; r < rewards.size(); r++) {
@@ -1133,14 +983,11 @@
 		if (strategy != null) {
 			path.setStrategyMemoryForCurrentState(strategy.getCurrentMemoryElement());
 		}
->>>>>>> a180f89f
 		// Reset transition list 
 		transitionListBuilt = false;
 		transitionListState = null;
 		// Update samplers for any loaded properties
 		updateSamplers();
-		// Update strategy (if loaded)
-		updateStrategy();
 	}
 
 	/**
@@ -1157,12 +1004,9 @@
 	 */
 	private void executeTimedTransition(int i, int offset, double time, int index) throws PrismException
 	{
-<<<<<<< HEAD
-=======
 		if (model != null)
 			throw new PrismException("Timed models not supported yet for explicit simulation");
 
->>>>>>> a180f89f
 		TransitionList transitions = getTransitionList();
 		// Get corresponding choice and, if required (for full paths), calculate transition index
 		Choice choice = transitions.getChoice(i);
@@ -1187,19 +1031,14 @@
 		}
 		// Update path
 		path.addStep(time, index, choice.getModuleOrActionIndex(), p, tmpTransitionRewards, currentState, tmpStateRewards, transitions);
-<<<<<<< HEAD
-=======
 		if (strategy != null) {
 			path.setStrategyMemoryForCurrentState(strategy.getCurrentMemoryElement());
 		}
->>>>>>> a180f89f
 		// Reset transition list 
 		transitionListBuilt = false;
 		transitionListState = null;
 		// Update samplers for any loaded properties
 		updateSamplers();
-		// Update strategy (if loaded)
-		updateStrategy();
 	}
 
 	/**
@@ -1245,31 +1084,6 @@
 		}
 	}
 
-	/**
-	 * Initialise the state of the loaded strategy, if present, based on the current state.
-	 */
-	private void initialiseStrategy()
-	{
-		if (strategy != null) {
-			State state = getCurrentState();
-			int s = reachableStates.indexOf(state);
-			strategy.initialise(s);
-		}
-	}
-
-	/**
-	 * Update the state of the loaded strategy, if present, based on the last step that occurred.
-	 */
-	private void updateStrategy()
-	{
-		if (strategy != null) {
-			State state = getCurrentState();
-			int s = reachableStates.indexOf(state);
-			Object action = path.getPreviousModuleOrAction();
-			strategy.update(action, s);
-		}
-	}
-
 	// ------------------------------------------------------------------------------
 	// Queries regarding model
 	// ------------------------------------------------------------------------------
@@ -1374,7 +1188,6 @@
 	/**
 	 * Get the index of the choice containing a transition of a given index.
 	 * Usually, this is for the current (final) state of the path but, if you called {@link #computeTransitionsForStep(int step)}, it will be for this state instead.
-<<<<<<< HEAD
 	 */
 	public int getChoiceIndexOfTransition(int index) throws PrismException
 	{
@@ -1388,21 +1201,6 @@
 	 */
 	public String getTransitionModuleOrAction(int i, int offset) throws PrismException
 	{
-=======
-	 */
-	public int getChoiceIndexOfTransition(int index) throws PrismException
-	{
-		return getTransitionList().getChoiceIndexOfTransition(index);
-	}
-
-	/**
-	 * Get a string describing the action/module of a transition, specified by its index/offset.
-	 * (form is "module" or "[action]")
-	 * Usually, this is for the current (final) state of the path but, if you called {@link #computeTransitionsForStep(int step)}, it will be for this state instead.
-	 */
-	public String getTransitionModuleOrAction(int i, int offset) throws PrismException
-	{
->>>>>>> a180f89f
 		TransitionList transitions = getTransitionList();
 		return transitions.getTransitionModuleOrAction(transitions.getTotalIndexOfTransition(i, offset));
 	}
@@ -1411,7 +1209,6 @@
 	 * Get a string describing the action/module of a transition, specified by its index.
 	 * (form is "module" or "[action]")
 	 * Usually, this is for the current (final) state of the path but, if you called {@link #computeTransitionsForStep(int step)}, it will be for this state instead.
-<<<<<<< HEAD
 	 */
 	public String getTransitionModuleOrAction(int index) throws PrismException
 	{
@@ -1462,58 +1259,6 @@
 	 */
 	public String getTransitionAction(int index) throws PrismException
 	{
-=======
-	 */
-	public String getTransitionModuleOrAction(int index) throws PrismException
-	{
-		return getTransitionList().getTransitionModuleOrAction(index);
-	}
-
-	/**
-	 * Get the index of the action/module of a transition, specified by its index/offset.
-	 * (-i for independent in ith module, i for synchronous on ith action)
-	 * (in both cases, modules/actions are 1-indexed)
-	 * Usually, this is for the current (final) state of the path but, if you called {@link #computeTransitionsForStep(int step)}, it will be for this state instead.
-	 */
-	public int getTransitionModuleOrActionIndex(int i, int offset) throws PrismException
-	{
-		TransitionList transitions = getTransitionList();
-		return transitions.getTransitionModuleOrActionIndex(transitions.getTotalIndexOfTransition(i, offset));
-	}
-
-	/**
-	 * Get the index of the action/module of a transition, specified by its index.
-	 * (-i for independent in ith module, i for synchronous on ith action)
-	 * (in both cases, modules/actions are 1-indexed)
-	 * Usually, this is for the current (final) state of the path but, if you called {@link #computeTransitionsForStep(int step)}, it will be for this state instead.
-	 */
-	public int getTransitionModuleOrActionIndex(int index) throws PrismException
-	{
-		return getTransitionList().getTransitionModuleOrActionIndex(index);
-	}
-
-	/**
-	 * Get the action label of a transition as a string, specified by its index/offset.
-	 * (null for asynchronous/independent transitions)
-	 * (see also {@link #getTransitionModuleOrAction(int, int)} and {@link #getTransitionModuleOrActionIndex(int, int)})
-	 * Usually, this is for the current (final) state of the path but, if you called {@link #computeTransitionsForStep(int step)}, it will be for this state instead.
-	 */
-	public String getTransitionAction(int i, int offset) throws PrismException
-	{
-		TransitionList transitions = getTransitionList();
-		int a = transitions.getTransitionModuleOrActionIndex(transitions.getTotalIndexOfTransition(i, offset));
-		return a < 0 ? null : modulesFile.getSynch(a - 1);
-	}
-
-	/**
-	 * Get the action label of a transition as a string, specified by its index.
-	 * (null for asynchronous/independent transitions)
-	 * (see also {@link #getTransitionModuleOrAction(int)} and {@link #getTransitionModuleOrActionIndex(int)})
-	 * Usually, this is for the current (final) state of the path but, if you called {@link #computeTransitionsForStep(int step)}, it will be for this state instead.
-	 */
-	public String getTransitionAction(int index) throws PrismException
-	{
->>>>>>> a180f89f
 		int a = getTransitionList().getTransitionModuleOrActionIndex(index);
 		return a < 0 ? null : modulesFile.getSynch(a - 1);
 	}
@@ -1575,12 +1320,6 @@
 	/**
 	 * Get the target of a transition (as a new State object), specified by its index.
 	 * Usually, this is for the current (final) state of the path but, if you called {@link #computeTransitionsForStep(int step)}, it will be for this state instead.
-<<<<<<< HEAD
-	 */
-	public State computeTransitionTarget(int index) throws PrismException
-	{
-		return getTransitionList().computeTransitionTarget(index, getTransitionListState());
-=======
 	 */
 	public State computeTransitionTarget(int index) throws PrismException
 	{
@@ -1688,7 +1427,6 @@
 			// happens if no memory update is available
 			return df.format(getStrategyProbabilityForChoice(choice));
 		}
->>>>>>> a180f89f
 	}
 
 	// ------------------------------------------------------------------------------
@@ -1984,10 +1722,7 @@
 			return "Simulator cannot handle this property: " + e.getMessage();
 		}
 		// Simulator cannot handle cumulative reward properties without a time bound
-<<<<<<< HEAD
-=======
 		// nor can it handle ratio rewards.
->>>>>>> a180f89f
 		if (expr instanceof ExpressionReward) {
 			Expression exprTemp = ((ExpressionReward) expr).getExpression();
 			if (exprTemp instanceof ExpressionTemporal) {
@@ -1995,17 +1730,12 @@
 					if (((ExpressionTemporal) exprTemp).getUpperBound() == null) {
 						return "Simulator cannot handle cumulative reward properties without time bounds";
 					}
-<<<<<<< HEAD
-				}
-			}
-=======
 				} else if (((ExpressionTemporal) exprTemp).getOperator() == ExpressionTemporal.R_S) {
 					return "Simulator cannot handle average reward properties";
 				}
 			}
 			if (((ExpressionReward) expr).getRewardStructIndexDiv() != null)
 				return "Ratio rewards not supported for ratio rewards.";
->>>>>>> a180f89f
 		}
 		// No errors
 		return null;
@@ -2024,10 +1754,7 @@
 	 * @param maxPathLength The maximum path length for sampling
 	 * @param simMethod Object specifying details of method to use for simulation
 	 */
-<<<<<<< HEAD
-=======
 	// CLEMENS: TODO
->>>>>>> a180f89f
 	public Object modelCheckSingleProperty(ModulesFile modulesFile, PropertiesFile propertiesFile, Expression expr, State initialState, long maxPathLength,
 			SimulationMethod simMethod) throws PrismException
 	{
@@ -2270,26 +1997,23 @@
 		for (int i = 0; i < results.length; i++) {
 			mainLog.print(pfcs[i] + " : ");
 			mainLog.println((indices[i] == -1) ? "no simulation" : propertySamplers.get(indices[i]).getSimulationMethod().getParametersString());
-<<<<<<< HEAD
 		}
 		mainLog.println("\nSimulation result details:");
 		for (int i = 0; i < results.length; i++) {
 			mainLog.print(pfcs[i] + " : ");
 			mainLog.println((indices[i] == -1) ? "no simulation" : propertySamplers.get(indices[i]).getSimulationMethodResultExplanation());
 		}
-=======
-		}
-		mainLog.println("\nSimulation result details:");
-		for (int i = 0; i < results.length; i++) {
-			mainLog.print(pfcs[i] + " : ");
-			mainLog.println((indices[i] == -1) ? "no simulation" : propertySamplers.get(indices[i]).getSimulationMethodResultExplanation());
-		}
->>>>>>> a180f89f
 		mainLog.println("\nResults:");
 		mainLog.print(resultsCollection.toStringPartial(undefinedConstants.getMFConstantValues(), true, " ", " : ", false));
 	}
 
-<<<<<<< HEAD
+	public void modelCheckExperiment(ModulesFile modulesFile, explicit.Model model, PropertiesFile propertiesFile, UndefinedConstants undefinedConstants,
+			ResultsCollection resultsCollection, Expression expr, State initialState, long maxPathLength, SimulationMethod simMethod) throws PrismException,
+			InterruptedException
+	{
+		throw new PrismException("Explicit models not supported by simulator engine");
+	}
+
 	/**
 	 * Execute sampling for the set of currently loaded properties.
 	 * Sample paths are from the specified initial state and maximum length.
@@ -2300,25 +2024,6 @@
 	 */
 	private void doSampling(State initialState, long maxPathLength) throws PrismException
 	{
-=======
-	public void modelCheckExperiment(ModulesFile modulesFile, explicit.Model model, PropertiesFile propertiesFile, UndefinedConstants undefinedConstants,
-			ResultsCollection resultsCollection, Expression expr, State initialState, long maxPathLength, SimulationMethod simMethod) throws PrismException,
-			InterruptedException
-	{
-		throw new PrismException("Explicit models not supported by simulator engine");
-	}
-
-	/**
-	 * Execute sampling for the set of currently loaded properties.
-	 * Sample paths are from the specified initial state and maximum length.
-	 * Termination of the sampling process occurs when the SimulationMethod object
-	 * for all properties indicate that it is finished.
-	 * @param initialState Initial state (if null, is selected randomly)
-	 * @param maxPathLength The maximum path length for sampling
-	 */
-	private void doSampling(State initialState, long maxPathLength) throws PrismException
-	{
->>>>>>> a180f89f
 		int iters;
 		long i;
 		// Flags
