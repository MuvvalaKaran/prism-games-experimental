//==============================================================================
//	
//	Copyright (c) 2002-
//	Authors:
//	* Dave Parker <d.a.parker@cs.bham.ac.uk> (University of Birmingham)
//	
//------------------------------------------------------------------------------
//	
//	This file is part of PRISM.
//	
//	PRISM is free software; you can redistribute it and/or modify
//	it under the terms of the GNU General Public License as published by
//	the Free Software Foundation; either version 2 of the License, or
//	(at your option) any later version.
//	
//	PRISM is distributed in the hope that it will be useful,
//	but WITHOUT ANY WARRANTY; without even the implied warranty of
//	MERCHANTABILITY or FITNESS FOR A PARTICULAR PURPOSE.  See the
//	GNU General Public License for more details.
//	
//	You should have received a copy of the GNU General Public License
//	along with PRISM; if not, write to the Free Software Foundation,
//	Inc., 59 Temple Place, Suite 330, Boston, MA  02111-1307  USA
//	
//==============================================================================

package simulator;

import java.io.File;
import java.text.NumberFormat;
import java.util.ArrayList;
import java.util.Arrays;
import java.util.HashMap;
import java.util.Iterator;
import java.util.List;
import java.util.Map;
import java.util.Map.Entry;

import explicit.Distribution;
import parser.State;
import parser.Values;
import parser.VarList;
import parser.ast.Expression;
import parser.ast.ExpressionFilter;
import parser.ast.ExpressionProb;
import parser.ast.ExpressionReward;
import parser.ast.ExpressionTemporal;
import parser.ast.LabelList;
import parser.ast.PropertiesFile;
import parser.type.Type;
import prism.ModelGenerator;
import prism.ModelType;
import prism.Prism;
import prism.PrismComponent;
import prism.PrismException;
import prism.PrismFileLog;
import prism.PrismLangException;
import prism.PrismLog;
import prism.PrismNotSupportedException;
import prism.PrismUtils;
import prism.Result;
import prism.ResultsCollection;
import prism.RewardGenerator;
import prism.UndefinedConstants;
import simulator.method.SimulationMethod;
import simulator.sampler.Sampler;
import strat.InvalidStrategyStateException;
import strat.StochasticUpdateStrategy;
import strat.Strategy;
import userinterface.graph.Graph;

/**
 * A discrete event simulation engine.
 * 
 * The SimulatorEngine class provides support for:
 * <UL>
 * <LI> Manual/random generation of paths through a model
 * <LI> Statistical model checking via Monte-Carlo sampling techniques
 * </UL>
 * 
 * After creating a SimulatorEngine object, you load a model with the methods:
 * <UL>
 * <LI> {@link #loadModel}
 * </UL>
 * The input to these methods is a model (ModelGenerator),
 * in which all constants have already been defined,
 * and a RewardGenerator for its reward definitions.
 * The latter can be omitted if not needed.
 * 
 * You can initialise creation of a path with:
 * <UL>
 * <LI> {@link #createNewPath} if you want to create a path that will be stored in full
 * <LI> {@link #createNewOnTheFlyPath} if you don't need the full path
 * </UL>
 * 
 * At this point, you can also load labels and properties into the simulator, whose values
 * will be available during path generation. Use:
 * <UL>
 * <LI> {@link #addLabel}
 * <LI> {@link #addProperty}
 * </UL>
 * 
 * To actually initialise the path with an initial state (or to reinitialise later) use:
 * <UL>
 * <LI> {@link #initialisePath}
 * </UL>
 * 
 * For statistical model checking, instead of path creation, use:
 * <UL>
 * <LI> {@link #isPropertyOKForSimulation}
 * <LI> {@link #checkPropertyForSimulation}
 * <LI> {@link #modelCheckSingleProperty}
 * <LI> {@link #modelCheckMultipleProperties}
 * <LI> {@link #modelCheckExperiment}
 * </UL>
 */
public class SimulatorEngine extends PrismComponent
{
	// The current parsed model + info
	private ModelGenerator modelGen;
	private RewardGenerator rewardGen;
	private ModelType modelType;
	// Variable info
	private VarList varList;
	private int numVars;
	// Constant definitions from model file
	private Values mfConstants;

	// Labels + properties info
	protected List<Expression> labels;
	private List<Expression> properties;
	private List<Sampler> propertySamplers;

	// Current path info
	protected Path path;
	protected boolean onTheFly;
	// Current state (note: this info is duplicated in the path - it is always the same
	// as path.getCurrentState(); we maintain it separately for efficiency,
	// i.e. to avoid creating new State objects at every step)
	protected State currentState;
	
	// State for which transition list applies
	// (if null, just the default - i.e. the last state in the current path)
	protected State transitionListState;
	
	/** The probability with which a strategy picks each choice (optional) **/
	private double strategyProbabilities[] = null;
	
	// Temporary storage for manipulating states/rewards
	protected double tmpStateRewards[];
	protected double tmpTransitionRewards[];

	// Random number generator
	private RandomNumberGenerator rng;

	// strategy information
	private Strategy strategy;
	private Map<State, Integer> stateIds;
	private List<State> states;

	// TODO: remove this (not in trunk any more)
	private Prism prism;
	
	/**
	 * Utility class to store a reference to a transition,
	 * broken up into the index of its (nondetermnistic) choice {@code i}
	 * and the index {@code offset} within transitions of the choice.
	 */
	public class Ref
	{
		public int i;
		public int offset;
	}

	// ------------------------------------------------------------------------------
	// Basic setup + model loading
	// ------------------------------------------------------------------------------

	/**
	 * Constructor for the simulator engine.
	 */
	public SimulatorEngine(PrismComponent parent, Prism prism)
	{
		super(parent);
		this.prism = prism;
		modelGen = null;
		modelType = null;
		varList = null;
		numVars = 0;
		mfConstants = null;
		labels = null;
		properties = null;
		propertySamplers = null;
		path = null;
		onTheFly = true;
		currentState = null;
		transitionListState = null;
		tmpStateRewards = null;
		tmpTransitionRewards = null;
		rng = new RandomNumberGenerator();
		strategy = null;
	}

	/**
	 * Loads a new model (and its rewards) into the simulator.
	 * Note: All constants in the model must have already been defined.
	 * @param modelGen The model generator for simulation
	 * @param rewardGen Reward generator for simulation (null if not needed)
	 */
	public void loadModel(ModelGenerator modelGen, RewardGenerator rewardGen) throws PrismException
	{
		// Create an empty RewardGenerator if missing
		if (rewardGen == null) {
			rewardGen = new RewardGenerator() {} ;
		}
		
		// Store model, some info and constants
		this.modelGen = modelGen;
		this.rewardGen = rewardGen;
		modelType = modelGen.getModelType();
		mfConstants = modelGen.getConstantValues();

		// Get variable list (symbol table) for model 
		varList = modelGen.createVarList();
		numVars = varList.getNumVars();
		
		// Initialise storage (should be re-done for each new path etc. but doesn't hurt)
		initialise();
	}

	/**
	 * Loads a new model (without any rewards) into the simulator.
	 * Note: All constants in the model must have already been defined.
	 * Typically, {@link #loadModel(ModelGenerator, RewardGenerator) is used.
	 * @param modelGen The model generator for simulation
	 */
	public void loadModel(ModelGenerator modelGen) throws PrismException
	{
		loadModel(modelGen, null);
	}
	
	/**
	 * Initialise: Set up (or reset) variables for simulation.
	 */
	private void initialise() throws PrismException
	{
		// Create state/transition/rewards storage
		currentState = new State(numVars);
		tmpStateRewards = new double[rewardGen.getNumRewardStructs()];
		tmpTransitionRewards = new double[rewardGen.getNumRewardStructs()];

		// Clear storage for strategy
		strategy = null;

		// Create storage for labels/properties
		labels = new ArrayList<Expression>();
		properties = new ArrayList<Expression>();
		propertySamplers = new ArrayList<Sampler>();
	}

	/**
	 * Get access to the currently loaded model
	 */
	public ModelGenerator getModel()
	{
		return modelGen;
	}
	
	/**
	 * Get access to the currently loaded reward generator
	 */
	public RewardGenerator getRewardGenerator()
	{
		return rewardGen;
	}
	
	// ------------------------------------------------------------------------------
	// Path creation and modification
	// ------------------------------------------------------------------------------

	/**
	 * Create a new path for the current model.
	 */
	public void createNewPath() throws PrismException
	{
		// Reset simulation variables
		initialise();
		// Create empty (full) path object associated with this model
		path = new PathFull(modelGen, rewardGen);
		onTheFly = false;
	}

	/**
	 * Create a new on-the-fly path for the current model.
	 */
	public void createNewOnTheFlyPath() throws PrismException
	{
		// Reset simulation variables
		initialise();
		// Create empty (on-the-fly_ path object associated with this model
		path = new PathOnTheFly(modelGen, rewardGen);
		onTheFly = true;
	}

	/**
	 * Initialise (or re-initialise) the simulation path, starting with a specific (or random) initial state.
	 * @param initialState Initial state (if null, use default, selecting randomly if needed)
	 */
	public void initialisePath(State initialState) throws PrismException
	{
		// Store passed in state as current state
		if (initialState != null) {
			currentState.copy(initialState);
		}
		// Or pick default/random one
		else {
			if (modelGen.hasSingleInitialState()) {
				currentState.copy(modelGen.getInitialState());
			} else {
				throw new PrismNotSupportedException("Random choice of multiple initial states not yet supported");
			}
		}
		// Get initial observation
		State currentObs = modelGen.getObservation(currentState);
		// Get initial state reward
		calculateStateRewards(currentState, tmpStateRewards);
		// Initialise stored path
<<<<<<< HEAD
		path.initialise(currentState, tmpStateRewards);
		strategy = prism.getStrategy();
		path.storesStrategyMemory(strategy != null && strategy.getMemorySize() > 0);
		if (strategy != null) {
			// initialising the strategy
			try {
				if (stateIds == null || stateIds.isEmpty())
					this.setStrategy(strategy);
				strategy.init(stateIds.get(currentState));
			} catch (InvalidStrategyStateException error) {
				// TODO Auto-generated catch block
				error.printStackTrace();
			}
			path.setStrategyMemoryForCurrentState(strategy.getCurrentMemoryElement());
		}
=======
		path.initialise(currentState, currentObs, tmpStateRewards);
>>>>>>> 0c972a8f
		// Explore initial state in model generator
		computeTransitionsForState(currentState, path.getStrategyMemoryForCurrentState());
		// Reset and then update samplers for any loaded properties
		resetSamplers();
		updateSamplers();
	}

	/**
	 * Execute a transition from the current transition list, specified by its index
	 * within the (whole) list. If this is a continuous-time model, the time to be spent
	 * in the state before leaving is picked randomly.
	 */
	public void manualTransition(int index) throws PrismException
	{
		int i = modelGen.getChoiceIndexOfTransition(index);
		int offset = modelGen.getChoiceOffsetOfTransition(index);
		if (modelType.continuousTime()) {
			double r = modelGen.getProbabilitySum();
			executeTimedTransition(i, offset, rng.randomExpDouble(r), index);
		} else {
			executeTransition(i, offset, index);
		}
	}

	/**
	 * Execute a transition from the current transition list, specified by its index
	 * within the (whole) list. In addition, specify the amount of time to be spent in
	 * the current state before this transition occurs.
	 * [continuous-time models only]
	 */
	public void manualTransition(int index, double time) throws PrismException
	{
		int i = modelGen.getChoiceIndexOfTransition(index);
		int offset = modelGen.getChoiceOffsetOfTransition(index);
		executeTimedTransition(i, offset, time, index);
	}

	/**
	 * Select, at random, a transition from the current transition list and execute it.
	 * For continuous-time models, the time to be spent in the state before leaving is also picked randomly.
	 * If there is currently a deadlock, no transition is taken and the function returns false.
	 * Otherwise, the function returns true indicating that a transition was successfully taken. 
	 */
	public boolean automaticTransition() throws PrismException
	{

		// Check for deadlock; if so, stop and return false
		if (modelGen.getNumChoices() == 0)
			return false;
		//throw new PrismException("Deadlock found at state " + path.getCurrentState().toString(modelGen));

		Ref ref;
		double d, r;
		int i, j;
		switch (modelType) {
		case DTMC:
			// Pick a random number to determine choice/transition
			d = rng.randomUnifDouble();
			ref = new Ref();
			getChoiceIndexByProbabilitySum(d, ref);
			// Execute
			executeTransition(ref.i, ref.offset, -1);
			break;
		case MDP:
<<<<<<< HEAD
		case STPG:
		case SMG:
		case CSG:
			if (strategy == null) {
				// Resolve nondeterminism randomly
				i = rng.randomUnifInt(modelGen.getNumChoices());
			} else {
				if ((modelType == ModelType.STPG || modelType == ModelType.SMG) && modelGen.getPlayerOwningState() == 0) {
					// Pick a random choice as specified by the player 1 strategy
					try {
						Distribution next = strategy.getNextMove(getStateIndex(currentState));
						i = next.sampleFromDistribution();
					} catch (InvalidStrategyStateException e) {
						throw new PrismException(e.getMessage());
					}
				} else {
					// Pick a random choice
					i = rng.randomUnifInt(modelGen.getNumChoices());
				}
			}
=======
		case POMDP:
			// Pick a random choice
			i = rng.randomUnifInt(modelGen.getNumChoices());
>>>>>>> 0c972a8f
			// Pick a random transition from this choice
			d = rng.randomUnifDouble();
			j = getTransitionIndexByProbabilitySum(i, d);
			// Execute
			executeTransition(i, j, -1);
			break;
		case CTMC:
			// Get sum of all rates
			r = modelGen.getProbabilitySum();
			// Pick a random number to determine choice/transition
			d = rng.randomUnifDouble(r);
			ref = new Ref();
			getChoiceIndexByProbabilitySum(d, ref);
			// Execute
			executeTimedTransition(ref.i, ref.offset, rng.randomExpDouble(r), -1);
			break;
		case LTS:
			// Pick a random choice
			i = rng.randomUnifInt(modelGen.getNumChoices());
			// Execute
			executeTransition(i, 0, -1);
			break;
		default:
			throw new PrismNotSupportedException(modelType + " not supported");
		}

		return true;
	}

	/**
	 * Get a reference to a transition according to a total probability (or rate) sum, x.
	 * i.e.the first transition for which the sum of probabilities/rates of that and all prior
	 * transitions (across all choices) exceeds x.
	 * @param x Probability (or rate) sum
	 * @param ref Empty transition reference to store result
	 */
	private void getChoiceIndexByProbabilitySum(double x, Ref ref) throws PrismException
	{
		int numChoices = modelGen.getNumChoices();
		double d = 0.0, tot = 0.0;
		int i = 0;
		// Add up choice prob/rate sums to find choice
		for (i = 0; x >= tot && i < numChoices; i++) {
			d = modelGen.getChoiceProbabilitySum(i);
			tot += d;
		}
		ref.i = i - 1;
		// Pick transition within choice
		ref.offset = getTransitionIndexByProbabilitySum(i - 1, x - (tot - d));
	}

	/**
	 * Get the index of a transition (within a choice) according to a probability (or rate) sum, x.
	 * i.e. the first transition for which the sum of probabilities/rates of that and all prior
	 * transitions (across all choices) exceeds x.
	 * @param i Index of the choice
	 * @param x Probability (or rate) sum
	 */
	private int getTransitionIndexByProbabilitySum(int i, double x) throws PrismException
	{
		int numTransitions = modelGen.getNumTransitions(i);
		if (numTransitions > 1) {
			double tot = 0.0;
			int offset = 0;
			for (offset = 0; x >= tot && offset < numTransitions; offset++) {
				tot += modelGen.getTransitionProbability(i, offset);
			}
			return offset - 1;
		} else {
			return 0;
		}
	}

	/**
	 * Select, at random, n successive transitions and execute them.
	 * For continuous-time models, the time to be spent in each state before leaving is also picked randomly.
	 * If a deadlock is found, the process stops.
	 * Optionally, if a deterministic loop is detected, the process stops.
	 * The function returns the number of transitions successfully taken. 
	 */
	public int automaticTransitions(int n, boolean stopOnLoops) throws PrismException
	{
		int i = 0;
		while (i < n && !(stopOnLoops && path.isLooping())) {
			if (!automaticTransition())
				break;
			i++;
		}
		return i;
	}

	/**
	 * Randomly select and execute transitions until the specified time delay is first exceeded.
	 * (Time is measured from the initial execution of this method, not total time.)
	 * (For discrete-time models, this just results in ceil(time) steps being executed.)
	 * If a deadlock is found, the process stops.
	 * The function returns the number of transitions successfully taken. 
	 */
	public int automaticTransitions(double time, boolean stopOnLoops) throws PrismException
	{
		// For discrete-time models, this just results in ceil(time) steps being executed.
		if (!modelType.continuousTime()) {
			return automaticTransitions((int) Math.ceil(time), false);
		} else {
			int i = 0;
			double targetTime = path.getTotalTime() + time;
			while (path.getTotalTime() < targetTime) {
				if (automaticTransition())
					i++;
				else
					break;
			}
			return i;
		}
	}

	/**
	 * Backtrack to a particular step within the current path.
	 * Time point should be >=0 and <= the total path size. 
	 * (Not applicable for on-the-fly paths)
	 * @param step The step to backtrack to.
	 */
	public void backtrackTo(int step) throws PrismException
	{
		// Check step is valid
		if (step < 0) {
			throw new PrismException("Cannot backtrack to a negative step index");
		}
		if (step > path.size()) {
			throw new PrismException("There is no step " + step + " to backtrack to");
		}
		// Back track in path
		((PathFull) path).backtrack(step);
		// Update current state
		currentState.copy(path.getCurrentState());
		// Re-explore current state in model generator
		computeTransitionsForState(currentState, path.getStrategyMemoryForCurrentState());
		// Recompute samplers for any loaded properties
		recomputeSamplers();
	}

	/**
	 * Backtrack to a particular (continuous) time point within the current path.
	 * Time point should be >=0 and <= the total path time. 
	 * (Not applicable for on-the-fly paths)
	 * @param time The amount of time to backtrack.
	 */
	public void backtrackTo(double time) throws PrismException
	{
		// Check step is valid
		if (time < 0) {
			throw new PrismException("Cannot backtrack to a negative time point");
		}
		if (time > path.getTotalTime()) {
			throw new PrismException("There is no time point " + time + " to backtrack to");
		}
		PathFull pathFull = (PathFull) path;
		// Get length (non-on-the-fly paths will never exceed length Integer.MAX_VALUE) 
		long nLong = path.size();
		if (nLong > Integer.MAX_VALUE)
			throw new PrismException("PathFull cannot deal with paths over length " + Integer.MAX_VALUE);
		int n = (int) nLong;
		// Find the index of the step we are in at that point
		// i.e. the first state whose cumulative time on entering exceeds 'time'
		int step;
		for (step = 0; step <= n && pathFull.getCumulativeTime(step) < time; step++)
			;
		// Then backtrack to this step
		backtrackTo(step);
	}

	/**
	 * Remove the prefix of the current path up to the given path step.
	 * Index step should be >=0 and <= the total path size. 
	 * (Not applicable for on-the-fly paths)
	 * @param step The step before which state will be removed.
	 */
	public void removePrecedingStates(int step) throws PrismException
	{
		// Check step is valid
		if (step < 0) {
			throw new PrismException("Cannot remove states before a negative step index");
		}
		if (step > path.size()) {
			throw new PrismException("There is no step " + step + " in the path");
		}
		// Modify path
		((PathFull) path).removePrecedingStates(step);
		// (No need to update currentState or re-generate transitions) 
		// Recompute samplers for any loaded properties
		recomputeSamplers();
	}

	/**
	 * Compute the transition table for an earlier step in the path.
	 * (Not applicable for on-the-fly paths)
	 * If you do this mid-path, don't forget to reset the transition table
	 * with <code>computeTransitionsForCurrentState</code> because this
	 * is not kept track of by the simulator.
	 */
	public void computeTransitionsForStep(int step) throws PrismException
	{
		computeTransitionsForState(((PathFull) path).getState(step), ((PathFull) path).getStrategyMemory(step));
	}

	/**
	 * Re-compute the transition table for the current state.
	 */
	public void computeTransitionsForCurrentState() throws PrismException
	{
		computeTransitionsForState(path.getCurrentState(), path.getStrategyMemoryForCurrentState());
	}

	/**
	 * Re-compute the transition table for a particular state.
	 */
	private void computeTransitionsForState(State state, Object stratMem) throws PrismException
	{
		modelGen.exploreState(state);
		transitionListState = state;
		// If there is a strategy loaded, stored probabilities assigned to choices
		if (strategy != null) {
			// For games, we just show player 1
			if (!modelType.multiplePlayers() || modelGen.getPlayerOwningState() == 0) {
				try {
					strategy.setMemory(stratMem);
					addStrategyProbabilities(strategy.getNextMove(getStateIndex(state)));
				} catch (InvalidStrategyStateException e) {
					// Don't add info if there is a problem with the strategy
				}
			}
		}
	}

	/**
	 * Add probabilities assigned to choices by a strategy. 
	 */
	private void addStrategyProbabilities(Distribution strategyDistribution) throws PrismException
	{
		// Extract choice probabilities from distribution into an array
		strategyProbabilities = new double[getNumChoices()];
		Arrays.fill(strategyProbabilities, 0.0);
		Iterator<Entry<Integer, Double>> it = strategyDistribution.iterator();
		while (it.hasNext()) {
			Entry<Integer, Double> entry = it.next();
			strategyProbabilities[entry.getKey()] += entry.getValue();
		}
	}
	
	/**
	 * Construct a path through the currently loaded model to match a supplied path,
	 * specified as a PathFullInfo object.
	 * @param newPath Path to match
	 */
	public void loadPath(PathFullInfo newPath) throws PrismException
	{
		long numStepsLong = newPath.size();
		if (numStepsLong > Integer.MAX_VALUE)
			throw new PrismException("PathFull cannot deal with paths over length " + Integer.MAX_VALUE);
		int numSteps = (int) numStepsLong;
		
		createNewPath();
		State nextState, state = newPath.getState(0);
		initialisePath(state);
		for (int i = 0; i < numSteps; i++) {
			nextState = newPath.getState(i + 1);
			// Find matching transition
			// (just look at states for now)
			int numChoices = modelGen.getNumChoices();
			boolean found = false;
			for (int j = 0; j < numChoices; j++) {
				int numTransitions = modelGen.getNumTransitions(j);
				for (int offset = 0; offset < numTransitions; offset++) {
					if (modelGen.computeTransitionTarget(j, offset).equals(nextState)) {
						found = true;
						if (modelType.continuousTime() && newPath.hasTimeInfo())
							manualTransition(j, newPath.getTime(i));
						else
							manualTransition(j);
						break;
					}
				}
			}
			if (!found) {
				throw new PrismException("Path loading failed at step " + (i + 1));
			}
			state = nextState;
		}
	}

	// ------------------------------------------------------------------------------
	// Methods for adding/querying labels and properties
	// ------------------------------------------------------------------------------

	/**
	 * Add a label to the simulator, whose value will be computed during path generation.
	 * The resulting index of the label is returned: this is used for later queries about the property.
	 * Any constants/formulas etc. appearing in the label must have been defined in the current model.
	 * If there are additional constants (e.g. from a properties file),
	 * then use the {@link #addLabel(Expression, PropertiesFile)} method. 
	 */
	public int addLabel(Expression label) throws PrismLangException
	{
		return addLabel(label, null);
	}

	/**
	 * Add a label to the simulator, whose value will be computed during path generation.
	 * The resulting index of the label is returned: this is used for later queries about the property.
	 * Any constants/formulas etc. appearing in the label must have been defined in the current model
	 * or be supplied in the (optional) passed in PropertiesFile.
	 */
	public int addLabel(Expression label, PropertiesFile pf) throws PrismLangException
	{
		// Take a copy, get rid of any constants and simplify
		Expression labelNew = label.deepCopy();
		labelNew = (Expression) labelNew.replaceConstants(mfConstants);
		if (pf != null) {
			labelNew = (Expression) labelNew.replaceConstants(pf.getConstantValues());
		}
		labelNew = (Expression) labelNew.simplify();
		// Add to list and return index
		labels.add(labelNew);
		return labels.size() - 1;
	}

	/**
	 * Add a (path) property to the simulator, whose value will be computed during path generation.
	 * The resulting index of the property is returned: this is used for later queries about the property.
	 * Any constants/formulas etc. appearing in the label must have been defined in the current model.
	 * If there are additional constants (e.g. from a properties file),
	 * then use the {@link #addProperty(Expression, PropertiesFile)} method. 
	 */
	public int addProperty(Expression prop) throws PrismException
	{
		return addProperty(prop, null);
	}

	/**
	 * Add a (path) property to the simulator, whose value will be computed during path generation.
	 * The resulting index of the property is returned: this is used for later queries about the property.
	 * Any constants/formulas etc. appearing in the property must have been defined in the current model
	 * or be supplied in the (optional) passed in PropertiesFile.
	 * In case of error, the property is not added an exception is thrown.
	 */
	public int addProperty(Expression prop, PropertiesFile pf) throws PrismException
	{
		// Take a copy
		Expression propNew = prop.deepCopy();
		// Combine label lists from model/property file, then expand property refs/labels in property
		// For now, model labels are only handled if stored in pf.getCombinedLabelList(),
		// which currently only happens if the model came from a ModulesFile
		LabelList combinedLabelList = (pf == null) ? null : pf.getCombinedLabelList();
		propNew = (Expression) propNew.expandPropRefsAndLabels(pf, combinedLabelList);
		// Then get rid of any constants and simplify
		propNew = (Expression) propNew.replaceConstants(mfConstants);
		if (pf != null) {
			propNew = (Expression) propNew.replaceConstants(pf.getConstantValues());
		}
		propNew = (Expression) propNew.simplify();
		// Create sampler
		Sampler sampler = Sampler.createSampler(propNew, modelGen, rewardGen);
		// Update lists and return index
		// (do this right at the end so that lists only get updated if there are no errors)
		properties.add(propNew);
		propertySamplers.add(sampler);
		return properties.size() - 1;
	}

	/**
	 * Get the current value of a previously added label (specified by its index).
	 */
	public boolean queryLabel(int index) throws PrismLangException
	{
		return labels.get(index).evaluateBoolean(path.getCurrentState());
	}

	/**
	 * Get the value, at the specified path step, of a previously added label (specified by its index).
	 * (Not applicable for on-the-fly paths)
	 * @param step The index of the step to check for
	 */
	public boolean queryLabel(int index, int step) throws PrismLangException
	{
		return labels.get(index).evaluateBoolean(((PathFull) path).getState(step));
	}

	/**
	 * Check whether the current state is an initial state.
	 */
	public boolean queryIsInitial() throws PrismException
	{
		// Currently multiple initial states are not supported so this is easy to check
		State current = path.getCurrentState();
		if (current != null) {
			return current.equals(modelGen.getInitialState());
		} else {
			return false;
		}
	}

	/**
	 * Check whether a particular step in the current path is an initial state.
	 * @param step The index of the step to check for
	 * (Not applicable for on-the-fly paths)
	 */
	public boolean queryIsInitial(int step) throws PrismException
	{
		// Currently multiple initial states are not supported so this is easy to check
		State state = ((PathFull) path).getState(step);
		if (state != null) {
			return state.equals(modelGen.getInitialState());
		} else {
			return false;
		}
	}

	/**
	 * Check whether the current state is a deadlock.
	 */
	public boolean queryIsDeadlock() throws PrismException
	{
		return modelGen.isDeadlock();
	}

	/**
	 * Check whether a particular step in the current path is a deadlock.
	 * (Not applicable for on-the-fly paths)
	 * @param step The index of the step to check for
	 */
	public boolean queryIsDeadlock(int step) throws PrismException
	{
		// By definition, earlier states in the path cannot be deadlocks
		return step == path.size() ? modelGen.getNumChoices() == 0 : false;
	}

	/**
	 * Check the value for a particular property in the current path.
	 * If the value is not known yet, the result will be null.
	 * @param index The index of the property to check
	 */
	public Object queryProperty(int index)
	{
		if (index < 0 || index >= propertySamplers.size()) {
			mainLog.printWarning("Can't query property " + index + ".");
			return null;
		}
		Sampler sampler = propertySamplers.get(index);
		return sampler.isCurrentValueKnown() ? sampler.getCurrentValue() : null;
	}

	// ------------------------------------------------------------------------------
	// Private methods for path creation and modification
	// ------------------------------------------------------------------------------

	/**
	 * Utility method for computing state rewards for all reward structs.
	 */
	private void calculateStateRewards(State state, double[] stateRewards) throws PrismException
	{
		int numRewardStructs = rewardGen.getNumRewardStructs();
		for (int r = 0; r < numRewardStructs; r++) {
			stateRewards[r] = rewardGen.getStateReward(r, state);
		}
	}
	
	/**
	 * Utility method for computing transition rewards for all reward structs.
	 */
	private void calculateTransitionRewards(State state, Object action, double[] transitionRewards) throws PrismException
	{
		int numRewardStructs = rewardGen.getNumRewardStructs();
		for (int r = 0; r < numRewardStructs; r++) {
			transitionRewards[r] = rewardGen.getStateActionReward(r, state, action);
		}
	}
	
	/**
	 * Execute a transition from the current transition list and update path (if being stored).
	 * Transition is specified by index of its choice and offset within it. If known, its index
	 * (within the whole list) can optionally be specified (since this may be needed for storage
	 * in the path). If this is -1, it will be computed automatically if needed.
	 * @param i Index of choice containing transition to execute
	 * @param offset Index within choice of transition to execute
	 * @param index (Optionally) index of transition within whole list (-1 if unknown)
	 */
	private void executeTransition(int i, int offset, int index) throws PrismException
	{
		// If required (for full paths), calculate transition index
		if (!onTheFly && index == -1) {
			index = modelGen.getTotalIndexOfTransition(i, offset);
		}
		// Get probability and action for transition
		double p = modelGen.getTransitionProbability(i, offset);
		Object action = modelGen.getChoiceAction(i);
		String actionString = modelGen.getChoiceActionString(i);
		// Compute its transition rewards
		calculateTransitionRewards(path.getCurrentState(), action, tmpTransitionRewards);
		// Compute next state
		currentState.copy(modelGen.computeTransitionTarget(i, offset));
		// Compute observation for new state
		State currentObs = modelGen.getObservation(currentState);
		// Compute state rewards for new state
		calculateStateRewards(currentState, tmpStateRewards);
		// Update strategy
		if (strategy != null) {
			try {
				strategy.updateMemory(i, stateIds.get(currentState));
			} catch (InvalidStrategyStateException error) {
				throw new PrismException("Strategy update failed");
			}
		}
		// Update path
<<<<<<< HEAD
		path.addStep(index, action, actionString, p, tmpTransitionRewards, currentState, tmpStateRewards, modelGen);
		if (strategy != null) {
			path.setStrategyMemoryForCurrentState(strategy.getCurrentMemoryElement());
		}
=======
		path.addStep(index, action, actionString, p, tmpTransitionRewards, currentState, currentObs, tmpStateRewards, modelGen);
>>>>>>> 0c972a8f
		// Explore new state in model generator
		computeTransitionsForState(currentState, path.getStrategyMemoryForCurrentState());
		// Update samplers for any loaded properties
		updateSamplers();
	}

	/**
	 * Execute a (timed) transition from the current transition list and update path (if being stored).
	 * Transition is specified by index of its choice and offset within it. If known, its index
	 * (within the whole list) can optionally be specified (since this may be needed for storage
	 * in the path). If this is -1, it will be computed automatically if needed.
	 * In addition, the amount of time to be spent in the current state before this transition occurs should be specified.
	 * [continuous-time models only]
	 * @param i Index of choice containing transition to execute
	 * @param offset Index within choice of transition to execute
	 * @param time Time for transition
	 * @param index (Optionally) index of transition within whole list (-1 if unknown)
	 */
	private void executeTimedTransition(int i, int offset, double time, int index) throws PrismException
	{
		// If required (for full paths), calculate transition index
		if (!onTheFly && index == -1) {
			index = modelGen.getTotalIndexOfTransition(i, offset);
		}
		// Get probability and action for transition
		double p = modelGen.getTransitionProbability(i, offset);
		Object action = modelGen.getChoiceAction(i);
		String actionString = modelGen.getChoiceActionString(i);
		// Compute its transition rewards
		calculateTransitionRewards(path.getCurrentState(), action, tmpTransitionRewards);
		// Compute next state
		currentState.copy(modelGen.computeTransitionTarget(i, offset));
		// Compute observation for new state
		State currentObs = modelGen.getObservation(currentState);
		// Compute state rewards for new state
		calculateStateRewards(currentState, tmpStateRewards);
		// Update strategy
		if (strategy != null) {
			try {
				strategy.updateMemory(i, stateIds.get(currentState));
			} catch (InvalidStrategyStateException error) {
				throw new PrismException("Strategy update failed");
			}
		}
		// Update path
<<<<<<< HEAD
		path.addStep(time, index, action, actionString, p, tmpTransitionRewards, currentState, tmpStateRewards, modelGen);
		if (strategy != null) {
			path.setStrategyMemoryForCurrentState(strategy.getCurrentMemoryElement());
		}
=======
		path.addStep(time, index, action, actionString, p, tmpTransitionRewards, currentState, currentObs, tmpStateRewards, modelGen);
>>>>>>> 0c972a8f
		// Explore new state in model generator
		computeTransitionsForState(currentState, path.getStrategyMemoryForCurrentState());
		// Update samplers for any loaded properties
		updateSamplers();
	}

	/**
	 * Reset samplers for any loaded properties.
	 */
	private void resetSamplers() throws PrismLangException
	{
		for (Sampler sampler : propertySamplers) {
			sampler.reset();
		}
	}

	/**
	 * Notify samplers for any loaded properties that a new step has occurred.
	 */
	private void updateSamplers() throws PrismException
	{
		for (Sampler sampler : propertySamplers) {
			sampler.update(path, modelGen);
		}
	}

	/**
	 * Recompute the state of samplers for any loaded properties based on the whole current path.
	 * (Not applicable for on-the-fly paths)
	 */
	private void recomputeSamplers() throws PrismException
	{
		resetSamplers();
		// Get length (non-on-the-fly paths will never exceed length Integer.MAX_VALUE) 
		long nLong = path.size();
		if (nLong > Integer.MAX_VALUE)
			throw new PrismLangException("PathFull cannot deal with paths over length " + Integer.MAX_VALUE);
		int n = (int) nLong;
		// Loop
		PathFullPrefix prefix = new PathFullPrefix((PathFull) path, 0);
		for (int i = 0; i <= n; i++) {
			prefix.setPrefixLength(i);
			for (Sampler sampler : propertySamplers) {
				sampler.update(prefix, null);
				// TODO: fix this optimisation 
			}
		}
	}

	// ------------------------------------------------------------------------------
	// Queries regarding model
	// ------------------------------------------------------------------------------

	/**
	 * Returns the number of variables in the current model.
	 */
	public int getNumVariables()
	{
		return numVars;
	}

	/**
	 * Returns the name of the ith variable in the current model.
	 * (Returns null if index i is out of range.)
	 */
	public String getVariableName(int i)
	{
		return (i < numVars && i >= 0) ? varList.getName(i) : null;
	}

	/**
	 * Returns the type of the ith variable in the current model.
	 * (Returns null if index i is out of range.)
	 */
	public Type getVariableType(int i)
	{
		return (i < numVars && i >= 0) ? varList.getType(i) : null;
	}

	/**
	 * Returns the index of a variable name, as stored by the simulator for the current model.
	 * Returns -1 if the action name does not exist. 
	 */
	public int getIndexOfVar(String name) throws PrismException
	{
		return varList.getIndex(name);
	}

	/**
	 * Get the currently loaded strategy (null if none loaded).
	 */
	public Strategy getStrategy()
	{
		return strategy;
	}
	
	// ------------------------------------------------------------------------------
	// Querying of current state and its available choices/transitions
	// ------------------------------------------------------------------------------

	/**
	 * Get the state for which the simulator is currently supplying information about its transitions. 
	 * Usually, this is the current (final) state of the path but, if you called {@link #computeTransitionsForStep(int step)}, it will be this state instead.
	 */
	public State getTransitionListState()
	{
		return (transitionListState == null) ? path.getCurrentState() : transitionListState;
		
	}
	
	/**
	 * Returns the current number of available choices.
	 * Usually, this is for the current (final) state of the path but, if you called {@link #computeTransitionsForStep(int step)}, it will be for this state instead.
	 */
	public int getNumChoices() throws PrismException
	{
		return modelGen.getNumChoices();
	}

	/**
	 * Returns the current (total) number of available transitions.
	 * Usually, this is for the current (final) state of the path but, if you called {@link #computeTransitionsForStep(int step)}, it will be for this state instead.
	 */
	public int getNumTransitions() throws PrismException
	{
		return modelGen.getNumTransitions();
	}

	/**
	 * Returns the current number of available transitions in choice i.
	 * Usually, this is for the current (final) state of the path but, if you called {@link #computeTransitionsForStep(int step)}, it will be for this state instead.
	 */
	public int getNumTransitions(int i) throws PrismException
	{
		return modelGen.getNumTransitions(i);
	}

	/**
	 * Get the index of the choice containing a transition of a given index.
	 * Usually, this is for the current (final) state of the path but, if you called {@link #computeTransitionsForStep(int step)}, it will be for this state instead.
	 */
	public int getChoiceIndexOfTransition(int index) throws PrismException
	{
		return modelGen.getChoiceIndexOfTransition(index);
	}

	/**
	 * Get the action label of a transition, specified by its index/offset.
	 * (null for asynchronous/independent transitions)
	 * Usually, this is for the current (final) state of the path but, if you called {@link #computeTransitionsForStep(int step)}, it will be for this state instead.
	 */
	public Object getTransitionAction(int i, int offset) throws PrismException
	{
		return modelGen.getTransitionAction(i, offset);
	}

	/**
	 * Get the action label of a transition, specified by its index.
	 * (null for asynchronous/independent transitions)
	 * Usually, this is for the current (final) state of the path but, if you called {@link #computeTransitionsForStep(int step)}, it will be for this state instead.
	 */
	public Object getTransitionAction(int index) throws PrismException
	{
		int i = modelGen.getChoiceIndexOfTransition(index);
		int offset = modelGen.getChoiceOffsetOfTransition(index);
		return modelGen.getTransitionAction(i, offset);
	}

	/**
	 * Get a string describing the action of a transition, specified by its index/offset.
	 * Usually, this is for the current (final) state of the path but, if you called {@link #computeTransitionsForStep(int step)}, it will be for this state instead.
	 */
	public String getTransitionActionString(int i, int offset) throws PrismException
	{
		return modelGen.getTransitionActionString(i, offset);
	}

	/**
	 * Get a string describing the action of a transition, specified by its index.
	 * Usually, this is for the current (final) state of the path but, if you called {@link #computeTransitionsForStep(int step)}, it will be for this state instead.
	 */
	public String getTransitionActionString(int index) throws PrismException
	{
		int i = modelGen.getChoiceIndexOfTransition(index);
		int offset = modelGen.getChoiceOffsetOfTransition(index);
		return getTransitionActionString(i, offset);
	}

	/**
	 * Get the probability/rate of a transition within a choice, specified by its index/offset.
	 * Usually, this is for the current (final) state of the path but, if you called {@link #computeTransitionsForStep(int step)}, it will be for this state instead.
	 */
	public double getTransitionProbability(int i, int offset) throws PrismException
	{
		return modelGen.getTransitionProbability(i, offset);
	}

	/**
	 * Get the probability/rate of a transition, specified by its index.
	 * Usually, this is for the current (final) state of the path but, if you called {@link #computeTransitionsForStep(int step)}, it will be for this state instead.
	 */
	public double getTransitionProbability(int index) throws PrismException
	{
		int i = modelGen.getChoiceIndexOfTransition(index);
		int offset = modelGen.getChoiceOffsetOfTransition(index);
		return getTransitionProbability(i, offset);
	}

	/**
	 * Get a string describing the update comprising a transition, specified by its index/offset.
	 * Usually, this is for the current (final) state of the path but, if you called {@link #computeTransitionsForStep(int step)}, it will be for this state instead.
	 */
	public String getTransitionUpdateString(int i, int offset) throws PrismException
	{
		return modelGen.getTransitionUpdateString(i, offset);
	}

	/**
	 * Get a string describing the update comprising a transition, specified by its index.
	 * Usually, this is for the current (final) state of the path but, if you called {@link #computeTransitionsForStep(int step)}, it will be for this state instead.
	 */
	public String getTransitionUpdateString(int index) throws PrismException
	{
		int i = modelGen.getChoiceIndexOfTransition(index);
		int offset = modelGen.getChoiceOffsetOfTransition(index);
		return getTransitionUpdateString(i, offset);
	}

	/**
	 * Get a verbose string describing the update comprising a transition, specified by its index/offset.
	 * Usually, this is for the current (final) state of the path but, if you called {@link #computeTransitionsForStep(int step)}, it will be for this state instead.
	 */
	public String getTransitionUpdateStringFull(int i, int offset) throws PrismException
	{
		return modelGen.getTransitionUpdateStringFull(i, offset);
	}

	/**
	 * Get a verbose string describing the update comprising a transition, specified by its index.
	 * Usually, this is for the current (final) state of the path but, if you called {@link #computeTransitionsForStep(int step)}, it will be for this state instead.
	 */
	public String getTransitionUpdateStringFull(int index) throws PrismException
	{
		int i = modelGen.getChoiceIndexOfTransition(index);
		int offset = modelGen.getChoiceOffsetOfTransition(index);
		return getTransitionUpdateStringFull(i, offset);
	}

	/**
	 * Get the target (as a new State object) of a transition within a choice, specified by its index/offset.
	 * Usually, this is for the current (final) state of the path but, if you called {@link #computeTransitionsForStep(int step)}, it will be for this state instead.
	 */
	public State computeTransitionTarget(int i, int offset) throws PrismException
	{
		return modelGen.computeTransitionTarget(i, offset);
	}

	/**
	 * Get the target of a transition (as a new State object), specified by its index.
	 * Usually, this is for the current (final) state of the path but, if you called {@link #computeTransitionsForStep(int step)}, it will be for this state instead.
	 */
	public State computeTransitionTarget(int index) throws PrismException
	{
		int i = modelGen.getChoiceIndexOfTransition(index);
		int offset = modelGen.getChoiceOffsetOfTransition(index);
		return computeTransitionTarget(i, offset);
	}

	/**
	 * For turn-based game models, get the player that owns/controls the current state.
	 * This is returned as the (zero-indexed) index of the player.
	 * Returns -1 if not known or not applicable.
	 * Usually, this is for the current (final) state of the path but, if you called {@link #computeTransitionsForStep(int step)}, it will be for this state instead.
	 */
	public int getPlayerOwningState() throws PrismException
	{
		return modelGen.getPlayerOwningState();
	}

	/**
	 * For turn-based game models, get the name of the player that owns/controls the current state.
	 * Returns null if not known or not applicable.
	 * Usually, this is for the current (final) state of the path but, if you called {@link #computeTransitionsForStep(int step)}, it will be for this state instead.
	 */
	public String getNameOfPlayerOwningState() throws PrismException
	{
		int player = getPlayerOwningState();
		return (player == -1) ? null : modelGen.getPlayerName(player);
	}

	/**
	 * Check whether or not there is strategy choice info stored for the transitions in the current state.
	 */
	public boolean hasStrategyChoiceInfo() throws PrismException
	{
		return strategyProbabilities != null;
	}

	/**
	 * Get the probability assigned to a choice of the current state by the currently loaded strategy.
	 * This will return 1.0 if no strategy information is available (i.e., if {@link #hasStrategyChoiceInfo()} returns false. 
	 */
	public double getStrategyProbabilityForChoice(int i) throws PrismException
	{
		return strategyProbabilities == null ? 1.0 : strategyProbabilities[i];
	}

	/**
	 * Get a string describing the updates to be made by the current loaded strategy
	 * with respect to a transition, specified by its index.
	 * This will return "" if no strategy is loaded (i.e., if {@link #getStrategy()} returns null. 
	 */
	public String getStrategyUpdateString(int index, NumberFormat df) throws PrismException
	{
		int choice = getChoiceIndexOfTransition(index);
		int stateIndex = getStateIndex(getTransitionListState());
		State next = computeTransitionTarget(index);
		int nextIndex = getStateIndex(next);
		try {
			if (!hasStrategyChoiceInfo()) {
				return "";
			} else if (strategy instanceof StochasticUpdateStrategy) {
				return ((StochasticUpdateStrategy) strategy).memoryUpdateString(stateIndex, choice, nextIndex, df);
			} else {
				return df.format(getStrategyProbabilityForChoice(choice));
			}
		} catch (InvalidStrategyStateException e) {
			// happens if no memory update is available
			return df.format(getStrategyProbabilityForChoice(choice));
		}
	}

	// ------------------------------------------------------------------------------
	// Querying of current path (full or on-the-fly)
	// ------------------------------------------------------------------------------

	/**
	 * Get access to the {@code Path} object storing the current path.
	 * This object is only valid until the next time {@link #createNewPath} is called. 
	 */
	public Path getPath()
	{
		return (Path) path;
	}

	/**
	 * Get the size of the current path (number of steps; or number of states - 1).
	 */
	public long getPathSize()
	{
		return path.size();
	}

	/**
	 * Returns the current state being explored by the simulator.
	 */
	public State getCurrentState()
	{
		return path.getCurrentState();
	}

	/**
	 * Returns the previous state of the current path in the simulator.
	 */
	public State getPreviousState()
	{
		return path.getPreviousState();
	}

	/**
	 * Get the total time elapsed so far (where zero time has been spent in the current (final) state).
	 * For discrete-time models, this is just the number of steps (but returned as a double).
	 */
	public double getTotalTimeForPath()
	{
		return path.getTotalTime();
	}

	/**
	 * Get the total reward accumulated so far
	 * (includes reward for previous transition but no state reward for current (final) state).
	 * @param rsi Reward structure index
	 */
	public double getTotalCumulativeRewardForPath(int rsi)
	{
		return path.getTotalCumulativeReward(rsi);
	}

	// ------------------------------------------------------------------------------
	// Querying of current path (full paths only)
	// ------------------------------------------------------------------------------

	/**
	 * Get access to the {@code PathFull} object storing the current path.
	 * (Not applicable for on-the-fly paths)
	 * This object is only valid until the next time {@link #createNewPath} is called. 
	 */
	public PathFull getPathFull()
	{
		return (PathFull) path;
	}

	/**
	 * Get the value of a variable at a given step of the path.
	 * (Not applicable for on-the-fly paths)
	 * @param step Step index (0 = initial state/step of path)
	 * @param varIndex The index of the variable to look up
	 */
	public Object getVariableValueOfPathStep(int step, int varIndex)
	{
		return ((PathFull) path).getState(step).varValues[varIndex];
	}

	/**
	 * Get the state at a given step of the path.
	 * (Not applicable for on-the-fly paths)
	 * @param step Step index (0 = initial state/step of path)
	 */
	public State getStateOfPathStep(int step)
	{
		return ((PathFull) path).getState(step);
	}

	/**
	 * Get the observation at a given step of the path.
	 * (Not applicable for on-the-fly paths)
	 * @param step Step index (0 = initial state/step of path)
	 */
	public State getObservationOfPathStep(int step)
	{
		return ((PathFull) path).getObservation(step);
	}

	/**
	 * Get a state reward for the state at a given step of the path.
	 * (Not applicable for on-the-fly paths)
	 * @param step Step index (0 = initial state/step of path)
	 * @param rsi Reward structure index
	 */
	public double getStateRewardOfPathStep(int step, int rsi)
	{
		return ((PathFull) path).getStateReward(step, rsi);
	}

	/**
	 * Get the total time spent up until entering a given step of the path.
	 * (Not applicable for on-the-fly paths)
	 * @param step Step index (0 = initial state/step of path)
	 */
	public double getCumulativeTimeUpToPathStep(int step)
	{
		return ((PathFull) path).getCumulativeTime(step);
	}

	/**
	 * Get the total (state and transition) reward accumulated up until entering a given step of the path.
	 * (Not applicable for on-the-fly paths)
	 * @param step Step index (0 = initial state/step of path)
	 * @param rsi Reward structure index
	 */
	public double getCumulativeRewardUpToPathStep(int step, int rsi)
	{
		return ((PathFull) path).getCumulativeReward(step, rsi);
	}

	/**
	 * Get the time spent in a state at a given step of the path.
	 * (Not applicable for on-the-fly paths)
	 * @param step Step index (0 = initial state/step of path)
	 */
	public double getTimeSpentInPathStep(int step)
	{
		return ((PathFull) path).getTime(step);
	}

	/**
	 * Get the index of the choice taken for a given step.
	 * (Not applicable for on-the-fly paths)
	 * @param step Step index (0 = initial state/step of path)
	 */
	public int getChoiceOfPathStep(int step)
	{
		return ((PathFull) path).getChoice(step);
	}

	/**
	 * Get the action taken in a given step.
	 * (Not applicable for on-the-fly paths)
	 * @param step Step index (0 = initial state/step of path)
	 */
	public Object getActionOfPathStep(int step)
	{
		return ((PathFull) path).getAction(step);
	}

	/**
	 * Get a string describing the action taken in a given step.
	 * (Not applicable for on-the-fly paths)
	 * @param step Step index (0 = initial state/step of path)
	 */
	public String getActionStringOfPathStep(int step)
	{
		return ((PathFull) path).getActionString(step);
	}

	/**
	 * Get a transition reward associated with a given step.
	 * @param step Step index (0 = initial state/step of path)
	 * @param rsi Reward structure index
	 */
	public double getTransitionRewardOfPathStep(int step, int rsi)
	{
		return ((PathFull) path).getTransitionReward(step, rsi);
	}

	/**
	 * Check whether the current path is in a deterministic loop.
	 */
	public boolean isPathLooping()
	{
		return path.isLooping();
	}

	/**
	 * Get at which step a deterministic loop (if present) starts.
	 */
	public long loopStart()
	{
		return path.loopStart();
	}

	/**
	 * Get at which step a deterministic loop (if present) ends.
	 */
	public long loopEnd()
	{
		return path.loopEnd();
	}

	/**
	 * Export the current path to a file in a simple space separated format.
	 * (Not applicable for on-the-fly paths)
	 * @param file File to which the path should be exported to (mainLog if null).
	 */
	public void exportPath(File file) throws PrismException
	{
		exportPath(file, false);
	}

	/**
	 * Export the current path to a file in a simple space separated format.
	 * (Not applicable for on-the-fly paths)
	 * @param file File to which the path should be exported to (mainLog if null).
	 * @param showRewards Export reward information with the path
	 */
	public void exportPath(File file, boolean showRewards) throws PrismException
	{
		exportPath(file, false, showRewards, " ", null);
	}

	/**
	 * Export the current path to a file.
	 * (Not applicable for on-the-fly paths)
	 * @param file File to which the path should be exported to (mainLog if null).
	 * @param timeCumul Show time in cumulative form?
	 * @param colSep String used to separate columns in display
	 * @param vars Restrict printing to these variables (indices) and steps which change them (ignore if null)
	 */
	public void exportPath(File file, boolean timeCumul, String colSep, ArrayList<Integer> vars) throws PrismException
	{
		exportPath(file, timeCumul, false, colSep, vars);
	}

	/**
	 * Export the current path to a file.
	 * (Not applicable for on-the-fly paths)
	 * @param file File to which the path should be exported to (mainLog if null).
	 * @param timeCumul Show time in cumulative form?
	 * @param showRewards Export reward information with the path
	 * @param colSep String used to separate columns in display
	 * @param vars Restrict printing to these variables (indices) and steps which change them (ignore if null)
	 */
	public void exportPath(File file, boolean timeCumul, boolean showRewards, String colSep, ArrayList<Integer> vars) throws PrismException
	{
		PrismLog log = null;
		try {
			if (path == null)
				throw new PrismException("There is no path to export");
			// create new file log or use main log
			if (file != null) {
				log = new PrismFileLog(file.getPath());
				if (!log.ready()) {
					throw new PrismException("Could not open file \"" + file + "\" for output");
				}
				mainLog.println("\nExporting path to file \"" + file + "\"...");
			} else {
				log = mainLog;
				log.println();
			}
			((PathFull) path).exportToLog(log, timeCumul, showRewards, colSep, vars);
			if (file != null)
				log.close();
		} finally {
			if (file != null && log != null)
				log.close();
		}
	}

	/**
	 * Plot the current path on a Graph.
	 * @param graphModel Graph on which to plot path
	 */
	public void plotPath(Graph graphModel) throws PrismException
	{
		((PathFull) path).plotOnGraph(graphModel);
	}

	// ------------------------------------------------------------------------------
	// Model checking (statistical/approximate)
	// ------------------------------------------------------------------------------

	/**
	 * Check whether a property is suitable for statistical/approximate model checking using the simulator.
	 */
	public boolean isPropertyOKForSimulation(Expression expr)
	{
		return isPropertyOKForSimulationString(expr) == null;
	}

	/**
	 * Check whether a property is suitable for statistical/approximate model checking using the simulator.
	 * If not, an explanatory error message is thrown as an exception.
	 */
	public void checkPropertyForSimulation(Expression expr) throws PrismException
	{
		String errMsg = isPropertyOKForSimulationString(expr);
		if (errMsg != null)
			throw new PrismNotSupportedException(errMsg);
	}

	/**
	 * Check whether a property is suitable for statistical/approximate model checking using the simulator.
	 * If yes, return null; if not, return an explanatory error message.
	 */
	private String isPropertyOKForSimulationString(Expression expr)
	{
		// Simulator can only be applied to P or R properties (without filters)
		if (!(expr instanceof ExpressionProb || expr instanceof ExpressionReward)) {
			if (expr instanceof ExpressionFilter) {
				if (((ExpressionFilter) expr).getOperand() instanceof ExpressionProb || ((ExpressionFilter) expr).getOperand() instanceof ExpressionReward)
					return "Simulator cannot handle P or R properties with filters";
			}
			return "Simulator can only handle P or R properties";
		}
		// Check that there are no nested probabilistic operators
		try {
			if (expr.computeProbNesting() > 1) {
				return "Simulator cannot handle nested P, R or S operators";
			}
		} catch (PrismException e) {
			return "Simulator cannot handle this property: " + e.getMessage();
		}
		// Simulator cannot handle cumulative reward properties without a time bound
		// nor can it handle ratio rewards.
		if (expr instanceof ExpressionReward) {
			Expression exprTemp = ((ExpressionReward) expr).getExpression();
			if (exprTemp instanceof ExpressionTemporal) {
				if (((ExpressionTemporal) exprTemp).getOperator() == ExpressionTemporal.R_C) {
					if (((ExpressionTemporal) exprTemp).getUpperBound() == null) {
						return "Simulator cannot handle cumulative reward properties without time bounds";
					}
				} else if (((ExpressionTemporal) exprTemp).getOperator() == ExpressionTemporal.R_S) {
					return "Simulator cannot handle average reward properties";
				}
			}
			if (((ExpressionReward) expr).getRewardStructIndexDiv() != null)
				return "Ratio rewards not supported for ratio rewards.";
		}
		// No errors
		return null;
	}

	/**
	 * Perform statistical/approximate model checking of a property on the current model, using the simulator.
	 * Sampling starts from the initial state provided or, if null, the default
	 * initial state is used, selecting randomly (each time) if there are more than one.
	 * Returns a Result object, except in case of error, where an Exception is thrown.
	 * Note: All constants in the model/property files must have already been defined.
	 * @param propertiesFile Properties file containing property to check, constants defined
	 * @param expr The property to check
	 * @param initialState Initial state (if null, is selected randomly)
	 * @param maxPathLength The maximum path length for sampling
	 * @param simMethod Object specifying details of method to use for simulation
	 */
	public Result modelCheckSingleProperty(PropertiesFile propertiesFile, Expression expr, State initialState, long maxPathLength,
			SimulationMethod simMethod) throws PrismException
	{
		ArrayList<Expression> exprs;
		Result res[];

		// Just do this via the 'multiple properties' method
		exprs = new ArrayList<Expression>();
		exprs.add(expr);
		res = modelCheckMultipleProperties(propertiesFile, exprs, initialState, maxPathLength, simMethod);

		if (res[0].getResult() instanceof PrismException)
			throw (PrismException) res[0].getResult();
		else
			return res[0];
	}

	/**
	 * Perform statistical/approximate model checking of properties on the current model, using the simulator.
	 * Sampling starts from the initial state provided or, if null, the default
	 * initial state is used, selecting randomly (each time) if there are more than one.
	 * Returns an array of results, some of which may contain Exception objects if there were errors.
	 * In the case of an error which affects all properties, an exception is thrown.
	 * Note: All constants in the model/property files must have already been defined.
	 * @param propertiesFile Properties file containing property to check, constants defined
	 * @param exprs The properties to check
	 * @param initialState Initial state (if null, is selected randomly)
	 * @param maxPathLength The maximum path length for sampling
	 * @param simMethod Object specifying details of method to use for simulation
	 */
	public Result[] modelCheckMultipleProperties(PropertiesFile propertiesFile, List<Expression> exprs, State initialState,
			long maxPathLength, SimulationMethod simMethod) throws PrismException
	{
		// Create path to be used
		createNewOnTheFlyPath();

		// Make sure any missing parameters that can be computed before simulation
		// are computed now (sometimes this has been done already, e.g. for GUI display).
		simMethod.computeMissingParameterBeforeSim();

		// Print details to log
		mainLog.println("\nSimulation method: " + simMethod.getName() + " (" + simMethod.getFullName() + ")");
		mainLog.println("Simulation method parameters: " + simMethod.getParametersString());
		mainLog.println("Simulation parameters: max path length=" + maxPathLength);

		// Add the properties to the simulator (after a check that they are valid)
		Result[] results = new Result[exprs.size()];
		int[] indices = new int[exprs.size()];
		int validPropsCount = 0;
		for (int i = 0; i < exprs.size(); i++) {
			try {
				checkPropertyForSimulation(exprs.get(i));
				indices[i] = addProperty(exprs.get(i), propertiesFile);
				validPropsCount++;
				// Attach a SimulationMethod object to each property's sampler
				SimulationMethod simMethodNew = simMethod.clone();
				propertySamplers.get(indices[i]).setSimulationMethod(simMethodNew);
				// Pass property details to SimuationMethod
				// (note that we use the copy stored in properties, which has been processed)
				try {
					simMethodNew.setExpression(properties.get(indices[i]));
				} catch (PrismException e) {
					// In case of error, also need to remove property/sampler from list
					properties.remove(indices[i]);
					propertySamplers.remove(indices[i]);
					throw e;
				}
			} catch (PrismException e) {
				results[i] = new Result(e);
				indices[i] = -1;
			}
		}

		// As long as there are at least some valid props, do sampling
		if (validPropsCount > 0) {
			doSampling(initialState, maxPathLength);
		}

		// Process the results
		for (int i = 0; i < results.length; i++) {
			// If there was no earlier error, extract result etc.
			if (indices[i] != -1) {
				Sampler sampler = propertySamplers.get(indices[i]);
				SimulationMethod sm = sampler.getSimulationMethod();
				// Compute/print any missing parameters that need to be done after simulation
				sm.computeMissingParameterAfterSim();
				// Extract result from SimulationMethod and store
				try {
					results[i] = new Result(sm.getResult(sampler));
					results[i].setAccuracy(sampler.getSimulationMethod().getResultAccuracy(sampler));
				} catch (PrismException e) {
					results[i] = new Result(e);
				}
			}
		}

		// Warning for nondeterministic models
		if (results.length > 0) {
			ModelType currentModelType = modelGen.getModelType();
			if (currentModelType.nondeterministic() && currentModelType.removeNondeterminism() != currentModelType) {
				mainLog.println("Warning: Nondeterminism in " + currentModelType.name() + " was resolved uniformly");
			}
		}

		
		// Display results to log
		if (results.length == 1) {
			if (!(results[0].getResult() instanceof PrismException))
				mainLog.println("\nResult: " + results[0].getResultAndAccuracy());
		} else {
			mainLog.println("\nResults:");
			for (int i = 0; i < results.length; i++)
				mainLog.println(exprs.get(i) + " : " + results[i].getResultAndAccuracy());
		}
		
		return results;
	}

	/**
	 * Perform a statistical/approximate model checking experiment on the current model, using the simulator
	 * (specified by values for undefined constants from the property only).
	 * Sampling starts from the initial state provided or, if null, the default
	 * initial state is used, selecting randomly (each time) if there are more than one.
	 * Results are stored in the ResultsCollection object passed in,
	 * some of which may be Exception objects if there were errors.
	 * In the case of an error which affects all properties, an exception is thrown.
	 * Note: All constants in the model file must have already been defined.
	 * @param propertiesFile Properties file containing property to check, constants defined
	 * @param undefinedConstants Details of constant ranges defining the experiment
	 * @param resultsCollection Where to store the results
	 * @param expr The property to check
	 * @param initialState Initial state (if null, is selected randomly)
	 * @param maxPathLength The maximum path length for sampling
	 * @param simMethod Object specifying details of method to use for simulation
	 * @throws PrismException if something goes wrong with the sampling algorithm
	 * @throws InterruptedException if the thread is interrupted
	 */
	public void modelCheckExperiment(PropertiesFile propertiesFile, UndefinedConstants undefinedConstants,
			ResultsCollection resultsCollection, Expression expr, State initialState, long maxPathLength, SimulationMethod simMethod) throws PrismException,
			InterruptedException
	{
		// Create path to be used
		createNewOnTheFlyPath();

		// Make sure any missing parameters that can be computed before simulation
		// are computed now (sometimes this has been done already, e.g. for GUI display).
		simMethod.computeMissingParameterBeforeSim();

		// Print details to log
		mainLog.println("\nSimulation method: " + simMethod.getName() + " (" + simMethod.getFullName() + ")");
		mainLog.println("Simulation method parameters: " + simMethod.getParametersString());
		mainLog.println("Simulation parameters: max path length=" + maxPathLength);

		// Add the properties to the simulator (after a check that they are valid)
		int n = undefinedConstants.getNumPropertyIterations();
		Values definedPFConstants = new Values();
		Result[] results = new Result[n];
		Values[] pfcs = new Values[n];
		int[] indices = new int[n];

		int validPropsCount = 0;
		for (int i = 0; i < n; i++) {
			definedPFConstants = undefinedConstants.getPFConstantValues();
			pfcs[i] = definedPFConstants;
			// for simulation, use non-exact constant evaluation
			propertiesFile.setSomeUndefinedConstants(definedPFConstants, false);
			try {
				checkPropertyForSimulation(expr);
				indices[i] = addProperty(expr, propertiesFile);
				validPropsCount++;
				// Attach a SimulationMethod object to each property's sampler
				SimulationMethod simMethodNew = simMethod.clone();
				propertySamplers.get(indices[i]).setSimulationMethod(simMethodNew);
				// Pass property details to SimuationMethod
				// (note that we use the copy stored in properties, which has been processed)
				try {
					simMethodNew.setExpression(properties.get(indices[i]));
				} catch (PrismException e) {
					// In case of error, also need to remove property/sampler from list
					// (NB: this will be at the end of the list so no re-indexing issues)
					properties.remove(indices[i]);
					propertySamplers.remove(indices[i]);
					throw e;
				}
			} catch (PrismException e) {
				results[i] = new Result(e);
				indices[i] = -1;
			}
			undefinedConstants.iterateProperty();
		}

		// As long as there are at least some valid props, do sampling
		if (validPropsCount > 0) {
			doSampling(initialState, maxPathLength);
		}

		// Process the results
		for (int i = 0; i < n; i++) {
			// If there was no earlier error, extract result etc.
			if (indices[i] != -1) {
				Sampler sampler = propertySamplers.get(indices[i]);
				SimulationMethod sm = sampler.getSimulationMethod();
				// Compute/print any missing parameters that need to be done after simulation
				sm.computeMissingParameterAfterSim();
				// Extract result from SimulationMethod and store
				try {
					results[i] = new Result(sm.getResult(sampler));
					results[i].setAccuracy(sampler.getSimulationMethod().getResultAccuracy(sampler));
				} catch (PrismException e) {
					results[i] = new Result(e);
				}
			}
			// Store result in the ResultsCollection
			resultsCollection.setResult(undefinedConstants.getMFConstantValues(), pfcs[i], results[i].getResult());
		}

		// Display results to log
		mainLog.println("\nResults:");
		for (int i = 0; i < results.length; i++)
			mainLog.println(pfcs[i] + " : " + results[i].getResultAndAccuracy());
		//mainLog.print(resultsCollection.toStringPartial(undefinedConstants.getMFConstantValues(), true, " ", " : ", false));
	}

	/**
	 * Execute sampling for the set of currently loaded properties.
	 * Sample paths are from the specified initial state and maximum length.
	 * Termination of the sampling process occurs when the SimulationMethod object
	 * for all properties indicate that it is finished.
	 * @param initialState Initial state (if null, is selected randomly)
	 * @param maxPathLength The maximum path length for sampling
	 */
	private void doSampling(State initialState, long maxPathLength) throws PrismException
	{
		int iters;
		long i;
		// Flags
		boolean stoppedEarly = false;
		boolean deadlocksFound = false;
		boolean allDone = false;
		boolean allKnown = false;
		boolean someUnknownButBounded = false;
		boolean shouldStopSampling = false;
		// Path stats
		double avgPathLength = 0;
		long minPathFound = 0, maxPathFound = 0;
		// Progress info
		int lastPercentageDone = 0;
		int percentageDone = 0;
		// Timing info
		long start, stop;
		double time_taken;

		// Start
		start = System.currentTimeMillis();
		mainLog.print("\nSampling progress: [");
		mainLog.flush();

		// Main sampling loop
		iters = 0;
		while (!shouldStopSampling) {

			// See if all properties are done; if so, stop sampling
			allDone = true;
			for (Sampler sampler : propertySamplers) {
				if (!sampler.getSimulationMethod().shouldStopNow(iters, sampler))
					allDone = false;
			}
			if (allDone)
				break;

			// Display progress (of slowest property)
			percentageDone = 100;
			for (Sampler sampler : propertySamplers) {
				percentageDone = Math.min(percentageDone, sampler.getSimulationMethod().getProgress(iters, sampler));
			}
			if (percentageDone > lastPercentageDone) {
				lastPercentageDone = percentageDone;
				mainLog.print(" " + lastPercentageDone + "%");
				mainLog.flush();
			}

			iters++;

			// Start the new path for this iteration (sample)
			initialisePath(initialState);

			// Generate a path
			allKnown = false;
			someUnknownButBounded = false;
			i = 0;
			while ((!allKnown && i < maxPathLength) || someUnknownButBounded) {
				// Check status of samplers
				allKnown = true;
				someUnknownButBounded = false;
				for (Sampler sampler : propertySamplers) {
					if (!sampler.isCurrentValueKnown()) {
						allKnown = false;
						if (sampler.needsBoundedNumSteps())
							someUnknownButBounded = true;
					}
				}
				// Stop when all answers are known or we have reached max path length
				// (but don't stop yet if there are "bounded" samplers with unkown values)
				if ((allKnown || i >= maxPathLength) && !someUnknownButBounded)
					break;
				// Make a random transition
				automaticTransition();
				i++;
			}

			// TODO: Detect deadlocks so we can report a warning

			// Update path length statistics
			avgPathLength = (avgPathLength * (iters - 1) + (i)) / iters;
			minPathFound = (iters == 1) ? i : Math.min(minPathFound, i);
			maxPathFound = (iters == 1) ? i : Math.max(maxPathFound, i);

			// If not all samplers could produce values, this an error
			if (!allKnown) {
				stoppedEarly = true;
				break;
			}

			// Update state of samplers based on last path
			for (Sampler sampler : propertySamplers) {
				sampler.updateStats();
			}
		}

		// Print details
		if (!stoppedEarly) {
			if (!shouldStopSampling)
				mainLog.print(" 100% ]");
			mainLog.println();
			stop = System.currentTimeMillis();
			time_taken = (stop - start) / 1000.0;
			mainLog.print("\nSampling complete: ");
			mainLog.print(iters + " iterations in " + time_taken + " seconds (average " + PrismUtils.formatDouble(2, time_taken / iters) + ")\n");
			mainLog.print("Path length statistics: average " + PrismUtils.formatDouble(2, avgPathLength) + ", min " + minPathFound + ", max " + maxPathFound
					+ "\n");
		} else {
			mainLog.print(" ...\n\nSampling terminated early after " + iters + " iterations.\n");
		}

		// Print a warning if deadlocks occurred at any point
		if (deadlocksFound)
			mainLog.printWarning("Deadlocks were found during simulation: self-loops were added.");

		// Print a warning if simulation was stopped by the user
		if (shouldStopSampling)
			mainLog.printWarning("Simulation was terminated before completion.");

		// write to feedback file with true to indicate that we have finished sampling
		// Write_Feedback(iteration_counter, numIters, true);

		if (stoppedEarly) {
			throw new PrismException(
					"One or more of the properties being sampled could not be checked on a sample. Consider increasing the maximum path length");
		}
	}

	/**
	 * Halt the sampling algorithm in its tracks (not implemented).
	 */
	public void stopSampling()
	{
		// TODO
	}

	/**
	 * Update strategy reference
	 *
	 * @param strategy
	 */
	public void setStrategy(Strategy strategy)
	{
		this.strategy = strategy;
		if (strategy != null && prism.getBuiltModelExplicit() != null) {
			stateIds = new HashMap<State, Integer>();
			java.util.List<State> stateslist = prism.getBuiltModelExplicit().getStatesList();
			int i = 0;
			for (State s : stateslist)
				stateIds.put(s, i++);
		}
	}
	
	private int getStateIndex(State state)
	{
		return stateIds.get(state);
	}

	private <T> int indexOf(List<T> list, T o)
	{ // indexOf based on reference, not equals(o) function
		for (int i = 0; i < list.size(); i++) {
			if (list.get(i) == o) {
				return i;
			}
		}
		return -1; // not in list
	}
}<|MERGE_RESOLUTION|>--- conflicted
+++ resolved
@@ -325,8 +325,7 @@
 		// Get initial state reward
 		calculateStateRewards(currentState, tmpStateRewards);
 		// Initialise stored path
-<<<<<<< HEAD
-		path.initialise(currentState, tmpStateRewards);
+		path.initialise(currentState, currentObs, tmpStateRewards);
 		strategy = prism.getStrategy();
 		path.storesStrategyMemory(strategy != null && strategy.getMemorySize() > 0);
 		if (strategy != null) {
@@ -341,9 +340,6 @@
 			}
 			path.setStrategyMemoryForCurrentState(strategy.getCurrentMemoryElement());
 		}
-=======
-		path.initialise(currentState, currentObs, tmpStateRewards);
->>>>>>> 0c972a8f
 		// Explore initial state in model generator
 		computeTransitionsForState(currentState, path.getStrategyMemoryForCurrentState());
 		// Reset and then update samplers for any loaded properties
@@ -408,7 +404,7 @@
 			executeTransition(ref.i, ref.offset, -1);
 			break;
 		case MDP:
-<<<<<<< HEAD
+		case POMDP:
 		case STPG:
 		case SMG:
 		case CSG:
@@ -429,11 +425,6 @@
 					i = rng.randomUnifInt(modelGen.getNumChoices());
 				}
 			}
-=======
-		case POMDP:
-			// Pick a random choice
-			i = rng.randomUnifInt(modelGen.getNumChoices());
->>>>>>> 0c972a8f
 			// Pick a random transition from this choice
 			d = rng.randomUnifDouble();
 			j = getTransitionIndexByProbabilitySum(i, d);
@@ -947,14 +938,10 @@
 			}
 		}
 		// Update path
-<<<<<<< HEAD
-		path.addStep(index, action, actionString, p, tmpTransitionRewards, currentState, tmpStateRewards, modelGen);
+		path.addStep(index, action, actionString, p, tmpTransitionRewards, currentState, currentObs, tmpStateRewards, modelGen);
 		if (strategy != null) {
 			path.setStrategyMemoryForCurrentState(strategy.getCurrentMemoryElement());
 		}
-=======
-		path.addStep(index, action, actionString, p, tmpTransitionRewards, currentState, currentObs, tmpStateRewards, modelGen);
->>>>>>> 0c972a8f
 		// Explore new state in model generator
 		computeTransitionsForState(currentState, path.getStrategyMemoryForCurrentState());
 		// Update samplers for any loaded properties
@@ -1000,14 +987,10 @@
 			}
 		}
 		// Update path
-<<<<<<< HEAD
-		path.addStep(time, index, action, actionString, p, tmpTransitionRewards, currentState, tmpStateRewards, modelGen);
+		path.addStep(time, index, action, actionString, p, tmpTransitionRewards, currentState, currentObs, tmpStateRewards, modelGen);
 		if (strategy != null) {
 			path.setStrategyMemoryForCurrentState(strategy.getCurrentMemoryElement());
 		}
-=======
-		path.addStep(time, index, action, actionString, p, tmpTransitionRewards, currentState, currentObs, tmpStateRewards, modelGen);
->>>>>>> 0c972a8f
 		// Explore new state in model generator
 		computeTransitionsForState(currentState, path.getStrategyMemoryForCurrentState());
 		// Update samplers for any loaded properties
