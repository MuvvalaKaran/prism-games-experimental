--- conflicted
+++ resolved
@@ -196,13 +196,10 @@
 	{
 		return isLooping() ? pathFull.loopEnd() : -1;
 	}
-<<<<<<< HEAD
-=======
 	
 	@Override
 	public Object getStrategyMemoryForCurrentState()
 	{
 		return pathFull.getStrategyMemory(prefixLength);
 	}	
->>>>>>> a180f89f
 }