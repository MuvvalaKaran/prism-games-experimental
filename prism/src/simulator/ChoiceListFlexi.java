--- conflicted
+++ resolved
@@ -231,9 +231,9 @@
 	}
 
 	@Override
-	public String getUpdateString(int i, State currentState) throws PrismLangException
-	{
-		State nextState = computeTarget(i, currentState);
+	public String getUpdateString(int i, State currentState, VarList varList) throws PrismLangException
+	{
+		State nextState = computeTarget(i, currentState, varList);
 		int j, n;
 		String s = "";
 		boolean first = true;
@@ -308,7 +308,7 @@
 			for (String v : update.keySet()) {
 				if (variablesToUpdate.contains(v) && Collections.disjoint(dependencies.get(v), variablesToUpdate)) {
 					//System.out.println("-- updating " + v);
-					update.get(v).update(currentState, newState, eval.exact());
+					update.get(v).update(currentState, newState, eval.exact(), varList);
 					variablesToUpdate.remove(v);
 					//System.out.println(variablesToUpdate);
 				}
@@ -319,27 +319,18 @@
 		/*
 		State newState = new State(currentState);
 		for (Update up : updates.get(i))
-<<<<<<< HEAD
 			up.update(currentState, newState);
 		*/
 		//System.out.println();
-=======
+		return newState;
+	}
+
+	@Override
+	public void computeTarget(int i, State currentState, State newState, VarList varList) throws PrismLangException
+	{
+		// This should really be updated to match the one above, but it is never used
+		for (Update up : updates.get(i))
 			up.update(currentState, newState, eval.exact(), varList);
->>>>>>> c320d06b
-		return newState;
-	}
-
-	@Override
-	public void computeTarget(int i, State currentState, State newState, VarList varList) throws PrismLangException
-	{
-		//System.out.println("\n### Compute target currentState, newState");
-		for (Update up : updates.get(i))
-<<<<<<< HEAD
-			up.update(currentState, newState, eval.exact());
-		//System.out.println();
-=======
-			up.update(currentState, newState, eval.exact(), varList);
->>>>>>> c320d06b
 	}
 
 	@Override
