--- conflicted
+++ resolved
@@ -308,7 +308,7 @@
 			for (String v : update.keySet()) {
 				if (variablesToUpdate.contains(v) && Collections.disjoint(dependencies.get(v), variablesToUpdate)) {
 					//System.out.println("-- updating " + v);
-					update.get(v).update(currentState, newState);
+					update.get(v).update(currentState, newState, eval.exact());
 					variablesToUpdate.remove(v);
 					//System.out.println(variablesToUpdate);
 				}
@@ -319,13 +319,9 @@
 		/*
 		State newState = new State(currentState);
 		for (Update up : updates.get(i))
-<<<<<<< HEAD
 			up.update(currentState, newState);
 		*/
 		//System.out.println();
-=======
-			up.update(currentState, newState, eval.exact());
->>>>>>> 6eefe82c
 		return newState;
 	}
 
@@ -334,12 +330,8 @@
 	{
 		//System.out.println("\n### Compute target currentState, newState");
 		for (Update up : updates.get(i))
-<<<<<<< HEAD
-			up.update(currentState, newState);
+			up.update(currentState, newState, eval.exact());
 		//System.out.println();
-=======
-			up.update(currentState, newState, eval.exact());
->>>>>>> 6eefe82c
 	}
 
 	@Override
