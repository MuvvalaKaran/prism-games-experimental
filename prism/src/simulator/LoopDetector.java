//==============================================================================
//	
//	Copyright (c) 2002-
//	Authors:
//	* Dave Parker <david.parker@comlab.ox.ac.uk> (University of Oxford)
//	
//------------------------------------------------------------------------------
//	
//	This file is part of PRISM.
//	
//	PRISM is free software; you can redistribute it and/or modify
//	it under the terms of the GNU General Public License as published by
//	the Free Software Foundation; either version 2 of the License, or
//	(at your option) any later version.
//	
//	PRISM is distributed in the hope that it will be useful,
//	but WITHOUT ANY WARRANTY; without even the implied warranty of
//	MERCHANTABILITY or FITNESS FOR A PARTICULAR PURPOSE.  See the
//	GNU General Public License for more details.
//	
//	You should have received a copy of the GNU General Public License
//	along with PRISM; if not, write to the Free Software Foundation,
//	Inc., 59 Temple Place, Suite 330, Boston, MA  02111-1307  USA
//	
//==============================================================================

package simulator;

import prism.ModelGenerator;
import prism.PrismException;

/**
 * Detects deterministic loops in a path though a model.
 * (Currently, only detects single-step loops.)
 */
public class LoopDetector
{
	// Deterministic loop info
	private boolean isLooping;
	private long loopStart;
	private long loopEnd;
        private boolean basedOnValues = true;

	/**
	 * Initialise the loop detector.
	 */
	public void initialise()
	{
		isLooping = false;
		loopStart = loopEnd = -1;
	}

        public void setBasedOnValues(boolean basedOnValues)
        {
	        this.basedOnValues = basedOnValues;
        }
	
	/**
	 * Update loop detector after a step has just been added to the path.
	 */
	public void addStep(Path path, ModelGenerator modelGen)
	
	{
		// If already looping, nothing to do
		if (isLooping) {
			return;
		}
		// Deterministic loops cannot occur in continuous-time models
		if (path.continuousTime()) {
			return;
		}
		// Check transitions from previous step were deterministic
<<<<<<< HEAD
		if (transitionList != null && !transitionList.isDeterministic())
			return;
		// Check successive states were identical, based on values
		if (basedOnValues && path.getPreviousState().equals(path.getCurrentState())) {
			isLooping = true;
			loopStart = path.size() - 1;
			loopEnd = path.size();
=======
		try {
			if (!modelGen.isDeterministic()) {
				return;
			}
		} catch (PrismException e) {
			// In case of problems, just don't check
			return;
>>>>>>> 5cb056da
		}
		// Check successive states were identical
		if (!basedOnValues && path.getPreviousState() == path.getCurrentState()) {
			isLooping = true;
			loopStart = path.size() - 1;
			loopEnd = path.size();
		}
	}
	
	/**
	 * Update loop detector after a backtrack within the path has been made.
	 */
	public void backtrack(Path path)
	{
		if (isLooping) {
			if (path.size() < loopEnd) {
				isLooping = false;
				loopStart = loopEnd = -1;
			}
		}
	}
	
	/**
	 * Update loop detector after a prefix of the path has been removed.
	 * @param path Path object (already updated)
	 * @param step Index of old path that is now start of path (i.e. num states removed)
	 */
	public void removePrecedingStates(Path path, int step)
	{
		if (isLooping) {
			if (step > loopStart) {
				isLooping = false;
				loopStart = loopEnd = -1;
			} else {
				loopStart -= step;
				loopEnd -= step;
			}
		}
	}
	
	/**
	 * Does the path contain a deterministic loop?
	 */
	public boolean isLooping()
	{
		return isLooping;
	}
	
	/**
	 * What is the step index of the start of the deterministic loop, if it exists?
	 */
	public long loopStart()
	{
		return loopStart;
	}
	
	/**
	 * What is the step index of the end of the deterministic loop, if it exists?
	 */
	public long loopEnd()
	{
		return loopEnd;
	}
}<|MERGE_RESOLUTION|>--- conflicted
+++ resolved
@@ -70,15 +70,6 @@
 			return;
 		}
 		// Check transitions from previous step were deterministic
-<<<<<<< HEAD
-		if (transitionList != null && !transitionList.isDeterministic())
-			return;
-		// Check successive states were identical, based on values
-		if (basedOnValues && path.getPreviousState().equals(path.getCurrentState())) {
-			isLooping = true;
-			loopStart = path.size() - 1;
-			loopEnd = path.size();
-=======
 		try {
 			if (!modelGen.isDeterministic()) {
 				return;
@@ -86,7 +77,12 @@
 		} catch (PrismException e) {
 			// In case of problems, just don't check
 			return;
->>>>>>> 5cb056da
+		}
+		// Check successive states were identical, based on values
+		if (basedOnValues && path.getPreviousState().equals(path.getCurrentState())) {
+			isLooping = true;
+			loopStart = path.size() - 1;
+			loopEnd = path.size();
 		}
 		// Check successive states were identical
 		if (!basedOnValues && path.getPreviousState() == path.getCurrentState()) {
