//==============================================================================
//	
//	Copyright (c) 2002-
//	Authors:
//	* Dave Parker <david.parker@comlab.ox.ac.uk> (University of Oxford)
//	
//------------------------------------------------------------------------------
//	
//	This file is part of PRISM.
//	
//	PRISM is free software; you can redistribute it and/or modify
//	it under the terms of the GNU General Public License as published by
//	the Free Software Foundation; either version 2 of the License, or
//	(at your option) any later version.
//	
//	PRISM is distributed in the hope that it will be useful,
//	but WITHOUT ANY WARRANTY; without even the implied warranty of
//	MERCHANTABILITY or FITNESS FOR A PARTICULAR PURPOSE.  See the
//	GNU General Public License for more details.
//	
//	You should have received a copy of the GNU General Public License
//	along with PRISM; if not, write to the Free Software Foundation,
//	Inc., 59 Temple Place, Suite 330, Boston, MA  02111-1307  USA
//	
//==============================================================================

package simulator;

import parser.EvaluateContext.EvalMode;
import parser.EvaluateContextFull;
import parser.State;
import parser.ast.Expression;
import parser.type.TypeBool;
import prism.ModelGenerator;
import prism.PrismLangException;

/**
 * Classes that store and manipulate a path though a model.
 */
public abstract class Path
{
	/** Is the memory of some strategy stored for each state? */ 
	protected boolean storesStrategyMemory = false;
	
	// MUTATORS
	
	/**
	 * Initialise the path with an initial state, observation and rewards.
	 * Note: State objects and array will be copied, not stored directly.
	 */
	public abstract void initialise(State initialState, State initialObs, double[] initialStateRewards);

	/**
	 * Add a step to the path.
	 * Note: State object and arrays will be copied, not stored directly.
	 */
	public abstract void addStep(int choice, Object action, String actionString, double probability, double[] transRewards, State newState, State newObs, double[] newStateRewards, ModelGenerator modelGen);

	/**
	 * Add a timed step to the path.
	 * Note: State object and arrays will be copied, not stored directly.
	 */
	public abstract void addStep(double time, int choice, Object action, String actionString, double probability, double[] transRewards, State newState, State newObs, double[] newStateRewards, ModelGenerator modelGen);

	/**
	 * Specify whether the memory of some strategy is stored for each state.
	 */ 
	public void storesStrategyMemory(boolean storesStrategyMemory)
	{
		this.storesStrategyMemory = storesStrategyMemory;
	}

	/**
	 * Set the strategy memory for the current state.
	 */
	public abstract void setStrategyMemoryForCurrentState(Object memory);
	
	// ACCESSORS

	/**
	 * Check whether this path includes continuous-time information, e.g. delays for a CTMC.
	 */
	public abstract boolean continuousTime();

	/**
	 * Get the size of the path (number of steps; or number of states - 1).
	 */
	public abstract long size();

	/**
	 * Get the number of states in the path (0 if not initialised; otherwise size() + 1).
	 */
	public abstract long numStates();

	/**
	 * Get the previous state, i.e. the penultimate state of the current path.
	 */
	public abstract State getPreviousState();

	/**
	 * Get the current state, i.e. the current final state of the path.
	 */
	public abstract State getCurrentState();

	/**
	 * Get the observation for the previous state, i.e. for the penultimate state of the current path.
	 */
	public abstract State getPreviousObservation();

	/**
	 * Get the observation for the current state, i.e. for the current final state of the path.
	 */
	public abstract State getCurrentObservation();

	/**
	 * Get the action taken in the previous step.
	 */
	public abstract Object getPreviousAction();
	
	/**
	 * Get a string describing the action taken in the previous step.
	 */
	public abstract String getPreviousActionString();
	
	/**
	 * Get the probability or rate associated wuth the previous step.
	 */
	public abstract double getPreviousProbability();
	
	/**
	 * Get the total time elapsed so far (where zero time has been spent in the current (final) state).
	 * For discrete-time models, this is just the number of steps (but returned as a double).
	 */
	public abstract double getTotalTime();
	
	/**
	 * For paths with continuous-time info, get the time spent in the previous state.
	 */
	public abstract double getTimeInPreviousState();
	
	/**
	 * Get the total reward accumulated so far
	 * (includes reward for previous transition but no state reward for current (final) state).
	 * @param rsi Reward structure index
	 */
	public abstract double getTotalCumulativeReward(int rsi);
	
	/**
	 * Get the state reward for the previous state.
	 * (For continuous-time models, need to multiply this by time spent in the state.)
	 * @param rsi Reward structure index
	 */
	public abstract double getPreviousStateReward(int rsi);
	
	/**
	 * Get the state rewards for the previous state.
	 * (For continuous-time models, need to multiply these by time spent in the state.)
	 */
	public abstract double[] getPreviousStateRewards();
	
	/**
	 * Get the transition reward for the transition between the previous and current states.
	 * @param rsi Reward structure index
	 */
	public abstract double getPreviousTransitionReward(int rsi);

	/**
	 * Get the transition rewards for the transition between the previous and current states.
	 */
	public abstract double[] getPreviousTransitionRewards();

	/**
	 * Get the state reward for the current state.
	 * (For continuous-time models, need to multiply this by time spent in the state.)
	 * @param rsi Reward structure index
	 */
	public abstract double getCurrentStateReward(int rsi);
	
	/**
	 * Get the state rewards for the current state.
	 * (For continuous-time models, need to multiply these by time spent in the state.)
	 */
	public abstract double[] getCurrentStateRewards();
	
	/**
	 * Does the path contain a deterministic loop?
	 */
	public abstract boolean isLooping();
	
	/**
	 * What is the step index of the start of the deterministic loop, if it exists?
	 */
	public abstract long loopStart();
	
	/**
	 * What is the step index of the end of the deterministic loop, if it exists?
	 */
	public abstract long loopEnd();
<<<<<<< HEAD

	/**
	 * Is the memory of some strategy is stored for each state?
	 */ 
	public boolean storesStrategyMemory()
	{
		return storesStrategyMemory;
	}
	
	/**
	 * Get the strategy memory for the current state (if stored; null if not).
	 */
	public abstract Object getStrategyMemoryForCurrentState();
=======
	
	// UTILITY METHODS

	/**
	 * Evaluate an expression in the current state of the path.
	 * This takes in to account both the state variables and observables.
	 */
	public Object evaluateInCurrentState(Expression expr) throws PrismLangException
	{
		EvaluateContextFull ec = new EvaluateContextFull(getCurrentState(), getCurrentObservation());
		return expr.evaluate(ec);
	}
	
	/**
	 * Evaluate a Boolean-valued expression in the current state of the path.
	 * This takes in to account both the state variables and observables.
	 */
	public boolean evaluateBooleanInCurrentState(Expression expr) throws PrismLangException
	{
		EvaluateContextFull ec = new EvaluateContextFull(getCurrentState(), getCurrentObservation());
		return TypeBool.getInstance().castValueTo(expr.evaluate(ec), EvalMode.FP);
	}

	/**
	 * Evaluate an expression in the penultimate state of the path.
	 * This takes in to account both the state variables and observables.
	 */
	public Object evaluateInPreviousState(Expression expr) throws PrismLangException
	{
		EvaluateContextFull ec = new EvaluateContextFull(getPreviousState(), getPreviousObservation());
		return expr.evaluate(ec);
	}
	
	/**
	 * Evaluate a Boolean-valued expression in the penultimate state of the path.
	 * This takes in to account both the state variables and observables.
	 */
	public boolean evaluateBooleanInPreviousState(Expression expr) throws PrismLangException
	{
		EvaluateContextFull ec = new EvaluateContextFull(getPreviousState(), getPreviousObservation());
		return TypeBool.getInstance().castValueTo(expr.evaluate(ec), EvalMode.FP);
	}
>>>>>>> 47622dad
}<|MERGE_RESOLUTION|>--- conflicted
+++ resolved
@@ -196,7 +196,6 @@
 	 * What is the step index of the end of the deterministic loop, if it exists?
 	 */
 	public abstract long loopEnd();
-<<<<<<< HEAD
 
 	/**
 	 * Is the memory of some strategy is stored for each state?
@@ -210,7 +209,6 @@
 	 * Get the strategy memory for the current state (if stored; null if not).
 	 */
 	public abstract Object getStrategyMemoryForCurrentState();
-=======
 	
 	// UTILITY METHODS
 
@@ -253,5 +251,4 @@
 		EvaluateContextFull ec = new EvaluateContextFull(getPreviousState(), getPreviousObservation());
 		return TypeBool.getInstance().castValueTo(expr.evaluate(ec), EvalMode.FP);
 	}
->>>>>>> 47622dad
 }