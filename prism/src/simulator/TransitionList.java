//==============================================================================
//	
//	Copyright (c) 2002-
//	Authors:
//	* Dave Parker <david.parker@comlab.ox.ac.uk> (University of Oxford)
//	
//------------------------------------------------------------------------------
//	
//	This file is part of PRISM.
//	
//	PRISM is free software; you can redistribute it and/or modify
//	it under the terms of the GNU General Public License as published by
//	the Free Software Foundation; either version 2 of the License, or
//	(at your option) any later version.
//	
//	PRISM is distributed in the hope that it will be useful,
//	but WITHOUT ANY WARRANTY; without even the implied warranty of
//	MERCHANTABILITY or FITNESS FOR A PARTICULAR PURPOSE.  See the
//	GNU General Public License for more details.
//	
//	You should have received a copy of the GNU General Public License
//	along with PRISM; if not, write to the Free Software Foundation,
//	Inc., 59 Temple Place, Suite 330, Boston, MA  02111-1307  USA
//	
//==============================================================================

package simulator;

import java.util.*;
import java.util.Map.Entry;

import explicit.Distribution;
import parser.*;
import prism.*;

public class TransitionList
{
	private ArrayList<Choice> choices = new ArrayList<Choice>();
	/** The index of the choice containing each transition. */
	private ArrayList<Integer> transitionIndices = new ArrayList<Integer>();
	/** The offset with the choice containing each transition. */
	private ArrayList<Integer> transitionOffsets = new ArrayList<Integer>();
	private int numChoices = 0;
	private int numTransitions = 0;
	private double probSum = 0.0;
	/** The probability with which a strategy picks each choice (optional) **/
	private double strategyProbabilities[] = null;

	// TODO: document this
	public class Ref
	{
		public int i;
		public int offset;
		//int index;
		//Choice ch;
	}

	public void clear()
	{
		choices.clear();
		transitionIndices.clear();
		transitionOffsets.clear();
		numChoices = 0;
		numTransitions = 0;
		probSum = 0.0;
		strategyProbabilities = null;
	}

	public void add(Choice tr)
	{
		int i, n;
		choices.add(tr);
		n = tr.size();
		for (i = 0; i < n; i++) {
			transitionIndices.add(choices.size() - 1);
			transitionOffsets.add(i);
		}
		numChoices++;
		numTransitions += tr.size();
		probSum += tr.getProbabilitySum();
	}
	
	/**
	 * Scale probability/rate of all transitions in all choices, multiplying by d.
	 */
	public void scaleProbabilitiesBy(double d)
	{
		for (int i = 0; i < numChoices; i++) {
			getChoice(i).scaleProbabilitiesBy(d);
		}
	}
	
<<<<<<< HEAD
=======
	/**
	 * Add probabilities assigned to choices by a strategy. 
	 */
	public void addStrategyProbabilities(Distribution strategyDistribution)
	{
		// Extract choice probabilities from distribution into an array
		strategyProbabilities = new double[numChoices];
		Arrays.fill(strategyProbabilities, 0.0);
		Iterator<Entry<Integer, Double>> it = strategyDistribution.iterator();
		while (it.hasNext()) {
			Entry<Integer, Double> entry = it.next();
			strategyProbabilities[entry.getKey()] += entry.getValue();
		}
	}
	
>>>>>>> a180f89f
	// ACCESSORS

	/**
	 * Get the number of choices.
	 */
	public int getNumChoices()
	{
		return numChoices;
	}

	/**
	 * Get the number of transitions.
	 */
	public int getNumTransitions()
	{
		return numTransitions;
	}

	/**
	 * Get the total sum of all probabilities (or rates).
	 */
	public double getProbabilitySum()
	{
		return probSum;
	}

	// Get access to Choice objects 

	/**
	 * Get the ith choice.
	 */
	public Choice getChoice(int i)
	{
		return choices.get(i);
	}

	/**
	 * Get the choice containing a transition of a given index.
	 */
	public Choice getChoiceOfTransition(int index) throws PrismLangException
	{
	    int i = transitionIndices.get(index);
	    if(i < 0)
		throw new PrismLangException("Transition with index " + index + " not present");
	    return choices.get(transitionIndices.get(index));
	}

	// Get index/offset info

	/**
	 * Get the index of the choice containing a transition of a given index.
	 */
	public int getChoiceIndexOfTransition(int index) throws PrismLangException
	{
	    int i = transitionIndices.get(index);
	    if(i < 0)
		throw new PrismLangException("Transition with index " + index + " not present");
	    return transitionIndices.get(index);
	}

	/**
	 * Get the offset of a transition within its containing choice.
	 */
	public int getChoiceOffsetOfTransition(int index)
	{
		return transitionOffsets.get(index);
	}

	/**
	 * Get the (total) index of a transition from the index of its containing choice and its offset within it.
	 */
	public int getTotalIndexOfTransition(int i, int offset)
	{
		return transitionIndices.indexOf(i) + offset;
	}

	// Random selection of a choice 

	/**
	 * Get a reference to a transition according to a total probability (or rate) sum, x.
	 * i.e.the first transition for which the sum of probabilities/rates of that and all prior
	 * transitions (across all choices) exceeds x.
	 * @param x Probability (or rate) sum
	 * @param ref Empty transition reference to store result
	 */
	public void getChoiceIndexByProbabilitySum(double x, Ref ref)
	{
		int i;
		Choice choice;
		double d = 0.0, tot = 0.0;
		// Add up choice prob/rate sums to find choice
		for (i = 0; x >= tot && i < numChoices; i++) {
			d = getChoice(i).getProbabilitySum();
			tot += d;
		}
		ref.i = i - 1;
		// Pick transition within choice 
		choice = getChoice(i - 1);
		if (choice.size() > 1) {
			ref.offset = choice.getIndexByProbabilitySum(x - (tot - d));
		} else {
			ref.offset = 0;
		}
	}

	// Direct access to transition info

	/**
	 * Get a string describing the action/module of a transition, specified by its index.
	 * (form is "module" or "[action]")
	 */
	public String getTransitionModuleOrAction(int index) throws PrismException
	{
		return getChoiceOfTransition(index).getModuleOrAction();
	}

	/**
	 * Get the index of the action/module of a transition, specified by its index.
	 * (-i for independent in ith module, i for synchronous on ith action)
	 * (in both cases, modules/actions are 1-indexed)
	 */
<<<<<<< HEAD
	public int getTransitionModuleOrActionIndex(int index)
=======
	public int getTransitionModuleOrActionIndex(int index) throws PrismLangException
>>>>>>> a180f89f
	{
		return getChoiceOfTransition(index).getModuleOrActionIndex();
	}

	/**
	 * Get the index of the action/module of a choice, specified by its index.
	 * (-i for independent in ith module, i for synchronous on ith action)
	 * (in both cases, modules/actions are 1-indexed)
	 */
	public int getChoiceModuleOrActionIndex(int index)
	{
		return getChoice(index).getModuleOrActionIndex();
	}

	/**
	 * Get the probability/rate of a transition, specified by its index.
	 */
	public double getTransitionProbability(int index) throws PrismLangException
	{
		return getChoiceOfTransition(index).getProbability(transitionOffsets.get(index));
	}

	/**
	 * Get a string describing the updates making up a transition, specified by its index.
	 * This is in abbreviated form, i.e. x'=1, rather than x'=x+1.
	 * Format is: x'=1, y'=0, with empty string for empty update.
	 * Only variables updated are included in list (even if unchanged).
	 */
	public String getTransitionUpdateString(int index, State currentState) throws PrismLangException
	{
		return getChoiceOfTransition(index).getUpdateString(transitionOffsets.get(index), currentState);
	}

	/**
	 * Get a string describing the updates making up a transition, specified by its index.
	 * This is in full, i.e. of the form x'=x+1, rather than x'=1.
	 * Format is: (x'=x+1) & (y'=y-1), with empty string for empty update.
	 * Only variables updated are included in list.
	 * Note that expressions may have been simplified from original model. 
	 */
	public String getTransitionUpdateStringFull(int index) throws PrismLangException
	{
		return getChoiceOfTransition(index).getUpdateStringFull(transitionOffsets.get(index));
	}

	/**
	 * Get the target of a transition (as a new State object), specified by its index.
	 */
	public State computeTransitionTarget(int index, State currentState) throws PrismLangException
	{
		return getChoiceOfTransition(index).computeTarget(transitionOffsets.get(index), currentState);
	}
	
<<<<<<< HEAD
=======
	/**
	 * Check whether or not there is strategy choice info stored for these transitions.
	 */
	public boolean hasStrategyChoiceInfo()
	{
		return strategyProbabilities != null;
	}
	
	/**
	 * Get the probability assigned by a strategy to a choice, specified by its index.
	 * This will return 1.0 if no strategy info has been attached (see {@link #hasStrategyChoiceInfo()}) 
	 */
	public double getStrategyProbabilityForChoice(int i)
	{
		return strategyProbabilities == null ? 1.0 : strategyProbabilities[i];
	}
	
>>>>>>> a180f89f
	// Other checks and queries
	
	/**
	 * Is there a deadlock (i.e. no available transitions)?
	 */
	public boolean isDeadlock()
	{
		return numChoices == 0;
	}

	/**
	 * Are the choices deterministic? (i.e. a single probability 1.0 transition)
	 * (will also return true for a continuous-time model matching this
	 * definition, since TransitionList does not know about model type)
	 */
	public boolean isDeterministic()
	{
		return numTransitions == 1 && getChoice(0).getProbability(0) == 1.0;
	}

	/**
	 * Is there a deterministic self-loop, i.e. do all transitions go to the current state.
	 */
    public boolean isDeterministicSelfLoop(State currentState)
    {
	return isDeterministicSelfLoop(currentState, true); // default is to look at values of states, not instance of State class identity
    }
    public boolean isDeterministicSelfLoop(State currentState, boolean basedOnValues)
	{
		// TODO: make more efficient, and also limit calls to it
		// (e.g. only if already stayed in state twice?)
		int i, n;
		State newState = new State(currentState);
		try {
			for (Choice ch : choices) {
				n = ch.size();
				for (i = 0; i < n; i++) {
				    if(basedOnValues) {
					ch.computeTarget(i, currentState, newState);
					if (!currentState.equals(newState)) {
						// Found a non-loop
						return false;
					}
				    } else {
					newState = ch.computeTarget(i, currentState);
					if(currentState!=newState) {
					    // Found a non-loop
					    return false;
					}
				    }
				}
			}
		} catch (PrismLangException e) {
			// If anything goes wrong when evaluating, just return false.
			return false;
		}
		// All targets loop
		return true;
	}

	/**
	 * Check the validity of the available transitions for a given model type.
	 * Throw a PrismException if an error is found.
	 */
	public void checkValid(ModelType modelType) throws PrismException
	{
		for (Choice ch : choices) {
			ch.checkValid(modelType);
		}
	}
	
	/**
	 * Check whether the available transitions (from a particular state)
	 * would cause any errors, mainly variable overflows.
	 * Variable ranges are specified in the passed in VarList.
	 * Throws an exception if such an error occurs.
	 */
	public void checkForErrors(State currentState, VarList varList) throws PrismException
	{
		for (Choice ch : choices) {
			ch.checkForErrors(currentState, varList);
		}
	}
	
	@Override
	public String toString()
	{
		String s = "";
		boolean first = true;
		for (Choice ch : choices) {
			if (first)
				first = false;
			else
				s += ", ";
			s += ch.toString();
		}
		return s;
	}
}<|MERGE_RESOLUTION|>--- conflicted
+++ resolved
@@ -90,8 +90,6 @@
 		}
 	}
 	
-<<<<<<< HEAD
-=======
 	/**
 	 * Add probabilities assigned to choices by a strategy. 
 	 */
@@ -107,7 +105,6 @@
 		}
 	}
 	
->>>>>>> a180f89f
 	// ACCESSORS
 
 	/**
@@ -229,11 +226,7 @@
 	 * (-i for independent in ith module, i for synchronous on ith action)
 	 * (in both cases, modules/actions are 1-indexed)
 	 */
-<<<<<<< HEAD
-	public int getTransitionModuleOrActionIndex(int index)
-=======
 	public int getTransitionModuleOrActionIndex(int index) throws PrismLangException
->>>>>>> a180f89f
 	{
 		return getChoiceOfTransition(index).getModuleOrActionIndex();
 	}
@@ -287,8 +280,6 @@
 		return getChoiceOfTransition(index).computeTarget(transitionOffsets.get(index), currentState);
 	}
 	
-<<<<<<< HEAD
-=======
 	/**
 	 * Check whether or not there is strategy choice info stored for these transitions.
 	 */
@@ -306,7 +297,6 @@
 		return strategyProbabilities == null ? 1.0 : strategyProbabilities[i];
 	}
 	
->>>>>>> a180f89f
 	// Other checks and queries
 	
 	/**
