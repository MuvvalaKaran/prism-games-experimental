--- conflicted
+++ resolved
@@ -40,18 +40,11 @@
 	/** The index of the choice containing each transition. */
 	private ArrayList<Integer> transitionIndices;
 	/** The offset with the choice containing each transition. */
-<<<<<<< HEAD
-	private ArrayList<Integer> transitionOffsets = new ArrayList<Integer>();
-	private int numChoices = 0;
-	private int numTransitions = 0;
-	private double probSum = 0.0;
-	/** The indexes of the actions for each transition in CSGs **/
-	private ArrayList<int[]> transitionIndexes = new ArrayList<int[]>(); // added for CSGs.
-=======
 	private ArrayList<Integer> transitionOffsets;
 	private int numChoices;
 	private int numTransitions;
->>>>>>> 6eefe82c
+	/** The indexes of the actions for each transition in CSGs **/
+	private ArrayList<int[]> transitionIndexes = new ArrayList<int[]>(); // added for CSGs.
 
 	// TODO: document this
 	public class Ref
@@ -79,11 +72,7 @@
 		transitionOffsets.clear();
 		numChoices = 0;
 		numTransitions = 0;
-<<<<<<< HEAD
-		probSum = 0.0;
 		transitionIndexes.clear();
-=======
->>>>>>> 6eefe82c
 	}
 
 	public void add(Choice<Value> tr)
@@ -99,7 +88,7 @@
 		numTransitions += tr.size();
 	}
 	
-	public void add(Choice tr, int[] indexes)
+	public void add(Choice<Value> tr, int[] indexes)
 	{
 		int i, n;
 		choices.add(tr);
@@ -111,7 +100,6 @@
 		}
 		numChoices++;
 		numTransitions += tr.size();
-		probSum += tr.getProbabilitySum();
 	}
 	
 	/**
@@ -167,11 +155,7 @@
 	/**
 	 * Get the choice containing a transition of a given index.
 	 */
-<<<<<<< HEAD
-	public Choice getChoiceOfTransition(int index) throws PrismLangException
-=======
-	public Choice<Value> getChoiceOfTransition(int index)
->>>>>>> 6eefe82c
+	public Choice<Value> getChoiceOfTransition(int index) throws PrismLangException
 	{
 	    int i = transitionIndices.get(index);
 	    if(i < 0)
@@ -303,11 +287,7 @@
 	/**
 	 * Get the probability/rate of a transition, specified by its index.
 	 */
-<<<<<<< HEAD
-	public double getTransitionProbability(int index) throws PrismLangException
-=======
-	public Value getTransitionProbability(int index)
->>>>>>> 6eefe82c
+	public Value getTransitionProbability(int index) throws PrismLangException
 	{
 		return getChoiceOfTransition(index).getProbability(transitionOffsets.get(index));
 	}
