--- conflicted
+++ resolved
@@ -27,30 +27,14 @@
 
 package strat;
 
-import java.io.File;
-import java.util.HashMap;
-
-import explicit.Distribution;
-import explicit.Model;
-import prism.PrismException;
 import prism.PrismLog;
-import prism.Prism.StrategyExportType;
 
 /**
  * Interface for classes to store memoryless deterministic (MD) strategies.
  */
 public interface MDStrategy extends Strategy
 {
-<<<<<<< HEAD
-	/**
-	 * Current state of model
-	 */
-	protected int currentState = -1;
-
-	// Getters specifically for MD strategies
-=======
 	// Additional queries for memoryless strategies (just ignore memory)
->>>>>>> 021ecdd1
 	
 	/**
 	 * Get the action chosen by the strategy in the state index s
@@ -74,120 +58,15 @@
 	/**
 	 * Is a choice defined by the strategy in the state index s.
 	 */
-<<<<<<< HEAD
-	public abstract Object getChoiceAction(int s);
-
-	// Methods for Strategy
-	
-	@Override
-	public String getInfo()
-	{
-		// TODO Auto-generated method stub
-		return null;
-	}
-
-	@Override
-	public int getMemorySize()
-	{
-		// TODO Auto-generated method stub
-		return 0;
-	}
-
-	@Override
-	public String getType()
-	{
-		// TODO Auto-generated method stub
-		return null;
-	}
-
-	@Override
-	public String getDescription()
-	{
-		// TODO Auto-generated method stub
-		return null;
-	}
-
-	@Override
-	public void setInfo(String info)
-	{
-		// TODO Auto-generated method stub
-	}
-
-	@Override
-	public void init(int state) throws InvalidStrategyStateException
-	{
-		currentState = state;
-	}
-
-	@Override
-	public void updateMemory(int action, int state) throws InvalidStrategyStateException
-	{
-		currentState = state;
-	}
-
-	@Override
-	public Distribution getNextMove(int state) throws InvalidStrategyStateException
-	{
-		// TODO Auto-generated method stub
-		return null;
-	}
-
-	public abstract HashMap<String,Double> getNextAction(int state) throws InvalidStrategyStateException;;
-	
-	@Override
-	public Object getCurrentMemoryElement()
-	{
-		// TODO Auto-generated method stub
-		return null;
-=======
 	public default boolean isChoiceDefined(int s)
 	{
 		return isChoiceDefined(s, -1);
->>>>>>> 021ecdd1
 	}
 
 	// Methods for Strategy
 	
 	@Override
-<<<<<<< HEAD
-	public void setMemory(Object memory) throws InvalidStrategyStateException
-	{
-		// TODO Auto-generated method stub
-		
-	}
-
-	@Override
-	public void reset()
-	{
-		// TODO Auto-generated method stub
-		
-	}
-
-	@Override
-	public Model buildProduct(Model model) throws PrismException
-	{
-		// TODO Auto-generated method stub
-		return null;
-	}
-
-	@Override
-	public int getInitialStateOfTheProduct(int s)
-	{
-		// TODO Auto-generated method stub
-		return 0;
-	}
-	
-	@Override
-	public void exportToFile(String file)
-	{
-		// TODO Auto-generated method stub
-	}
-	
-	@Override
-	public void exportActions(PrismLog out)
-=======
 	public default void exportActions(PrismLog out)
->>>>>>> 021ecdd1
 	{
 		int n = getNumStates();
 		for (int s = 0; s < n; s++) {
@@ -205,19 +84,4 @@
 				out.println(s + ":" + getChoiceIndex(s));
 		}
 	}
-	
-	@Override
-	public abstract void exportInducedModel(PrismLog out, int precision);
-	
-	@Override
-	public abstract void exportDotFile(PrismLog out, int precision);
-	
-	@Override
-	public abstract void exportStratToFile(File file, StrategyExportType exportType);
-	
-	@Override
-	public abstract void restrictStrategyToReachableStates() throws PrismException;
-	
-	@Override
-	public abstract void clear();
 }