--- conflicted
+++ resolved
@@ -4,7 +4,6 @@
 //	Authors:
 //	* Dave Parker <d.a.parker@cs.bham.ac.uk> (University of Birmingham/Oxford)
 //	* Aistis Simaitis <aistis.aimaitis@cs.ox.ac.uk> (University of Oxford)
-//	* Ganindu Prabhashana <ganindu88@gmail.com> (University of Freiburg)
 //	
 //------------------------------------------------------------------------------
 //	
@@ -28,30 +27,8 @@
 
 package strat;
 
-<<<<<<< HEAD
-import java.io.File;
-import java.io.FileWriter;
-import java.io.IOException;
-import java.util.Arrays;
-import java.util.BitSet;
-import java.util.HashMap;
-import java.util.Iterator;
-import java.util.Map;
-import java.util.Map.Entry;
-import java.util.Scanner;
-
-import explicit.Distribution;
-import explicit.MDP;
-import explicit.MDPSimple;
-import explicit.MDPSparse;
 import explicit.Model;
 import explicit.NondetModel;
-import explicit.SMGSimple;
-import prism.Prism.StrategyExportType;
-=======
-import explicit.Model;
-import explicit.NondetModel;
->>>>>>> 021ecdd1
 import prism.PrismLog;
 
 /**
@@ -60,18 +37,12 @@
  */
 public class MDStrategyArray extends StrategyExplicit implements MDStrategy
 {
-<<<<<<< HEAD
-	// Model associated with the strategy
-	private NondetModel model;
-	// Index of choice taken in each state (wrt model above) 
-=======
 	// Index of choice taken in each state (wrt model above)
->>>>>>> 021ecdd1
 	// Other possible values: -1 (unknown), -2 (arbitrary), -3 (unreachable)
 	private int choices[];
 
 	/**
-	 * Create an MDStrategyArray from an integer array of choices.
+	 * Creates an MDStrategyArray from an integer array of choices.
 	 * The array may later be modified/delete - take a copy if you want to keep it.
 	 */
 	public MDStrategyArray(NondetModel model, int choices[])
@@ -79,33 +50,6 @@
 		super(model);
 		this.choices = choices;
 	}
-<<<<<<< HEAD
-	
-	/**
-	 * Create an MDStrategyArray from an input stream provided by a scanner.
-	 */
-	public MDStrategyArray(Scanner scan)
-	{
-		// ignoring "Adv:" line
-		scan.nextLine();
-		HashMap<Integer, Integer> choicesMap = new HashMap<Integer, Integer>();
-		int s, c;
-		while (scan.hasNext()) {
-			s = scan.nextInt();
-			c = scan.nextInt();
-			choicesMap.put(s, c);
-		}
-		this.choices = new int[choicesMap.size()];
-		Iterator<Entry<Integer, Integer>> choicesIter = choicesMap.entrySet().iterator();
-		while (choicesIter.hasNext()) {
-			Entry<Integer, Integer> pair = choicesIter.next();
-	        this.choices[pair.getKey()] = pair.getValue();
-	    }
-	}
-	
-	// Methods for MDStrategy
-=======
->>>>>>> 021ecdd1
 
 	@Override
 	public Object getChoiceAction(int s, int m)
@@ -136,168 +80,6 @@
 	}
 
 	@Override
-<<<<<<< HEAD
-	public int getChoiceIndex(int s)
-	{
-		return choices[s];
-	}
-
-	@Override
-	public Object getChoiceAction(int s)
-	{
-		int c = choices[s];
-		return c >= 0 ? model.getAction(s, c) : c == -1 ? "?" : c == -2 ? "*" : "-";
-	}
-
-	// Methods for Strategy
-	
-	@Override
-	public Distribution getNextMove(int state) throws InvalidStrategyStateException
-	{
-		if (choices == null || state >= choices.length || state < 0)
-			throw new InvalidStrategyStateException("Strategy not defined for state " + state + ".");
-		
-		if(choices[state] >= 0){
-			Distribution dist = new Distribution();
-			dist.add(choices[state], 1);
-			return dist;
-		}
-		else return null;		
-	}
-	
-	@Override
-	public HashMap<String, Double> getNextAction(int state) throws InvalidStrategyStateException
-	{
-		// TODO Auto-generated method stub
-		return null;
-	}
-	
-	@Override
-	public Model buildProduct(Model model)
-	{
-		// checking for supported model types
-		if (model.getClass().equals(MDPSimple.class)) {
-			return this.buildProductMDPSimple((MDPSimple) model);
-		}
-		if (model.getClass().equals(MDPSparse.class)) {
-			return this.buildProductMDPSparse((MDPSparse) model);
-		}
-		if (model.getClass().equals(SMGSimple.class)) {
-			return this.buildProductSMGSimple((SMGSimple) model);
-		}
-		throw new UnsupportedOperationException("The product building is not supported for this class of models");
-	}
-	
-	/**
-	 * Builds product of MDPSimple and a given strategy
-	 * 
-	 * @param model
-	 *            model
-	 */
-	private MDPSimple buildProductMDPSimple(MDPSimple model)
-	{
-		MDPSimple mdp = new MDPSimple(model);
-		int n = mdp.getNumStates();
-		int c;
-		Distribution distr;
-
-		for (int s = 0; s < n; s++) {
-
-			c = getChoiceIndex(s);
-
-			// if for adversary choice is undefined, taking the first one as default
-			if (c < 0)
-				c = 0;
-
-			// replacing the choices with the one prescribed by the strategy
-			distr = mdp.getChoice(s, c);
-			mdp.clearState(s);
-			mdp.addChoice(s, distr);
-		}
-		
-		return mdp;
-	}
-
-	/**
-	 * Builds product of MDPSparse and a given strategy
-	 * 
-	 * @param model
-	 *            model
-	 */
-	private MDPSparse buildProductMDPSparse(MDPSparse model)
-	{
-		return new MDPSparse(buildProductMDPSimple(new MDPSimple(model)));
-	}
-
-	/**
-	 * 
-	 * @param model
-	 * @return
-	 */
-	private Model buildProductSMGSimple(SMGSimple model)
-	{
-		SMGSimple smg = new SMGSimple(model);
-		int n = smg.getNumStates();
-		int c;
-		Distribution distr;
-
-		for (int s = 0; s < n; s++) {
-			// checking if the state belong to player 1
-			if (smg.getPlayer(s) != 1)
-				// if not then doing nothing
-				continue;
-
-			c = getChoiceIndex(s);
-
-			// if for adversary choice is undefined, taking the first one as
-			// default
-			if (c < 0)
-				c = 0;
-
-			// replacing the choices with the one prescribed by the strategy
-			distr = smg.getChoice(s, c);
-			smg.clearState(s);
-			smg.addChoice(s, distr);
-		}
-
-		return smg;
-	}
-
-	@Override
-	public void exportToFile(String file)
-	{
-		// Print adversary
-		//PrismLog out = new PrismFileLog(file);
-		FileWriter out=null;
-		try {
-			out = new FileWriter(new File(file));
-			out.write(Strategies.FORMAT_STRING_MD_STRAT);
-			out.write("\n");
-			out.write("Adv:");
-			out.write("\n");
-			for (int i = 0; i < choices.length; i++) {
-				out.write(i + " " + choices[i]);
-				out.write("\n");
-			}
-			out.flush();
-		
-		} catch (IOException e) {
-			// TODO Auto-generated catch block
-			e.printStackTrace();
-		}
-		finally{
-			try {
-				if(out!=null)
-				out.close();
-			} catch (IOException e) {
-				// nothing we can do
-			}
-		}
-	}
-
-	@Override
-=======
->>>>>>> 021ecdd1
 	public void exportInducedModel(PrismLog out, int precision)
 	{
 		Model dtmcInd = model.constructInducedModel(this);
@@ -314,64 +96,8 @@
 	}
 
 	@Override
-	public void exportStratToFile(File file, StrategyExportType exportType)
-	{
-		// TODO Auto-generated method stub
-		
-	}
-
-	@Override
-	public void restrictStrategyToReachableStates()
-	{
-		MDP mdp = null;
-		if (model instanceof MDP)
-			mdp = (MDP) model;
-		else
-			return;
-		BitSet restrict = new BitSet();
-		BitSet explore = new BitSet();
-		// Get initial states
-		for (int is : mdp.getInitialStates()) {
-			restrict.set(is);
-			explore.set(is);
-		}
-		// Compute reachable states (store in 'restrict') 
-		boolean foundMore = true;
-		while (foundMore) {
-			foundMore = false;
-			for (int s = explore.nextSetBit(0); s >= 0; s = explore.nextSetBit(s + 1)) {
-				explore.set(s, false);
-				int choiceIndex = getChoiceIndex(s);
-				if (choiceIndex >= 0) {
-					Iterator<Map.Entry<Integer, Double>> iter = mdp.getTransitionsIterator(s, choiceIndex);
-					while (iter.hasNext()) {
-						Map.Entry<Integer, Double> e = iter.next();
-						int dest = e.getKey();
-						if (!restrict.get(dest)) {
-							foundMore = true;
-							restrict.set(dest);
-							explore.set(dest);
-						}
-					}
-				}
-			}
-		}
-		// Set strategy choice for non-reachable state to -3
-		int n = mdp.getNumStates();
-		for (int s = restrict.nextClearBit(0); s < n; s = restrict.nextClearBit(s + 1)) {
-			choices[s] = -3;
-		}
-	}
-	
-	@Override
 	public void clear()
 	{
 		choices = null;
 	}
-	
-	@Override
-	public String toString()
-	{
-		return Arrays.toString(choices);
-	}
 }