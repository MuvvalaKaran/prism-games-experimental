//==============================================================================
//	
//	Copyright (c) 2002-
//	Authors:
//	* Alistair John Strachan <alistair@devzero.co.uk> (University of Edinburgh)
//	* Mike Arthur <mike@mikearthur.co.uk> (University of Edinburgh)
//	* Zak Cohen <zakcohen@gmail.com> (University of Edinburgh)
//	* Mark Kattenbelt <mark.kattenbelt@comlab.ox.ac.uk> (University of Oxford, formerly University of Birmingham)
//	* Clemens Wiltsche <clemens.wiltsche@cs.ox.ac.uk> (University of Oxford)
//	
//------------------------------------------------------------------------------
//	
//	This file is part of PRISM.
//	
//	PRISM is free software; you can redistribute it and/or modify
//	it under the terms of the GNU General Public License as published by
//	the Free Software Foundation; either version 2 of the License, or
//	(at your option) any later version.
//	
//	PRISM is distributed in the hope that it will be useful,
//	but WITHOUT ANY WARRANTY; without even the implied warranty of
//	MERCHANTABILITY or FITNESS FOR A PARTICULAR PURPOSE.  See the
//	GNU General Public License for more details.
//	
//	You should have received a copy of the GNU General Public License
//	along with PRISM; if not, write to the Free Software Foundation,
//	Inc., 59 Temple Place, Suite 330, Boston, MA  02111-1307  USA
//	
//==============================================================================

package userinterface.graph;

import java.awt.*;
import java.awt.print.*;
import java.io.*;
import java.util.*;
import java.awt.image.*;
import java.awt.BasicStroke;

import javax.swing.JLabel;
import javax.swing.JSlider;
import javax.swing.JTextField;
import javax.swing.JPanel;
import javax.swing.JButton;
import javax.swing.JRadioButton;
import javax.swing.JCheckBox;
import javax.swing.Box;
import javax.swing.BoxLayout;
import javax.swing.ButtonGroup;
import javax.swing.AbstractButton;
import javax.swing.event.ChangeListener;
import javax.swing.event.ChangeEvent;

import java.awt.event.ItemListener;
import java.awt.event.ItemEvent;
import java.awt.event.ActionListener;
import java.awt.event.ActionEvent;

import javax.swing.SwingUtilities;
import javax.swing.JScrollPane;

import org.w3c.dom.DOMException;
import org.w3c.dom.Document;
import org.w3c.dom.Element;
import org.w3c.dom.NodeList;
import org.xml.sax.*;

import javax.xml.parsers.*;
import javax.xml.transform.*;
import javax.xml.transform.dom.*;
import javax.xml.transform.stream.*;

import org.jfree.ui.*;
import org.jfree.chart.*;
import org.jfree.chart.plot.*;
import org.jfree.chart.title.*;
import org.jfree.chart.axis.*;
import org.jfree.data.xy.*;
import org.jfree.chart.renderer.xy.*;
import org.jfree.chart.encoders.*;
import org.jfree.chart.event.ChartProgressEvent;
import org.jfree.chart.annotations.XYPointerAnnotation;
import org.jfree.chart.annotations.XYPolygonAnnotation;

import net.sf.epsgraphics.*;
import prism.*;
import userinterface.GUIPlugin;
import settings.*;

/**
 * This class represents multiple series on a single unit graph; all series are
 * rendered together by MultiGraphView.
 */
public class Graph extends ChartPanel implements SettingOwner, EntityResolver, Observer, Printable
{
	/** Interval for graph updates (in ms). */
	private static final long updateInterval = 250;

	/** Actual JFreeChart representation of datasets. */
	private JFreeChart chart;

	/** XYPlot of this JFreeChart */
	private XYPlot plot;

	/**
	 * List of currently available series data to plot. (Make sure to
	 * synchronize)
	 */
	private XYSeriesCollection seriesCollection;

	/**
	 * Maps SeriesKeys to a XYSeries. (Make sure to synchronize on
	 * seriesCollection)
	 */
	private HashMap<SeriesKey, XYSeries> keyToSeries;

	/**
	 * Maps SeriesKeys to a PointList. (Make sure to synchronize on
	 * seriesCollection)
	 */
	private HashMap<SeriesKey, PointList> keyToPointList;

	/**
	 * Maps SeriesKeys to a Graph Series. (Make sure to synchronize on
	 * seriesCollection)
	 */
	private HashMap<SeriesKey, SeriesSettings> keyToGraphSeries;

	/**
	 * Allows us to batch graph points (JFreeChart is not realtime). (Make sure
	 * to synchronize on seriesCollection)
	 */
	private HashMap<SeriesKey, LinkedList<XYDataItem>> graphCache;
	private HashMap<SeriesKey, LinkedList<double[]>> polyCache;

	/** Display for settings. Required to implement SettingsOwner */
	private SettingDisplay display;

	/** Settings of this graph. */
	private MultipleLineStringSetting graphTitle;
	private FontColorSetting titleFont;
	private BooleanSetting legendVisible;
	private ChoiceSetting legendPosition;
	private FontColorSetting legendFont;

	/** Settings of the axis. */
	private AxisSettings xAxisSettings;

	private AxisSettings yAxisSettings;

	/** Display settings */
	private DisplaySettings displaySettings;

	/** GraphSeriesList */
	private SeriesSettingsList seriesList;

	/** legend position */
	public static final int LEFT = 0;
	public static final int RIGHT = 1;
	public static final int BOTTOM = 2;
	public static final int TOP = 3;

	// sliders
	private JScrollPane sliderPane = null;
	private JPanel sliders = new JPanel();

	
	public JScrollPane getSliderPane()
	{
		return sliderPane;
	}

	/**
	 * Initialises the GraphModel's series and canvas list. Also starts off the
	 * graph update timer (one per chart).
	 */
	public Graph()
	{
		this("");
	}

	/**
	* Generate a graph displaying a Pareto set provided as a PointList
	**/
	public void addPointListSeries(PointList pointList)
	{
		if(keyToPointList == null) // none added yet
			addFirstPointListSeries(pointList);
		else
			addAdditionalPointListSeries(pointList);
	}
	private void addFirstPointListSeries(PointList pointList)
	{
		try {
			legendVisible.setValue(new Boolean(false)); // hide legend
			this.notifySettingChanged(legendVisible);
		} catch (SettingException e) {
			// should not happen, otherwise, ignore
		}
		XYItemRenderer r = plot.getRenderer();
		// if possible, try to match the old grapher
		if (r instanceof XYLineAndShapeRenderer) {
			XYLineAndShapeRenderer renderer = (XYLineAndShapeRenderer) r;
				renderer.setBaseShapesVisible(false);
				renderer.setBaseShapesFilled(false);
				renderer.setLinesVisible(false); // no lines connecting shown
				renderer.setShapesVisible(false); // no points shown
				renderer.setDrawSeriesLineAsPath(false);
				renderer.setAutoPopulateSeriesPaint(true);
				renderer.setAutoPopulateSeriesShape(true);
		}

		// remove all series
		synchronized (seriesCollection) {
			for(SeriesKey sk : graphCache.keySet()) {
				removeSeries(sk);
			}
		}
		
		keyToPointList = new HashMap<SeriesKey, PointList>();

		
		addAdditionalPointListSeries(pointList);

		// slice, initially picks dimensions 0 and 1, so fill in the midpoints in the remaining dimensions
		final Slice slice = new Slice();
		for (int i = 2; i < pointList.getFullDim(); i++)
			slice.put(i, pointList.getMidpoint(i));

		// make initial drawing
		redraw(slice);

		// make container for sliders
		GridBagLayout gridbag = new GridBagLayout();
		GridBagConstraints c = new GridBagConstraints();

		// set layout
		sliders.setLayout(gridbag);
		int width = 7; // layout width

		// add axis switch button
		c.fill = GridBagConstraints.NONE;
		c.gridwidth = 2;
		c.gridx = width - 2;
		c.gridy = 0;
		JButton switch_axes = new JButton("<->");
		switch_axes.setToolTipText("Switch axes");
		gridbag.setConstraints(switch_axes, c);
		sliders.add(switch_axes);

		// label for selection
		c.fill = GridBagConstraints.HORIZONTAL;
		c.weightx = 5;
		c.gridwidth = 5;
		c.gridx = 1;
		c.gridy = 1;
		JLabel slabel = new JLabel("Slice at");
		slabel.setToolTipText("Value at which Pareto set is sliced.");
		gridbag.setConstraints(slabel, c);
		sliders.add(slabel); // label the expressions
		c.fill = GridBagConstraints.NONE;

		// label for x axis
		c.weightx = 0.1;
		c.gridwidth = 1;
		c.gridx = width - 2;
		c.gridy = 1;
		JLabel xlabel = new JLabel("X");
		xlabel.setToolTipText("Select expression on abscissa.");
		gridbag.setConstraints(xlabel, c);
		sliders.add(xlabel); // label the button
		// label for y axis
		c.weightx = 0.1;
		c.gridwidth = 1;
		c.gridx = width - 1;
		c.gridy = 1;
		JLabel ylabel = new JLabel("Y");
		ylabel.setToolTipText("Select expression on ordinate.");
		gridbag.setConstraints(ylabel, c);
		sliders.add(ylabel); // label the button

		// label for projection
		c.weightx = 0.1;
		c.gridwidth = 1;
		c.gridx = width;
		c.gridy = 1;
		JLabel plabel = new JLabel("Project");
		plabel.setToolTipText("Select expressions to project.");
		gridbag.setConstraints(plabel, c);
		sliders.add(plabel); // label the box

		c.fill = GridBagConstraints.HORIZONTAL;


		final java.util.List<JTextField> sliceSelect = new ArrayList<JTextField>();
		final java.util.List<JCheckBox> projectSelect = new ArrayList<JCheckBox>();
		ButtonGroup xAxisSelect = new ButtonGroup(); // radio buttons for selecting x axis
		ButtonGroup yAxisSelect = new ButtonGroup(); // radio buttons for selecting y axis

		final java.util.List<JRadioButton> xbuttons = new ArrayList<JRadioButton>();
		final java.util.List<JRadioButton> ybuttons = new ArrayList<JRadioButton>();

		switch_axes.addActionListener(new ActionListener()
		{
			@Override
			public void actionPerformed(ActionEvent e)
			{
				// get selected xbutton
				int ix = 0;
				for (ix = 0; ix < xbuttons.size(); ix++)
					if (xbuttons.get(ix).isSelected())
						break;

				// get selected ybutton
				int iy = 0;
				for (iy = 0; ix < ybuttons.size(); iy++)
					if (ybuttons.get(iy).isSelected())
						break;

				// change around now
				xbuttons.get(iy).setEnabled(true);
				xbuttons.get(iy).setSelected(true);
				xbuttons.get(ix).setEnabled(false);
				ybuttons.get(ix).setEnabled(true);
				ybuttons.get(ix).setSelected(true);
				ybuttons.get(iy).setEnabled(false);

				// need to wait for sliders to be enabled/disabled
				SwingUtilities.invokeLater(new Runnable()
				{
					public void run()
					{
						// recalculate the slice
						reSlice(slice, sliceSelect, projectSelect, xbuttons, ybuttons);
						redraw(slice);
					}
				});
			}
		});

		for (int j = 0; j < pointList.getFullDim(); j++) { // add options to choose slice
			final int slider_i = j;
			final JTextField manual = new JTextField(); // textbox for manual editing
			sliceSelect.add(manual);
			final JCheckBox projectbox = new JCheckBox(); // check box to project out dimensions
			projectSelect.add(projectbox);

			// radio buttons for selecting sliders
			final JRadioButton xbutton = new JRadioButton();
			final JRadioButton ybutton = new JRadioButton();
			xbuttons.add(xbutton);
			ybuttons.add(ybutton);
			xbutton.addChangeListener(new ChangeListener()
			{
				@Override
				public void stateChanged(ChangeEvent e)
				{
					if (xbutton.isSelected()) {
						ybutton.setEnabled(false); // if selected as x, cannot select as y
						manual.setEnabled(false);
						projectbox.setEnabled(false);
						projectbox.setSelected(false);
					} else {
						ybutton.setEnabled(true); // if no longer selected as x, can select as y
						if (ybutton.isSelected()) {
							manual.setEnabled(false);
							projectbox.setEnabled(false);
							projectbox.setSelected(false);
						} else {
							manual.setEnabled(true);
							projectbox.setEnabled(true);
						}
					}
					// need to wait for sliders to be enabled/disabled
					SwingUtilities.invokeLater(new Runnable()
					{
						public void run()
						{
							// recalculate the slice
							reSlice(slice, sliceSelect, projectSelect, xbuttons, ybuttons);
							redraw(slice);
						}
					});
				}
			});
			ybutton.addChangeListener(new ChangeListener()
			{
				@Override
				public void stateChanged(ChangeEvent e)
				{
					if (ybutton.isSelected()) {
						xbutton.setEnabled(false); // if selected as y, cannot select as x
						manual.setEnabled(false);
						projectbox.setEnabled(false);
						projectbox.setSelected(false);
					} else {
						xbutton.setEnabled(true); // if no longer selected as y, can select as x
						if (xbutton.isSelected()) {
							manual.setEnabled(false);
							projectbox.setEnabled(false);
							projectbox.setSelected(false);
						} else {
							manual.setEnabled(true);
							projectbox.setEnabled(true);
						}
					}
					// need to wait for sliders to be enabled/disabled
					SwingUtilities.invokeLater(new Runnable()
					{
						public void run()
						{
							// recalculate the slice
							reSlice(slice, sliceSelect, projectSelect, xbuttons, ybuttons);
							redraw(slice);
						}
					});
				}
			});

			// initial defaults
			if (j == 0)
				xbutton.setSelected(true);
			if (j == 1)
				ybutton.setSelected(true);

			// group the buttons
			xAxisSelect.add(xbutton); // add to buttons selecting x axis
			yAxisSelect.add(ybutton); // add to buttons selecting y axis

			// put slider in layout, with label and text field
			c.weightx = 0.5;
			c.gridwidth = 1;
			c.gridx = 0;
			c.gridy = j + 2;
			JLabel label = new JLabel(pointList.getLabel(slider_i), JLabel.CENTER);
			gridbag.setConstraints(label, c);
			sliders.add(label); // label the slider

			c.weightx = 5;
			c.gridwidth = width - 3;
			c.gridx = 1;
			c.gridy = j + 2;

			gridbag.setConstraints(manual, c);
			sliders.add(manual); // add manual edit text field
			manual.setToolTipText("Manually enter slice position for " + pointList.getLabel(slider_i) + ".");
			manual.setText(String.format("%.2f", pointList.getMidpoint(slider_i)));
			manual.addActionListener(new ActionListener()
			{
				public void actionPerformed(ActionEvent e)
				{
					try {
						// get average midpoint of all point lists
						// and the min min and max max of all point lists
						double val = 0.0, minmin = 0.0, maxmax = 0.0;
						
						synchronized (seriesCollection) {
							for (SeriesKey sk : graphCache.keySet()) {
								PointList pointList = keyToPointList.get(sk);
								val += pointList.getMidpoint(slider_i);
								minmin = minmin <= pointList.getCutoffMin(slider_i) ? minmin : pointList.getCutoffMin(slider_i);
								maxmax = maxmax >= pointList.getCutoffMax(slider_i) ? maxmax : pointList.getCutoffMax(slider_i);
							}
							val /= graphCache.size(); // take average
						}
						try {
							val = Double.parseDouble(manual.getText());
						} catch (NumberFormatException ey) {
							manual.setText(String.format("%.2f", val));
						}
						if (val <= minmin) {
							val = minmin;
							manual.setText(String.format("%.2f", val));
						} else if (val >= maxmax) {
							val = minmin;
							manual.setText(String.format("%.2f", val));
						}
						reSlice(slice, sliceSelect, projectSelect, xbuttons, ybuttons);
						redraw(slice);
					} catch (NumberFormatException ex) {
						// ignore
					}
				}
			});

			// add radio buttons to layout
			c.fill = GridBagConstraints.NONE;
			c.weightx = 0.1;
			c.gridwidth = 1;
			c.gridx = width - 2;
			c.gridy = j + 2;
			xbutton.setToolTipText("Set " + pointList.getLabel(slider_i) + " to be on the abscissa.");
			gridbag.setConstraints(xbutton, c);
			sliders.add(xbutton);
			ybutton.setToolTipText("Set " + pointList.getLabel(slider_i) + " to be on the ordinate.");
			c.weightx = 0.1;
			c.gridwidth = 1;
			c.gridx = width - 1;
			c.gridy = j + 2;
			gridbag.setConstraints(ybutton, c);
			sliders.add(ybutton);

			// add projection box to layout
			c.weightx = 1;
			c.gridwidth = 1;
			c.gridx = width;
			c.gridy = j + 2;
			gridbag.setConstraints(projectbox, c);
			projectbox.setToolTipText("Project on " + pointList.getLabel(slider_i) + ".");
			sliders.add(projectbox);
			projectbox.addItemListener(new ItemListener()
			{
				public void itemStateChanged(ItemEvent e)
				{
					// first adjust enabled status
					if (projectbox.isSelected()) {
						if (xbutton.isSelected() || ybutton.isSelected()) { // sanity check throws SettingsException
							projectbox.setSelected(false); // don't project out selected dimensions
							return;
						}
						xbutton.setEnabled(false);
						ybutton.setEnabled(false);
						manual.setEnabled(false);
					} else {
						if (!xbutton.isSelected() && !ybutton.isSelected()) { // sanity check
							xbutton.setEnabled(true);
							ybutton.setEnabled(true);
							manual.setEnabled(true);
						}
					}
					// now reslice and reproject
					reSlice(slice, sliceSelect, projectSelect, xbuttons, ybuttons);
					redraw(slice);
				}
			});
			c.fill = GridBagConstraints.HORIZONTAL;
		}
		
		this.sliderPane.revalidate();
		this.sliderPane.repaint();
	}

	// recomputes the slice after changing the axes
	private void reSlice(Slice slice, java.util.List<JTextField> sliceSelect, java.util.List<JCheckBox> projectSelect, java.util.List<JRadioButton> xbuttons,
			java.util.List<JRadioButton> ybuttons)
	{
		slice.clear();

		int ix = 0;
		int iy = 0;

		// fill the slice with the values of the sliders
		for (int i = 0; i < sliceSelect.size(); i++) {
			JTextField manual = sliceSelect.get(i);
			if (manual.isEnabled()) {
				// get average midpoint of all point lists
				double val = 0.0;				
				synchronized (seriesCollection) {
					for (SeriesKey sk : graphCache.keySet()) {
						PointList pointList = keyToPointList.get(sk);
						val += pointList.getMidpoint(i);
					}
					val /= graphCache.size(); // take average
				}
				try {
					val = Double.parseDouble(manual.getText());
				} catch (NumberFormatException e) {
					manual.setText(String.format("%.2f", val));
				}
				slice.put(i, val);
			} else {
				if (xbuttons.get(i).isSelected())
					ix = i;
				if (ybuttons.get(i).isSelected())
					iy = i;
				if (projectSelect.get(i).isSelected())
					slice.project(i);
			}
		}

		if (ix > iy)
			slice.swapdimensions = true;
	}

	private void redraw(Slice slice)
	{
		synchronized (seriesCollection) {
			for (SeriesKey sk : graphCache.keySet()) {
				PointList pointList = keyToPointList.get(sk);

				// remove all data from series for now:
				removeAllPoints(sk);

				// update pointList with the given slice
				try {
					pointList.updateParetoSet(slice);
				} catch (PrismException exp) {
					exp.printStackTrace();
				}

				//Get points in pointlist --- they form the bounding rectangle in the display
				java.util.List<prism.Point> l = pointList.getPoints();
				for (prism.Point p : l)
					addPointToSeries(sk, new XYDataItem(p.getCoord(0), p.getCoord(1)));

				// redraw polyhedra as annotations
				plot.clearAnnotations();
				java.util.List<java.util.List<prism.Point>> polys = pointList.getPolyPoints();
				for (java.util.List<prism.Point> poly : polys) {
					double[] polyReal = new double[poly.size() * 2];
					for (int i = 0; i < poly.size(); i++) {
						prism.Point p = poly.get(i);
						polyReal[2 * i] = p.getCoord(0);
						polyReal[2 * i + 1] = p.getCoord(1);
					}
					addPolyToSeries(sk, polyReal);
				}

				// set axis labels
				getXAxisSettings().setHeading(pointList.getXLabel());
				getYAxisSettings().setHeading(pointList.getYLabel());

			}
		}
	}

	
	/**
	 * Initialises the GraphModel's series and canvas list. Also starts off the
	 * graph update timer (one per chart).
	 * 
	 * @param title
	 *            Title of the graph.
	 */
	public Graph(String title)
	{
		super(ChartFactory.createXYLineChart(title, "X", "Y", new XYSeriesCollection(), PlotOrientation.VERTICAL, true, true, false));

		// add sliders to graph panel - invisible for now
		sliderPane = new JScrollPane(sliders);
		
		graphCache = new HashMap<SeriesKey, LinkedList<XYDataItem>>();
		polyCache = new HashMap<SeriesKey, LinkedList<double[]>>();
		keyToSeries = new HashMap<SeriesKey, XYSeries>();
		keyToGraphSeries = new HashMap<SeriesKey, SeriesSettings>();
<<<<<<< HEAD
		graphTitle = new MultipleLineStringSetting("title", title, "The main title heading for the chart.", this, false);
		titleFont = new FontColorSetting("title font", new FontColorPair(new Font("SansSerif", Font.PLAIN, 14), Color.black), "The font for the chart's title",
=======
		graphTitle = new MultipleLineStringSetting("title", title,
				"The main title heading for the chart.", this, false);
		titleFont = new FontColorSetting("title font", new FontColorPair(
				new Font("SansSerif", Font.PLAIN, 14), Color.black),
				"The font for the chart's title", this, false);
		legendVisible = new BooleanSetting(
				"legend visible?",
				Boolean.valueOf(true),
				"Should the legend, which displays all of the series headings, be displayed?",
>>>>>>> f6a2620b
				this, false);
		legendVisible = new BooleanSetting("legend visible?", new Boolean(true),
				"Should the legend, which displays all of the series headings, be displayed?", this, false);

		String[] choices = { "Left", "Right", "Bottom", "Top" };
		legendPosition = new ChoiceSetting("legend position", choices, choices[RIGHT], "The position of the legend", this, false);
		legendFont = new FontColorSetting("legend font", new FontColorPair(new Font("SansSerif", Font.PLAIN, 11), Color.black), "The font for the legend",
				this, false);

		// Some easy references
		chart = super.getChart();
		plot = chart.getXYPlot();
		plot.setBackgroundPaint((Paint) Color.white);
		seriesCollection = (XYSeriesCollection) plot.getDataset();

		xAxisSettings = new AxisSettings("X", true, this);
		yAxisSettings = new AxisSettings("Y", false, this);

		xAxisSettings.addObserver(this);
		yAxisSettings.addObserver(this);

		displaySettings = new DisplaySettings(this);
		displaySettings.addObserver(this);

		seriesList = new SeriesSettingsList(this);

		// create a regular XY line chart
		XYItemRenderer r = plot.getRenderer();
		// if possible, try to match the old grapher
		if (r instanceof XYLineAndShapeRenderer) {
			XYLineAndShapeRenderer renderer = (XYLineAndShapeRenderer) r;
				renderer.setBaseShapesVisible(true);
				renderer.setBaseShapesFilled(true);
				renderer.setAutoPopulateSeriesPaint(true);
				renderer.setAutoPopulateSeriesShape(true);
		}

		plot.setDrawingSupplier(new DefaultDrawingSupplier(SeriesSettings.DEFAULT_PAINTS, DefaultDrawingSupplier.DEFAULT_OUTLINE_PAINT_SEQUENCE,
				DefaultDrawingSupplier.DEFAULT_STROKE_SEQUENCE, DefaultDrawingSupplier.DEFAULT_OUTLINE_STROKE_SEQUENCE, SeriesSettings.DEFAULT_SHAPES));

		super.setPopupMenu(null);

		/* Make sure the graph resembles its default settings. */
		updateGraph();

		// schedule a periodic timer for graph updates
		new java.util.Timer().scheduleAtFixedRate(new GraphUpdateTask(), 0, // start now
				updateInterval);
	}

	public int compareTo(Object o)
	{
		if (o instanceof SettingOwner) {
			SettingOwner po = (SettingOwner) o;
			if (getSettingOwnerID() < po.getSettingOwnerID())
				return -1;
			else if (getSettingOwnerID() > po.getSettingOwnerID())
				return 1;
			else
				return 0;
		} else
			return 0;
	}

	public int getNumSettings()
	{
		return 5;
	}

	public Setting getSetting(int index)
	{
		switch (index) {
		case 0:
			return graphTitle;
		case 1:
			return titleFont;
		case 2:
			return legendVisible;
		case 3:
			return legendPosition;
		case 4:
			return legendFont;
		default:
			return null;
		}
	}

	public String getSettingOwnerClassName()
	{
		return "Model";
	}

	public int getSettingOwnerID()
	{
		return prism.PropertyConstants.MODEL;
	}

	public String getSettingOwnerName()
	{
		return graphTitle.getStringValue();
	}

	public void doEnables()
	{
		legendPosition.setEnabled(legendVisible.getBooleanValue());
		legendFont.setEnabled(legendVisible.getBooleanValue());
	}

	public void update(Observable o, Object arg)
	{
		if (o == xAxisSettings) {
			/* X axis changed */
			super.repaint();
		} else if (o == yAxisSettings) {
			/* Y axis changed */
			super.repaint();
		} else if (o == displaySettings) {
			/* Display settings changed */
			super.repaint();
		} else {
			for (Map.Entry<SeriesKey, SeriesSettings> entry : keyToGraphSeries.entrySet()) {
				/* Graph series settings changed */
				if (entry.getValue().equals(o))
					repaint();
			}
		}
	}

	public void notifySettingChanged(Setting setting)
	{
		updateGraph();
	}

	private void updateGraph()
	{
		/* Update title if necessary. */
		if (!this.chart.getTitle().equals(graphTitle)) {
			this.chart.setTitle(graphTitle.getStringValue());
		}

		/* Update title font if necessary. */
		if (!titleFont.getFontColorValue().f.equals(this.chart.getTitle().getFont())) {
			this.chart.getTitle().setFont(titleFont.getFontColorValue().f);
		}

		/* Update title colour if necessary. */
		if (!titleFont.getFontColorValue().c.equals(this.chart.getTitle().getPaint())) {
			this.chart.getTitle().setPaint(titleFont.getFontColorValue().c);
		}

		if (legendVisible.getBooleanValue() != (this.chart.getLegend() != null)) {
			if (!legendVisible.getBooleanValue()) {
				this.chart.removeLegend();
			} else {
				LegendTitle legend = new LegendTitle(plot.getRenderer());
				legend.setBackgroundPaint(Color.white);
				legend.setBorder(1, 1, 1, 1);

				this.chart.addLegend(legend);
			}
		}

		if (this.chart.getLegend() != null) {
			LegendTitle legend = this.chart.getLegend();

			/* Put legend on the left if appropriate. */
			if ((legendPosition.getCurrentIndex() == LEFT) && !legend.getPosition().equals(RectangleEdge.LEFT)) {
				legend.setPosition(RectangleEdge.LEFT);
			}
			/* Put legend on the right if appropriate. */
			if ((legendPosition.getCurrentIndex() == RIGHT) && !legend.getPosition().equals(RectangleEdge.RIGHT)) {
				legend.setPosition(RectangleEdge.RIGHT);
			}
			/* Put legend on the top if appropriate. */
			if ((legendPosition.getCurrentIndex() == TOP) && !legend.getPosition().equals(RectangleEdge.TOP)) {
				legend.setPosition(RectangleEdge.TOP);
			}
			/* Put legend on the bottom if appropriate. */
			if ((legendPosition.getCurrentIndex() == BOTTOM) && !legend.getPosition().equals(RectangleEdge.BOTTOM)) {
				legend.setPosition(RectangleEdge.BOTTOM);
			}

			/* Set legend font. */
			if (!legend.getItemFont().equals(legendFont.getFontColorValue().f)) {
				legend.setItemFont(legendFont.getFontColorValue().f);
			}
			/* Set legend font colour. */
			if (!legend.getItemPaint().equals(legendFont.getFontColorValue().c)) {
				legend.setItemPaint(legendFont.getFontColorValue().c);
			}
		}

		super.repaint();
		doEnables();
	}

	public void setDisplay(SettingDisplay display)
	{
		this.display = display;
	}

	public SettingDisplay getDisplay()
	{
		return display;
	}

	/** 
	 * Returns an object that you have to synchronise in one case:
	 * - You depend on series not changing.
	 */
	public Object getSeriesLock()
	{
		return seriesCollection;
	}

	public java.util.Vector<SeriesKey> getAllSeriesKeys()
	{
		synchronized (seriesCollection) {
			java.util.Vector<SeriesKey> result = new java.util.Vector<SeriesKey>();

			for (Map.Entry<SeriesKey, XYSeries> entries : keyToSeries.entrySet()) {
				result.add(entries.getKey());
			}

			return result;
		}
	}

	public SeriesSettingsList getGraphSeriesList()
	{
		return seriesList;
	}

	/**
	 * Should always be synchronised on seriesCollection when called.
	 */
	public SeriesSettings getGraphSeries(SeriesKey key)
	{
		synchronized (seriesCollection) {
			if (keyToGraphSeries.containsKey(key)) {
				return keyToGraphSeries.get(key);
			}

			return null;
		}
	}

	/**
	 * Should always be synchronised on seriesCollection when called.
	 */
	public XYSeries getXYSeries(SeriesKey key)
	{
		synchronized (seriesCollection) {
			if (keyToSeries.containsKey(key)) {
				return keyToSeries.get(key);
			}

			return null;
		}
	}

	/**
	 * Should always be synchronised on seriesCollection when called.
	 * @return >0 when series found.
	 */
	public int getJFreeChartIndex(SeriesKey key)
	{
		synchronized (seriesCollection) {
			XYSeries series = keyToSeries.get(key);

			for (int i = 0; i < seriesCollection.getSeriesCount(); i++) {
				if (seriesCollection.getSeries(i).equals((series)))
					return i;
			}

			return -1;
		}
	}

	/**
	 * Getter for property graphTitle.
	 * @return Value of property graphTitle.
	 */
	public String getTitle()
	{
		return graphTitle.getStringValue();
	}

	/**
	 * Setter for property graphTitle.
	 * @param value Value of property graphTitle.
	 */
	public void setTitle(String value)
	{
		try {
			graphTitle.setValue(value);
			doEnables();
			updateGraph();
		} catch (SettingException e) {
			// Shouldn't happen.
		}
	}

	/**
	 * Getter for property titleFont.
	 * @return Value of property titleFont.
	 */
	public FontColorPair getTitleFont()
	{
		return titleFont.getFontColorValue();
	}

	/**
	 * Setter for property titleFont.
	 * @param font Value of property titleFont.
	 */
	public void setTitleFont(FontColorPair font)
	{
		try {
			titleFont.setValue(font);
			doEnables();
			updateGraph();
		} catch (SettingException e) {
			// Shouldn't happen.
		}
	}

	/**
	 * Getter for property legendFont.
	 * @return Value of property legendFont.
	 */
	public FontColorPair getLegendFont()
	{
		return legendFont.getFontColorValue();
	}

	/**
	 * Setter for property legendFont.
	 * @param font Value of property legendFont.
	 */
	public void setLegendFont(FontColorPair font)
	{
		try {
			legendFont.setValue(font);
			doEnables();
			updateGraph();
		} catch (SettingException e) {
			// Shouldn't happen.
		}
	}

	/**
	 * Getter for property legendVisible.
	 * @return Value of property legendVisible.
	 */
	public boolean isLegendVisible()
	{
		return legendVisible.getBooleanValue();
	}

	/**
	 * Setter for property legendVisible.
	 * @param visible Value of property legendVisible.
	 */
	public void setLegendVisible(boolean visible)
	{
		try {
			legendVisible.setValue(visible);
			doEnables();
			updateGraph();
		} catch (SettingException e) {
			// Shouldn't happen.
		}
	}

	/**
	 * Getter for property logarithmic.
	 * @return the legend's position index:
	 * <ul>
	 *	<li>0: LEFT
	 *	<li>1: RIGHT
	 *	<li>2: BOTTOM
	 *  <li>3: TOP
	 * </ul>
	 */
	public int getLegendPosition()
	{
		return legendPosition.getCurrentIndex();
	}

	/**
	 * Setter for property logarithmic.
	 * @param value Represents legend position
	 * <ul>
	 *	<li>0: LEFT
	 *	<li>1: RIGHT
	 *	<li>2: BOTTOM
	 *	<li>4: TOP
	 * </ul>
	 */
	public void setLegendPosition(int value) throws SettingException
	{
		legendPosition.setSelectedIndex(value);
		doEnables();
		updateGraph();
	}

	/**
	 * Return settings of the x-Axis.
	 * 
	 * @return Settings of the x-Axis.
	 */
	public AxisSettings getXAxisSettings()
	{
		return xAxisSettings;
	}

	/**
	 * Return settings of the y-Axis.
	 * 
	 * @return Settings of the y-Axis.
	 */
	public AxisSettings getYAxisSettings()
	{
		return yAxisSettings;
	}

	/**
	 * Return display settings of the graph.
	 * 
	 * @return Display settings of the graph.
	 */
	public DisplaySettings getDisplaySettings()
	{
		return displaySettings;
	}

	private String getUniqueSeriesName(String seriesName)
	{
		synchronized (seriesCollection) {
			int counter = 0;
			String name = seriesName;

			/* Name sure seriesName is unique */
			while (true) {
				boolean nameExists = false;

				for (Map.Entry<SeriesKey, XYSeries> entry : keyToSeries.entrySet()) {
					if (name.equals(entry.getValue().getKey())) {
						nameExists = true;
						break;
					}
				}

				if (nameExists) {
					counter++;
					name = seriesName + " (" + counter + ")";
				} else {
					break;
				}
			}

			return name;
		}
	}

	public void moveUp(java.util.Vector<SeriesKey> keys)
	{
		synchronized (seriesCollection) {
			XYSeries[] newOrder = new XYSeries[seriesCollection.getSeriesCount()];
			java.util.Vector<XYSeries> moveUpSet = new java.util.Vector<XYSeries>();

			for (int i = 0; i < newOrder.length; i++)
				newOrder[i] = seriesCollection.getSeries(i);

			for (SeriesKey key : keys) {
				if (keyToSeries.containsKey(key))
					moveUpSet.add(keyToSeries.get(key));
			}

			for (int i = 1; i < newOrder.length; i++) {
				if (moveUpSet.contains(newOrder[i])) {
					XYSeries tmp = newOrder[i];
					newOrder[i] = newOrder[i - 1];
					newOrder[i - 1] = tmp;
				}
			}

			XYSeriesCollection newCollection = new XYSeriesCollection();

			for (int i = 0; i < newOrder.length; i++)
				newCollection.addSeries(newOrder[i]);

			plot.setDataset(newCollection);

			this.seriesCollection = newCollection;
			this.seriesList.updateSeriesList();
		}
	}

	public void moveDown(java.util.Vector<SeriesKey> keys)
	{
		synchronized (seriesCollection) {
			XYSeries[] newOrder = new XYSeries[seriesCollection.getSeriesCount()];
			java.util.Vector<XYSeries> moveDownSet = new java.util.Vector<XYSeries>();

			for (int i = 0; i < newOrder.length; i++)
				newOrder[i] = seriesCollection.getSeries(i);

			for (SeriesKey key : keys) {
				if (keyToSeries.containsKey(key))
					moveDownSet.add(keyToSeries.get(key));
			}

			for (int i = newOrder.length - 2; i >= 0; i--) {
				if (moveDownSet.contains(newOrder[i])) {
					XYSeries tmp = newOrder[i];
					newOrder[i] = newOrder[i + 1];
					newOrder[i + 1] = tmp;
				}
			}

			XYSeriesCollection newCollection = new XYSeriesCollection();

			for (int i = 0; i < newOrder.length; i++)
				newCollection.addSeries(newOrder[i]);

			plot.setDataset(newCollection);

			this.seriesCollection = newCollection;
			this.seriesList.updateSeriesList();
		}
	}

	/**
	 * Add a series to the buffered graph data.
	 * 
	 * @param seriesName
	 *            Name of series to add to graph.
	 */
	private SeriesKey addAdditionalPointListSeries(PointList pointList)
	{
		SeriesKey key;

		synchronized (seriesCollection) {
			String seriesName = getUniqueSeriesName(pointList.getName());

			// create a new XYSeries without sorting, allowing duplicates only if multipleXallowed == true
			PrismXYSeries newSeries = new PrismXYSeries(seriesName, true);
			newSeries.setMultipleXAllowed(true);
			this.seriesCollection.addSeries(newSeries);
			// allocate a new cache for this series

			key = new SeriesKey();

			this.keyToSeries.put(key, newSeries);
			this.keyToPointList.put(key, pointList);
			this.graphCache.put(key, new LinkedList<XYDataItem>());
			this.polyCache.put(key, new LinkedList<double[]>());

			SeriesSettings graphSeries = new SeriesSettings(this, key);
			this.keyToGraphSeries.put(key, graphSeries);
			graphSeries.addObserver(this);

			this.seriesList.updateSeriesList();
		}

		return key;
	}

	/**
	 * Add a series to the buffered graph data.
	 * 
	 * @param seriesName
	 *            Name of series to add to graph.
	 */
	public SeriesKey addSeries(String seriesName)
	{

		SeriesKey key;

		synchronized (seriesCollection) {
			seriesName = getUniqueSeriesName(seriesName);

			// create a new XYSeries without sorting, allowing duplicates only if multipleXallowed == true
			PrismXYSeries newSeries = new PrismXYSeries(seriesName, false);
			newSeries.setMultipleXAllowed(false);
			this.seriesCollection.addSeries(newSeries);
			// allocate a new cache for this series

			key = new SeriesKey();

			this.keyToSeries.put(key, newSeries);
			this.graphCache.put(key, new LinkedList<XYDataItem>());
			this.polyCache.put(key, new LinkedList<double[]>());

			SeriesSettings graphSeries = new SeriesSettings(this, key);
			this.keyToGraphSeries.put(key, graphSeries);
			graphSeries.addObserver(this);

			this.seriesList.updateSeriesList();
		}

		return key;
	}

	/**
	 * Changes the name of a series.
	 * 
	 * @param key The key identifying the series.
	 * @param seriesName New name of series.
	 */
	public void changeSeriesName(SeriesKey key, String seriesName)
	{
		synchronized (seriesCollection) {
			seriesName = getUniqueSeriesName(seriesName);

			if (keyToSeries.containsKey(key)) {
				XYSeries series = keyToSeries.get(key);
				series.setKey(seriesName);
			}
		}
	}

	/**
	 * Wholly remove a series from the current graph, by key.
	 * @param seriesKey SeriesKey of series to remove.
	 */
	public void removeSeries(SeriesKey seriesKey)
	{
		synchronized (seriesCollection) {
			// Delete from keyToSeries and seriesCollection.
			if (keyToSeries.containsKey(seriesKey)) {
				XYSeries series = keyToSeries.get(seriesKey);
				seriesCollection.removeSeries(series);
				keyToSeries.remove(seriesKey);
			}

			// Remove any cache.
			if (graphCache.containsKey(seriesKey)) {
				graphCache.remove(seriesKey);
			}

			if (polyCache.containsKey(seriesKey)) {
				polyCache.remove(seriesKey);
			}

			if (keyToGraphSeries.containsKey(seriesKey)) {
				keyToGraphSeries.get(seriesKey).deleteObservers();
				keyToGraphSeries.remove(seriesKey);
			}

			this.seriesList.updateSeriesList();
		}

		seriesList.updateSeriesList();
	}

	public void addPolyToSeries(SeriesKey seriesKey, double[] poly)
	{
		synchronized (seriesCollection) {
			if (polyCache.containsKey(seriesKey)) {
				LinkedList<double[]> seriesCache = polyCache.get(seriesKey);
				seriesCache.add(poly);
			}
		}

	}

	/**
	 * Add a point to the specified graph series.
	 * @param seriesKey Key of series to update.
	 * @param dataItem XYDataItem object to insert into this series.
	 */
	public void addPointToSeries(SeriesKey seriesKey, XYDataItem dataItem)
	{
		synchronized (seriesCollection) {
			if (graphCache.containsKey(seriesKey)) {

				if (true) {
					LinkedList<XYDataItem> seriesCache = graphCache.get(seriesKey);
					seriesCache.add(dataItem);
				}
			}
		}
	}

	/**
	 * Remove all points from a graph series and its cache.
	 * 
	 * @param seriesKey
	 *            Key of series to update.
	 */
	public void removeAllPoints(SeriesKey seriesKey)
	{
		synchronized (seriesCollection) {
			if (graphCache.containsKey(seriesKey)) {
				LinkedList<XYDataItem> seriesCache = graphCache.get(seriesKey);
				seriesCache.clear();
			}

			if (polyCache.containsKey(seriesKey)) {
				LinkedList<double[]> seriesCache = polyCache.get(seriesKey);
				seriesCache.clear();
			}

			if (keyToSeries.containsKey(seriesKey)) {
				XYSeries series = keyToSeries.get(seriesKey);
				series.clear();
			}
		}
	}

	/**
	 * TODO: Document this!
	 */
	public InputSource resolveEntity(String publicId, String systemId) throws SAXException, IOException
	{
		InputSource inputSource = null;

		// override the resolve method for the dtd
		if (systemId.endsWith("dtd")) {
			// get appropriate dtd from classpath
			InputStream inputStream = Graph.class.getClassLoader().getResourceAsStream("dtds/chartformat.dtd");
			if (inputStream != null)
				inputSource = new InputSource(inputStream);
		}
		return inputSource;
	}

	/** Refactored out from load(), parses an Axis. */
	public static void parseAxis(ValueAxis axis, String minValue, String maxValue, String majorGridInterval, String minorGridInterval)
	{
		double min, max, major, minor;

		// can't work with null axis
		if (axis == null)
			return;

		try {
			min = Double.parseDouble(minValue);
		} catch (NumberFormatException e) {
			min = 0;
		}
		try {
			max = Double.parseDouble(maxValue);
		} catch (NumberFormatException e) {
			if (min < 1) {
				max = 1.0;
			} else {
				max = min + 1;
			}
		}
		try {
			major = Double.parseDouble(majorGridInterval);
		} catch (NumberFormatException e) {
			major = max / 5;
		}
		try {
			minor = Double.parseDouble(minorGridInterval);
		} catch (NumberFormatException e) {
			minor = major / 10;
		}

		// set parameters for axis
		axis.setLowerBound(min);
		axis.setUpperBound(max);
		axis.setTickMarkInsideLength((float) minor);
		axis.setTickMarkInsideLength((float) major);
	}

	public static boolean parseBoolean(String boolStr)
	{
		return ("true").equals(boolStr);
	}

	public static int parseInt(String intStr)
	{
		try {
			int d = Integer.parseInt(intStr);
			return d;
		} catch (NumberFormatException e) {
			return 0;
		}
	}

	public static double parseDouble(String doubleStr)
	{
		try {
			double d = Double.parseDouble(doubleStr);
			return d;
		} catch (NumberFormatException e) {
			return Double.NaN;
		}
	}

	/** Refactored out from load(), parses a Font */
	public static Font parseFont(String fontName, String fontStyle, String fontSize)
	{
		int style, size;
		try {
			size = Integer.parseInt(fontSize);
			style = Integer.parseInt(fontStyle);
		} catch (NumberFormatException e) {
			// If there's an error, set defaults
			size = 14;
			style = Font.PLAIN;
		}
		if (size <= 0)
			size = 12;
		if (fontName.equals(""))
			fontName = "SansSerif";

		return new Font(fontName, style, size);
	}

	/** Refactored out from load(), parses a Color. */
	public static Color parseColor(String red, String green, String blue)
	{
		int r, g, b;

		try {
			r = Integer.parseInt(red);
			g = Integer.parseInt(green);
			b = Integer.parseInt(blue);

			if (r > 255)
				r = 255;
			if (r < 0)
				r = 0;
			if (g > 255)
				g = 255;
			if (g < 0)
				g = 0;
			if (b > 255)
				b = 255;
			if (b < 0)
				b = 0;
		} catch (NumberFormatException e) {
			// If theres an error, set defaults
			r = 0;
			g = 0;
			b = 0;
		}
		return new Color(r, g, b);
	}

	/**
	 * Method to load a PRISM 'gra' file into the application.
	 * @param file Name of the file to load.
	 * @return The model of the graph contained in the file.
	 * @throws GraphException if I/O errors have occurred.
	 */
	public static Graph load(File file) throws GraphException
	{

		Graph graph = new Graph();

		try {
			DocumentBuilderFactory factory = DocumentBuilderFactory.newInstance();

			factory.setValidating(true);
			factory.setIgnoringElementContentWhitespace(true);
			DocumentBuilder builder = factory.newDocumentBuilder();
			builder.setEntityResolver(graph);
			Document doc = builder.parse(file);
			Element chartFormat = doc.getDocumentElement();

			graph.setTitle(chartFormat.getAttribute("graphTitle"));

			String titleFontName = chartFormat.getAttribute("titleFontName");
			String titleFontSize = chartFormat.getAttribute("titleFontSize");
			String titleFontStyle = chartFormat.getAttribute("titleFontStyle");

			Font titleFont = parseFont(titleFontName, titleFontStyle, titleFontSize);

			String titleFontColourR = chartFormat.getAttribute("titleFontColourR");
			String titleFontColourG = chartFormat.getAttribute("titleFontColourG");
			String titleFontColourB = chartFormat.getAttribute("titleFontColourB");
			Color titleFontColour = parseColor(titleFontColourR, titleFontColourG, titleFontColourB);

			graph.setTitleFont(new FontColorPair(titleFont, titleFontColour));
			graph.setLegendVisible(parseBoolean(chartFormat.getAttribute("legendVisible")));

			String legendPosition = chartFormat.getAttribute("legendPosition");

			// Facilitate for bugs export in previous prism versions.
			if (chartFormat.getAttribute("versionString").equals(""))
				graph.setLegendPosition(RIGHT);
			else {
				if (legendPosition.equals("left"))
					graph.setLegendPosition(LEFT);
				else if (legendPosition.equals("right"))
					graph.setLegendPosition(RIGHT);
				else if (legendPosition.equals("bottom"))
					graph.setLegendPosition(BOTTOM);
				else if (legendPosition.equals("top"))
					graph.setLegendPosition(TOP);
				else
					// Probably was manual, now depricated
					graph.setLegendPosition(RIGHT);
			}

			//Get the nodes used to describe the various parts of the graph
			NodeList rootChildren = chartFormat.getChildNodes();

			// Element layout is depricated for now. 
			Element layout = (Element) rootChildren.item(0);
			Element xAxis = (Element) rootChildren.item(1);
			Element yAxis = (Element) rootChildren.item(2);

			graph.getXAxisSettings().load(xAxis);
			graph.getYAxisSettings().load(yAxis);

			//Read the headings and widths for each series 
			for (int i = 3; i < rootChildren.getLength(); i++) {
				Element series = (Element) rootChildren.item(i);
				SeriesKey key = graph.addSeries(series.getAttribute("seriesHeading"));

				synchronized (graph.getSeriesLock()) {
					SeriesSettings seriesSettings = graph.getGraphSeries(key);
					seriesSettings.load(series);

					NodeList graphChildren = series.getChildNodes();

					//Read each series out of the file and add its points to the graph
					for (int j = 0; j < graphChildren.getLength(); j++) {
						Element point = (Element) graphChildren.item(j);
						graph.addPointToSeries(key, new XYDataItem(parseDouble(point.getAttribute("x")), parseDouble(point.getAttribute("y"))));
					}
				}
			}

			//Return the model of the graph 
			return graph;
		} catch (Exception e) {
			throw new GraphException("Error in loading chart: " + e);
		}
	}

	/**
	 * Allows graphs to be saved to the PRISM 'gra' file format.
	 * 
	 * @param file
	 *            The file to save the graph to.
	 * @throws GraphException
	 *             If the file cannot be written.
	 */
	public void save(File file) throws PrismException
	{
		try {
			JFreeChart chart = getChart();
			DocumentBuilderFactory factory = DocumentBuilderFactory.newInstance();
			DocumentBuilder builder = factory.newDocumentBuilder();
			Document doc = builder.newDocument();

			Element chartFormat = doc.createElement("chartFormat");

			chartFormat.setAttribute("versionString", prism.Prism.getVersion());
			chartFormat.setAttribute("graphTitle", getTitle());

			Font titleFont = getTitleFont().f;
			chartFormat.setAttribute("titleFontName", titleFont.getName());
			chartFormat.setAttribute("titleFontSize", "" + titleFont.getSize());
			chartFormat.setAttribute("titleFontStyle", "" + titleFont.getStyle());

			Color titleFontColor = (Color) getTitleFont().c;
			chartFormat.setAttribute("titleFontColourR", "" + titleFontColor.getRed());
			chartFormat.setAttribute("titleFontColourG", "" + titleFontColor.getGreen());
			chartFormat.setAttribute("titleFontColourB", "" + titleFontColor.getBlue());

			chartFormat.setAttribute("legendVisible", isLegendVisible() ? "true" : "false");

			Font legendFont = getLegendFont().f;
			chartFormat.setAttribute("legendFontName", "" + legendFont.getName());
			chartFormat.setAttribute("legendFontSize", "" + legendFont.getSize());
			chartFormat.setAttribute("legendFontStyle", "" + legendFont.getStyle());

			Color legendFontColor = getLegendFont().c;

			chartFormat.setAttribute("legendFontColourR", "" + legendFontColor.getRed());
			chartFormat.setAttribute("legendFontColourG", "" + legendFontColor.getGreen());
			chartFormat.setAttribute("legendFontColourB", "" + legendFontColor.getBlue());

			switch (getLegendPosition()) {
			case LEFT:
				chartFormat.setAttribute("legendPosition", "left");
				break;
			case BOTTOM:
				chartFormat.setAttribute("legendPosition", "bottom");
				break;
			case TOP:
				chartFormat.setAttribute("legendPosition", "top");
				break;
			default:
				chartFormat.setAttribute("legendPosition", "right");
			}

			Element layout = doc.createElement("layout");
			chartFormat.appendChild(layout);

			Element xAxis = doc.createElement("axis");
			getXAxisSettings().save(xAxis);
			chartFormat.appendChild(xAxis);

			Element yAxis = doc.createElement("axis");
			getYAxisSettings().save(yAxis);
			chartFormat.appendChild(yAxis);

			synchronized (getSeriesLock()) {
				/* Make sure we preserve ordering. */
				for (int i = 0; i < seriesList.getSize(); i++) {
					SeriesKey key = seriesList.getKeyAt(i);

					Element series = doc.createElement("graph");
					SeriesSettings seriesSettings = getGraphSeries(key);
					seriesSettings.save(series);

					XYSeries seriesData = getXYSeries(key);

					for (int j = 0; j < seriesData.getItemCount(); j++) {
						Element point = doc.createElement("point");

						point.setAttribute("x", "" + seriesData.getX(j));
						point.setAttribute("y", "" + seriesData.getY(j));

						series.appendChild(point);
					}

					chartFormat.appendChild(series);
				}
			}

			doc.appendChild(chartFormat);

			// File writing 
			Transformer t = TransformerFactory.newInstance().newTransformer();
			t.setOutputProperty("doctype-system", "chartformat.dtd");
			t.setOutputProperty("indent", "yes");
			t.transform(new DOMSource(doc), new StreamResult(new FileOutputStream(file)));
		} catch (IOException e) {
			throw new PrismException(e.getMessage());
		} catch (DOMException e) {
			throw new PrismException("Problem saving graph: DOM Exception: " + e);
		} catch (ParserConfigurationException e) {
			throw new PrismException("Problem saving graph: Parser Exception: " + e);
		} catch (TransformerConfigurationException e) {
			throw new PrismException("Problem saving graph: Error in creating XML: " + e);
		} catch (TransformerException e) {
			throw new PrismException("Problem saving graph: Transformer Exception: " + e);
		} catch (SettingException e) {
			throw new PrismException(e.getMessage());
		}
	}

	/**
	 * Exports the current graph to Matlab file format.
	 * @param f The file to write the data to.
	 */
	public void exportToMatlab(File f) throws IOException
	{
		PrintWriter out = new PrintWriter(new FileWriter(f));

		out.println("%=========================================");
		out.println("%Generated by PRISM Chart Package");
		out.println("%=========================================");
		out.println();

		//Seriesdata
		synchronized (getSeriesLock()) {
			/* Make sure we preserve ordering. */
			for (int i = 0; i < seriesList.getSize(); i++) {
				StringBuffer x = new StringBuffer("x" + i + " = [");
				StringBuffer y = new StringBuffer("y" + i + " = [");

				SeriesKey key = seriesList.getKeyAt(i);

				XYSeries seriesData = getXYSeries(key);

				for (int j = 0; j < seriesData.getItemCount(); j++) {
					x.append(seriesData.getX(j) + " ");
					y.append(seriesData.getY(j) + " ");
				}

				x.append("];");
				y.append("];");

				out.println(x.toString());
				out.println(y.toString());
			}

			//Create a figure
			out.println();
			out.println("figure1 = figure('Color', [1 1 1], 'PaperPosition',[0.6345 6.345 20.3 15.23],'PaperSize',[20.98 29.68]);");

			//Create axes
			boolean xLog = getXAxisSettings().isLogarithmic();
			boolean yLog = getYAxisSettings().isLogarithmic();

			out.println();

			if (xLog && yLog)
				out.println("axes1 = axes('Parent', figure1, 'FontSize', 16, 'XScale', 'log', 'YScale', 'log');");
			else if (xLog)
				out.println("axes1 = axes('Parent', figure1, 'FontSize', 16, 'XScale', 'log');");
			else if (yLog)
				out.println("axes1 = axes('Parent', figure1, 'FontSize', 16, 'YScale', 'log');");
			else
				out.println("axes1 = axes('Parent', figure1, 'FontSize', 16);");

			out.println("xlabel(axes1, '" + getXAxisSettings().getHeading() + "');");
			out.println("ylabel(axes1, '" + getYAxisSettings().getHeading() + "');");

			out.println("box(axes1, 'on');");
			out.println("hold(axes1, 'all');");

			//Graph title
			out.println();

			String title = "";
			StringTokenizer st = new StringTokenizer(getTitle(), "\n");

			int num = st.countTokens();
			for (int i = 0; i < num; i++) {
				title += "'" + st.nextToken() + "'";
				if (i < num - 1)
					title += ", char(10),";
			}

			out.println("title(axes1,[" + title + "])");

			//Sort out logarithmic scales
			String scaleType = "plot";
			if (seriesList.getSize() > 0) {
				if (xLog && yLog)
					scaleType = "loglog";
				else if (xLog)
					scaleType = "semilogx";
				else if (yLog)
					scaleType = "semilogy";
			}

			//Create plots
			for (int i = 0; i < seriesList.getSize(); i++) {
				SeriesKey key = seriesList.getKeyAt(i);
				SeriesSettings seriesSettings = getGraphSeries(key);

				String marker = "'";
				if (seriesSettings.showPoints() && seriesSettings.getSeriesShape() != SeriesSettings.NONE) {
					switch (seriesSettings.getSeriesShape()) {
					case SeriesSettings.CIRCLE:
						marker += "o";
						break;
					case SeriesSettings.SQUARE:
						marker += "s";
						break;
					case SeriesSettings.TRIANGLE:
						marker += "^";
						break;
					case SeriesSettings.RECTANGLE_H:
						marker += "d";
						break;
					case SeriesSettings.RECTANGLE_V:
						marker += "x";
						break;
					}
				}

				if (seriesSettings.showLines()) {
					switch (seriesSettings.getLineStyle()) {
					case SeriesSettings.SOLID:
						marker += "-";
						break;
					case SeriesSettings.DASHED:
						marker += "--";
						break;
					case SeriesSettings.DOT_DASHED:
						marker += "-.";
						break;
					}
				}
				marker += "'";
				out.println("plot" + i + " = " + scaleType + "(x" + i + ", y" + i + ", " + marker + ", 'Parent', axes1, 'LineWidth', 2);");
			}

			//			Create legend
			String seriesNames = "";
			for (int i = 0; i < seriesList.getSize(); i++) {
				SeriesKey key = seriesList.getKeyAt(i);
				SeriesSettings seriesSettings = getGraphSeries(key);

				seriesNames += "'" + seriesSettings.getSeriesHeading() + "'";
				if (i < seriesList.getSize() - 1)
					seriesNames += ", ";
			}

			//Determine location

			String loc = "";
			switch (legendPosition.getCurrentIndex()) {
			case LEFT:
				loc = "'WestOutside'";
				break;
			case RIGHT:
				loc = "'EastOutside'";
				break;
			case BOTTOM:
				loc = "'SouthOutside'";
				break;
			case TOP:
				loc = "'NorthOutside'";
				break;
			}

			if (isLegendVisible())
				out.println("legend1 = legend(axes1,{" + seriesNames + "},'Location', " + loc + ");");

			out.flush();
			out.close();
		}
	}

	/**
	 * Renders the current graph to a JPEG file.
	 * 
	 * @param file
	 *             The file to export the JPEG data to.
	 * @throws GraphException, IOException
	 *             If file cannot be written to.
	 */
	public void exportToJPEG(File file, int width, int height) throws GraphException, IOException
	{
		ChartUtilities.saveChartAsJPEG(file, 1.0f, this.chart, width, height);
	}

	public void exportToEPS(File file, int width, int height) throws GraphException, IOException
	{
		FileOutputStream fileOutputStream = new FileOutputStream(file);

		EpsGraphics g2d = new EpsGraphics(this.getTitle(), fileOutputStream, 0, 0, width, height, ColorMode.COLOR_RGB);

		// Don't export fonts as vectors, no hope of getting same font as publication.
		g2d.setAccurateTextMode(false); // Does not rotate y-axis label.

		chart.draw(g2d, new Rectangle(width, height));

		g2d.close();
		g2d.dispose();
	}

	/**
	 * Renders the current graph to a JPEG file.
	 * 
	 * @param file
	 *             The file to export the JPEG data to.
	 * @throws GraphException, IOException
	 *             If file cannot be written to.
	 */
	public void exportToPNG(File file, int width, int height, boolean alpha) throws GraphException, IOException
	{

		FileOutputStream fileOutputStream = new FileOutputStream(file);

		KeypointPNGEncoderAdapter encoder = new KeypointPNGEncoderAdapter();
		encoder.setEncodingAlpha(alpha);

		Paint bgPaint = chart.getBackgroundPaint();

		if (alpha) {
			chart.setBackgroundPaint(null);
		}

		BufferedImage bufferedImage = chart.createBufferedImage(width, height, alpha ? BufferedImage.TYPE_INT_ARGB : BufferedImage.TYPE_INT_RGB, null);

		if (alpha) {
			chart.setBackgroundPaint(bgPaint);
		}

		encoder.encode(bufferedImage, fileOutputStream);

		fileOutputStream.flush();
		fileOutputStream.close();

		//ChartUtilities.saveChartAsPNG(file, this.chart, width, height, null, alpha, 9);
	}

	/**
	 * Exports the current data sets to a comma seperated value file.
	 * 
	 * @param file
	 *            The file to export the csv data to.
	 * @throws GraphException
	 *             If file cannont be written to.
	 */
	public void exportToCSV(File file) throws GraphException
	{
		/*try 
		{ 
			PrintWriter out = new PrintWriter(new FileWriter(file)); 
			
			// Create the header, this is a comma seperate list of the titles 
			// of the series followed by an x or y String header = ""; 
			  
			synchronize(this.getSeriesLock())
			{
				
			}
			
			int largestGraph = 0;
			 
			// Consider every series in this model 
			for (int i = 0; i < getNumSeries(); i++) 
			{ 
				// While were iterating through the graphs, record the size of the largest graph 
				if (getGraphPoints(i).getItemCount() > largestGraph) 
				{ 
					largestGraph = getGraphPoints(i).getItemCount(); 
				}
			   
				// Add the series titles 
				header += "[" + getGraphPoints(i).getKey() + "].x,"; 
				header += "[" + getGraphPoints(i).getKey() + "].y";
			 
				// If this isnt the last series add the comma 
				if (i < getNumSeries() - * 1) 
					header += ", "; 
			}
			
			// Print the header to the file
		    out.println(header);
		 
		    // Format of the file has the data in columns, so iterate through 
		    // the points in all the graphs adding the next point from each graph 
		    // on the same line 
		    
		    String line = ""; 
		  
		    for (int i = 0; i < largestGraph; i++) 
		    { 
		    	line = "";
		  
		    	// For each point, iterate through all the graphs 
		    	for (int j = 0; j < getNumSeries(); j++) 
		    	{ 
		    		XYSeries gs = getGraphPoints(j);
		    		  
		    		// If the current graph doesnt have this point, ie its smaller 
		    		// than the largest supply "","" for the data 
		  
					if (i >= gs.getItemCount()) 
					{ 
						line += "\"\",\"\""; 
					} 
					else 
					{ 
						// Otherwise add the next data point 
						line += gs.getX(i) + ","; line += gs.getY(i); 
					}
		  
					if (j < getNumSeries() - 1) 
						line += ", "; 
		    	}
		 
		    	out.println(line); 
		    }
		    
		    out.flush(); 
		    out.close();
		} 
		catch (Exception e) 
		{ 
			throw new ChartException(e); 
		}	
		*/
	}

	/**
	 * This inner class provides a means of asynchronously performing graph
	 * updates. This has two advantages.
	 * 
	 * Firstly, it improves the callee's performance as adding data is
	 * effectively non-blocking.
	 * 
	 * Secondly, it improves the interactive response of the chart, as fewer
	 * draws are performed. According to JFreeChart's own FAQ, it is not
	 * designed for real-time charting.
	 */
	private class GraphUpdateTask extends TimerTask
	{
		private void processGraphCache(HashMap<SeriesKey, LinkedList<XYDataItem>> graphCache)
		{
			synchronized (seriesCollection) {
				for (Map.Entry<SeriesKey, LinkedList<XYDataItem>> entry : graphCache.entrySet()) {
					/* The series key should map to a series. */
					if (keyToSeries.containsKey(entry.getKey())) {
						XYSeries series = keyToSeries.get(entry.getKey());
						Color c = keyToGraphSeries.get(entry.getKey()).getSeriesColour();
						LinkedList<XYDataItem> seriesCache = entry.getValue();
						while (!seriesCache.isEmpty()) {
							XYDataItem item = seriesCache.removeFirst();
							series.addOrUpdate(item.getX(), item.getY());
						}
					}
				}
				// draw polys as annotations
				for (Map.Entry<SeriesKey, LinkedList<double[]>> entry : polyCache.entrySet()) {

					/* The series key should map to a series. */
					if (keyToSeries.containsKey(entry.getKey())) {
						LinkedList<double[]> seriesCache = entry.getValue();
						while (!seriesCache.isEmpty()) {
							double[] poly = seriesCache.removeFirst();
							Color c = keyToGraphSeries.get(entry.getKey()).getSeriesColour();
							Color c_new = new Color(c.getRed(), c.getGreen(), c.getBlue(), 150); // make translucent
							XYPolygonAnnotation ann = new XYPolygonAnnotation(poly, new BasicStroke(), Color.BLACK, c_new);
							plot.addAnnotation(ann);
						}
					}
				}

			}
		}

		public void run()
		{
			processGraphCache(graphCache);
		}
	}

	/**
	 * This is a dummy class used to be able to index Series in this graph.
	 * Previously this was done using integers, which was unsafe if removeSeries
	 * was used. The hashcode() and equals() implementation of Object (based on
	 * object identity) are sufficient to use this as the key of a HashMap.
	 * In addition, we add a 'next' field, to allow the same class to be used
	 * to store (linked) lists of keys.
	 */
	public class SeriesKey
	{
		public SeriesKey next = null;
	}

}<|MERGE_RESOLUTION|>--- conflicted
+++ resolved
@@ -643,10 +643,6 @@
 		polyCache = new HashMap<SeriesKey, LinkedList<double[]>>();
 		keyToSeries = new HashMap<SeriesKey, XYSeries>();
 		keyToGraphSeries = new HashMap<SeriesKey, SeriesSettings>();
-<<<<<<< HEAD
-		graphTitle = new MultipleLineStringSetting("title", title, "The main title heading for the chart.", this, false);
-		titleFont = new FontColorSetting("title font", new FontColorPair(new Font("SansSerif", Font.PLAIN, 14), Color.black), "The font for the chart's title",
-=======
 		graphTitle = new MultipleLineStringSetting("title", title,
 				"The main title heading for the chart.", this, false);
 		titleFont = new FontColorSetting("title font", new FontColorPair(
@@ -656,10 +652,7 @@
 				"legend visible?",
 				Boolean.valueOf(true),
 				"Should the legend, which displays all of the series headings, be displayed?",
->>>>>>> f6a2620b
 				this, false);
-		legendVisible = new BooleanSetting("legend visible?", new Boolean(true),
-				"Should the legend, which displays all of the series headings, be displayed?", this, false);
 
 		String[] choices = { "Left", "Right", "Bottom", "Top" };
 		legendPosition = new ChoiceSetting("legend position", choices, choices[RIGHT], "The position of the legend", this, false);
