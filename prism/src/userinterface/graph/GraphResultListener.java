--- conflicted
+++ resolved
@@ -28,13 +28,7 @@
 
 package userinterface.graph;
 
-<<<<<<< HEAD
-import param.BigRational;
-import parser.*;
-import prism.*;
-=======
 import org.jfree.data.xy.XYDataItem;
->>>>>>> a180f89f
 
 import param.BigRational;
 import parser.Values;
@@ -124,8 +118,6 @@
 					y = ((Integer) interval.upper).intValue();
 					graph.addPointToSeries(seriesKey.next, new XYDataItem(x, y));
 				}
-<<<<<<< HEAD
-=======
 			} else if (result instanceof Pareto[]) {
 				//synchronized (TileList.getStoredTileLists()) {
 					for (int i = 0; i < TileList.getStoredTileLists().size(); i++) {
@@ -137,7 +129,6 @@
 
 					TileList.clearStoredTileLists();
 				//}
->>>>>>> a180f89f
 			}
 		}
 	}
