//==============================================================================
//	
//	Copyright (c) 2002-
//	Authors:
//	* Andrew Hinton <ug60axh@cs.bham.ac.uk> (University of Birmingham)
//	* Dave Parker <david.parker@comlab.ox.ac.uk> (University of Oxford, formerly University of Birmingham)
//	
//------------------------------------------------------------------------------
//	
//	This file is part of PRISM.
//	
//	PRISM is free software; you can redistribute it and/or modify
//	it under the terms of the GNU General Public License as published by
//	the Free Software Foundation; either version 2 of the License, or
//	(at your option) any later version.
//	
//	PRISM is distributed in the hope that it will be useful,
//	but WITHOUT ANY WARRANTY; without even the implied warranty of
//	MERCHANTABILITY or FITNESS FOR A PARTICULAR PURPOSE.  See the
//	GNU General Public License for more details.
//	
//	You should have received a copy of the GNU General Public License
//	along with PRISM; if not, write to the Free Software Foundation,
//	Inc., 59 Temple Place, Suite 330, Boston, MA  02111-1307  USA
//	
//==============================================================================

package userinterface.properties;

import java.util.Vector;
import java.util.ArrayList;
<<<<<<< HEAD
import javax.swing.*;
import java.awt.*;
import org.jfree.data.xy.*;

=======

import javax.swing.*;

import java.awt.*;

import org.jfree.data.xy.*;

import explicit.Pareto;
>>>>>>> a180f89f
import userinterface.*;
import userinterface.graph.Graph;
import userinterface.graph.GraphResultListener;
import prism.*;
import parser.*;
import parser.type.TypeInterval;

public class GUIGraphPicker extends javax.swing.JDialog
{
	private GUIPrism gui;
	private GUIPlugin plugin;

	private GUIExperiment experiment;
	private GUIGraphHandler graphHandler;
	private ResultsCollection resultsCollection;

	private GraphConstantPickerList pickerList;

	private String ranger;
	private DefinedConstant rangingConstant;

	private Values otherValues;
	private Vector<DefinedConstant> multiSeries;

	private userinterface.graph.Graph graphModel;
	private boolean graphCancelled;
<<<<<<< HEAD
=======
	
	private boolean isPareto;
>>>>>>> a180f89f

	private static final int MAX_NUM_SERIES_BEFORE_QUERY = 11;

	/** Creates new form GUIGraphPicker 
	 * 
	 * @param parent The parent.
	 * @param plugin The GUIPlugin (GUIMultiProperties)
	 * @param experiment The experiment for which to plot a graph.
	 * @param graphHandler The graph handler in which to display the graph.
	 * @param resultsKnown If true, simply plot existing results (experiment has been done). 
<<<<<<< HEAD
	 * If false, attach listeners to the results such that plot is made when results become available.
	 */
	public GUIGraphPicker(GUIPrism parent, GUIPlugin plugin, GUIExperiment experiment, GUIGraphHandler graphHandler, boolean resultsKnown)
=======
	 * @param isPareto If true, draw Pareto sets on top of each other
	 * If false, attach listeners to the results such that plot is made when results become available.
	 */
	public GUIGraphPicker(GUIPrism parent, GUIPlugin plugin, GUIExperiment experiment, GUIGraphHandler graphHandler, boolean resultsKnown, boolean isPareto)
>>>>>>> a180f89f
	{
		super(parent, true);
		setTitle("New Graph Series");

		this.gui = parent;
		this.plugin = plugin;

		this.experiment = experiment;
		this.graphHandler = graphHandler;
		this.resultsCollection = experiment.getResults();
<<<<<<< HEAD
=======
		this.isPareto = isPareto;
>>>>>>> a180f89f

		// graphCancelled will be set explicitly to false when the OK button is pressed
		// (this means if the user closes the dialog, this counts as a cancel)
		this.graphCancelled = true;

		this.multiSeries = new Vector<DefinedConstant>();

		initComponents();
		setResizable(false);

		init();
		setLocationRelativeTo(getParent()); // centre
		getRootPane().setDefaultButton(lineOkayButton);

<<<<<<< HEAD
		/* Wait untill OK or Cancel is pressed. */
=======
		/* Wait until OK or Cancel is pressed. */
>>>>>>> a180f89f
		setVisible(true);

		/* If OK was pressed. */
		if (!graphCancelled) {
			/* Collect series keys. */
			Vector<Graph.SeriesKey> seriesKeys = new Vector<Graph.SeriesKey>();

			/* Collect series Values */
			ArrayList<Values> seriesValues = new ArrayList<Values>();

<<<<<<< HEAD
			/* Add single constant values to each serie */
=======
			/* Add single constant values to each series */
>>>>>>> a180f89f
			seriesValues.add(otherValues);

			for (int i = 0; i < multiSeries.size(); i++) {
				ArrayList<Values> temp = (ArrayList<Values>) seriesValues.clone();
				seriesValues.clear();

				// For each of the possible value in the range
				for (int j = 0; j < multiSeries.get(i).getNumSteps(); j++) {
					// Clone the list
					ArrayList copy = (ArrayList<Values>) temp.clone();

					// For each element in the list
					for (int k = 0; k < copy.size(); k++) {
						Values v = new Values();
						Values cp = (Values) copy.get(k);
						v.addValues(cp);
						v.addValue(multiSeries.get(i).getName(), multiSeries.get(i).getValue(j));
						seriesValues.add(v);
					}
				}
			}

			/* Do all series settings. */
			for (int serie = 0; serie < seriesValues.size(); serie++) //each combination of series
			{
				Values values = seriesValues.get(serie);
				String seriesName = (seriesValues.size() > 1) ? values.toString() : seriesNameField.getText();
				// For properties that return an interval, we add a pair of series
				// (the pair is stored as a linked list)
				if (experiment.getPropertyType() instanceof TypeInterval) {
					Graph.SeriesKey key = graphModel.addSeries(seriesName + " (min)");
					key.next = graphModel.addSeries(seriesName + " (max)");
					seriesKeys.add(key);
				} else {
					seriesKeys.add(graphModel.addSeries(seriesName));
				}
			}

			/* If there are results already, then lets render them! */
			if (resultsKnown && resultsCollection.getCurrentIteration() > 0) {
				for (int series = 0; series < seriesValues.size(); series++) //each combination of series
				{
<<<<<<< HEAD
					Values values = seriesValues.get(series);
					Graph.SeriesKey seriesKey = seriesKeys.get(series);

					/** Range over x-axis. */
					for (int i = 0; i < rangingConstant.getNumSteps(); i++) {
						Object value = rangingConstant.getValue(i);

						/** Values used in the one experiment for this series. */
						Values useThis = new Values();
						useThis.addValues(values);
						useThis.addValue(ranger, value);

						/** Get this particular result. **/
						try {
							Object result = resultsCollection.getResult(useThis);

							double x = 0, y = 0;
							boolean validX = true;

							if (value instanceof Double) {
								x = ((Double) value).doubleValue();
							} else if (value instanceof Integer) {
								x = ((Integer) value).intValue();
							} else {
								validX = false;
							}

							// Add point to graph (if of valid type)
							if (validX) {
								if (result instanceof Double) {
									y = ((Double) result).doubleValue();
									graphModel.addPointToSeries(seriesKey, new XYDataItem(x, y));
								} else if (result instanceof Integer) {
									y = ((Integer) result).intValue();
									graphModel.addPointToSeries(seriesKey, new XYDataItem(x, y));
								} else if (result instanceof Interval) {
									Interval interval = (Interval) result;
									if (interval.lower instanceof Double) {
										y = ((Double) interval.lower).doubleValue();
										graphModel.addPointToSeries(seriesKey, new XYDataItem(x, y));
										y = ((Double) interval.upper).doubleValue();
										graphModel.addPointToSeries(seriesKey.next, new XYDataItem(x, y));
									} else if (result instanceof Integer) {
										y = ((Integer) interval.lower).intValue();
										graphModel.addPointToSeries(seriesKey, new XYDataItem(x, y));
										y = ((Integer) interval.upper).intValue();
										graphModel.addPointToSeries(seriesKey.next, new XYDataItem(x, y));
									}
								}
							}
						} catch (PrismException pe) {
							// No result found. 
						}
					}
				}
			} else if (!resultsKnown && resultsCollection.getCurrentIteration() == 0) {
				for (int series = 0; series < seriesValues.size(); series++) //each combination of series
				{
					Values values = seriesValues.get(series);
					Graph.SeriesKey seriesKey = seriesKeys.get(series);

					GraphResultListener listener = new GraphResultListener(graphModel, seriesKey, ranger, values);
					resultsCollection.addResultListener(listener);
				}
			}
		}
	}

	/** According to what is stored in 'rc', set up the table to pick the constants
	 */
	private void init()
	{
		// set up "define other constants" table
		// create header
		GraphConstantHeader header = new GraphConstantHeader();
		constantTablePanel.add(header, BorderLayout.NORTH);
		// create scroller
		JScrollPane scroller = new JScrollPane();
		constantTablePanel.add(scroller, BorderLayout.CENTER);
		// create picker list
		pickerList = new GraphConstantPickerList();
		scroller.setViewportView(pickerList);

		// for each ranging constant in rc, add:
		// (1) a row in the picker list
		// (2) an item in the "x axis" drop down menu
		for (int i = 0; i < resultsCollection.getRangingConstants().size(); i++) {
			DefinedConstant dc = (DefinedConstant) resultsCollection.getRangingConstants().get(i);
			pickerList.addConstant(new GraphConstantLine(dc, this));
			this.selectAxisConstantCombo.addItem(dc.getName());
		}

		// select the default constant for the x axis
		// (first property if there is one, if not first model one)
		if (selectAxisConstantCombo.getItemCount() > 0) {
			if (resultsCollection.getNumPropertyRangingConstants() > 0)
				selectAxisConstantCombo.setSelectedIndex(resultsCollection.getNumModelRangingConstants());
			else
				selectAxisConstantCombo.setSelectedIndex(0);
		}
		// and disable it in the picker list
		pickerList.disableLine(0);

		// if there is only one ranging constant, disable controls
		if (resultsCollection.getRangingConstants().size() == 1) {
			selectAxisConstantCombo.setEnabled(false);
			pickerList.setEnabled(false);
			header.setEnabled(false);
			this.middleLabel.setEnabled(false);
			this.topComboLabel.setEnabled(false);
		}

		// default graph option is "new graph"
		this.newGraphRadio.setSelected(true);

		// add existing graphs to choose from
		for (int i = 0; i < graphHandler.getNumModels(); i++) {
			existingGraphCombo.addItem(graphHandler.getGraphName(i));
		}
		// default to latest one
		if (existingGraphCombo.getItemCount() > 0) {
			existingGraphCombo.setSelectedIndex(existingGraphCombo.getItemCount() - 1);
		}
		// if there are no graphs, disable control
		else {
			existingGraphCombo.setEnabled(false);
			this.existingGraphRadio.setEnabled(false);
		}

		// create a default series name
		resetAutoSeriesName();

		// other enables/disables
		doEnables();

		pack();
	}

	public void doEnables()
	{
		this.existingGraphCombo.setEnabled(this.existingGraphRadio.isSelected());
	}

	// create a default series name
	public void resetAutoSeriesName()
	{
		DefinedConstant temp;
		Object value;

		if (selectAxisConstantCombo.getSelectedItem() == null) {
			return;
		}

		// see which constant is on x axis
		ranger = selectAxisConstantCombo.getSelectedItem().toString();
		// init arrays
		otherValues = new Values();
		multiSeries = new Vector<DefinedConstant>();
		// go through constants in picker list
		for (int j = 0; j < pickerList.getNumConstants(); j++) {
			// get constant
			temp = pickerList.getConstantLine(j).getDC();
			// ignore constant for x-axis
			if (temp.getName().equals(ranger))
				continue;
			// get value
			value = pickerList.getConstantLine(j).getSelectedValue();
			// if we find any constants selected "All Series", clear name, disable and bail out
			if (value instanceof String) {
				this.seriesNameLabel.setEnabled(false);
				this.seriesNameField.setText("");
				this.seriesNameField.setEnabled(false);
				return;
			}
			// we add other constants to a list
			else {
				otherValues.addValue(temp.getName(), value);
			}
		}
		// use values object string for name
		if (otherValues.getNumValues() != 0) {
			this.seriesNameField.setText(otherValues.toString());
		} else {
			this.seriesNameField.setText("New Series");
		}
		this.seriesNameLabel.setEnabled(true);
		this.seriesNameField.setEnabled(true);
	}

	/** This method is called from within the constructor to
	 * initialize the form.
	 * WARNING: Do NOT modify this code. The content of this method is
	 * always regenerated by the Form Editor.
	 */
	private void initComponents()
	{
		java.awt.GridBagConstraints gridBagConstraints;

		buttonGroup1 = new javax.swing.ButtonGroup();
		jTabbedPane1 = new javax.swing.JTabbedPane();
		jPanel1 = new javax.swing.JPanel();
		jPanel3 = new javax.swing.JPanel();
		jPanel5 = new javax.swing.JPanel();
		topComboLabel = new javax.swing.JLabel();
		jPanel6 = new javax.swing.JPanel();
		selectAxisConstantCombo = new javax.swing.JComboBox();
		jPanel7 = new javax.swing.JPanel();
		middleLabel = new javax.swing.JLabel();
		constantTablePanel = new javax.swing.JPanel();
		jPanel9 = new javax.swing.JPanel();
		jPanel10 = new javax.swing.JPanel();
		jLabel3 = new javax.swing.JLabel();
		newGraphRadio = new javax.swing.JRadioButton();
		existingGraphRadio = new javax.swing.JRadioButton();
		jPanel11 = new javax.swing.JPanel();
		existingGraphCombo = new javax.swing.JComboBox();
		jPanel12 = new javax.swing.JPanel();
		seriesNameLabel = new javax.swing.JLabel();
		seriesNameField = new javax.swing.JTextField();
		jPanel4 = new javax.swing.JPanel();
		lineOkayButton = new javax.swing.JButton();
		lineCancelButton = new javax.swing.JButton();
		jPanel2 = new javax.swing.JPanel();

		addWindowListener(new java.awt.event.WindowAdapter()
		{
			public void windowClosing(java.awt.event.WindowEvent evt)
			{
				closeDialog(evt);
			}
		});

		jTabbedPane1.setTabPlacement(javax.swing.JTabbedPane.LEFT);
		jPanel1.setLayout(new java.awt.BorderLayout());

		jPanel1.setBorder(new javax.swing.border.TitledBorder("Line Graph"));
		jPanel1.setFocusable(false);
		jPanel1.setEnabled(false);
		jPanel3.setLayout(new java.awt.GridBagLayout());

		gridBagConstraints = new java.awt.GridBagConstraints();
		gridBagConstraints.gridx = 0;
		gridBagConstraints.gridy = 0;
		jPanel3.add(jPanel5, gridBagConstraints);

		topComboLabel.setText("Select x axis constant:");
		gridBagConstraints = new java.awt.GridBagConstraints();
		gridBagConstraints.gridx = 1;
		gridBagConstraints.gridy = 1;
		gridBagConstraints.anchor = java.awt.GridBagConstraints.WEST;
		jPanel3.add(topComboLabel, gridBagConstraints);

		gridBagConstraints = new java.awt.GridBagConstraints();
		gridBagConstraints.gridx = 2;
		gridBagConstraints.gridy = 0;
		jPanel3.add(jPanel6, gridBagConstraints);

		selectAxisConstantCombo.setPreferredSize(new java.awt.Dimension(100, 24));
		selectAxisConstantCombo.addActionListener(new java.awt.event.ActionListener()
		{
			public void actionPerformed(java.awt.event.ActionEvent evt)
			{
				selectAxisConstantComboActionPerformed(evt);
=======
					Values values = seriesValues.get(series);
					Graph.SeriesKey seriesKey = seriesKeys.get(series);

					/** Range over x-axis. */
					for (int i = 0; i < rangingConstant.getNumSteps(); i++) {
						Object value = rangingConstant.getValue(i);

						/** Values used in the one experiment for this series. */
						Values useThis = new Values();
						useThis.addValues(values);
						useThis.addValue(ranger, value);

						/** Get this particular result. **/
						try {
							Object result = resultsCollection.getResult(useThis);

							double x = 0, y = 0;
							boolean validX = true;

							if (value instanceof Double) {
								x = ((Double) value).doubleValue();
							} else if (value instanceof Integer) {
								x = ((Integer) value).intValue();
							} else {
								validX = false;
							}

							// Add point to graph (if of valid type)
							if (validX) {
								if (result instanceof Double) {
									y = ((Double) result).doubleValue();
									graphModel.addPointToSeries(seriesKey, new XYDataItem(x, y));
								} else if (result instanceof Integer) {
									y = ((Integer) result).intValue();
									graphModel.addPointToSeries(seriesKey, new XYDataItem(x, y));
								} else if (result instanceof Interval) {
									Interval interval = (Interval) result;
									if (interval.lower instanceof Double) {
										y = ((Double) interval.lower).doubleValue();
										graphModel.addPointToSeries(seriesKey, new XYDataItem(x, y));
										y = ((Double) interval.upper).doubleValue();
										graphModel.addPointToSeries(seriesKey.next, new XYDataItem(x, y));
									} else if (result instanceof Integer) {
										y = ((Integer) interval.lower).intValue();
										graphModel.addPointToSeries(seriesKey, new XYDataItem(x, y));
										y = ((Integer) interval.upper).intValue();
										graphModel.addPointToSeries(seriesKey.next, new XYDataItem(x, y));
									}
								}									
							}
						} catch (PrismException pe) {
							// No result found. 
						}
					}
				}
			} else if (!resultsKnown && resultsCollection.getCurrentIteration() == 0) {
				for (int series = 0; series < seriesValues.size(); series++) //each combination of series
				{
					Values values = seriesValues.get(series);
					Graph.SeriesKey seriesKey = seriesKeys.get(series);

					GraphResultListener listener = new GraphResultListener(graphModel, seriesKey, ranger, values);
					resultsCollection.addResultListener(listener);
				}
>>>>>>> a180f89f
			}
		});

		gridBagConstraints = new java.awt.GridBagConstraints();
		gridBagConstraints.gridx = 3;
		gridBagConstraints.gridy = 1;
		gridBagConstraints.fill = java.awt.GridBagConstraints.HORIZONTAL;
		jPanel3.add(selectAxisConstantCombo, gridBagConstraints);

		gridBagConstraints = new java.awt.GridBagConstraints();
		gridBagConstraints.gridx = 0;
		gridBagConstraints.gridy = 2;
		jPanel3.add(jPanel7, gridBagConstraints);

		middleLabel.setText("Define other constants:");
		gridBagConstraints = new java.awt.GridBagConstraints();
		gridBagConstraints.gridx = 1;
		gridBagConstraints.gridy = 4;
		gridBagConstraints.anchor = java.awt.GridBagConstraints.WEST;
		jPanel3.add(middleLabel, gridBagConstraints);

		constantTablePanel.setLayout(new java.awt.BorderLayout());

		gridBagConstraints = new java.awt.GridBagConstraints();
		gridBagConstraints.gridx = 3;
		gridBagConstraints.gridy = 4;
		gridBagConstraints.gridwidth = 3;
		gridBagConstraints.gridheight = 2;
		gridBagConstraints.fill = java.awt.GridBagConstraints.BOTH;
		gridBagConstraints.weightx = 1.0;
		gridBagConstraints.weighty = 1.0;
		jPanel3.add(constantTablePanel, gridBagConstraints);

		gridBagConstraints = new java.awt.GridBagConstraints();
		gridBagConstraints.gridx = 6;
		gridBagConstraints.gridy = 0;
		jPanel3.add(jPanel9, gridBagConstraints);

		gridBagConstraints = new java.awt.GridBagConstraints();
		gridBagConstraints.gridx = 0;
		gridBagConstraints.gridy = 6;
		jPanel3.add(jPanel10, gridBagConstraints);

		jLabel3.setText("Add Series to:");
		gridBagConstraints = new java.awt.GridBagConstraints();
		gridBagConstraints.gridx = 1;
		gridBagConstraints.gridy = 7;
		gridBagConstraints.anchor = java.awt.GridBagConstraints.WEST;
		jPanel3.add(jLabel3, gridBagConstraints);

		newGraphRadio.setText("New Graph");
		buttonGroup1.add(newGraphRadio);
		newGraphRadio.addActionListener(new java.awt.event.ActionListener()
		{
			public void actionPerformed(java.awt.event.ActionEvent evt)
			{
				newGraphRadioActionPerformed(evt);
			}
		});

		gridBagConstraints = new java.awt.GridBagConstraints();
		gridBagConstraints.gridx = 3;
		gridBagConstraints.gridy = 7;
		gridBagConstraints.anchor = java.awt.GridBagConstraints.WEST;
		jPanel3.add(newGraphRadio, gridBagConstraints);

		existingGraphRadio.setText("Existing Graph");
		buttonGroup1.add(existingGraphRadio);
		existingGraphRadio.addActionListener(new java.awt.event.ActionListener()
		{
			public void actionPerformed(java.awt.event.ActionEvent evt)
			{
				existingGraphRadioActionPerformed(evt);
			}
		});

		gridBagConstraints = new java.awt.GridBagConstraints();
		gridBagConstraints.gridx = 3;
		gridBagConstraints.gridy = 8;
		gridBagConstraints.anchor = java.awt.GridBagConstraints.WEST;
		jPanel3.add(existingGraphRadio, gridBagConstraints);

		gridBagConstraints = new java.awt.GridBagConstraints();
		gridBagConstraints.gridx = 4;
		gridBagConstraints.gridy = 0;
		jPanel3.add(jPanel11, gridBagConstraints);

		gridBagConstraints = new java.awt.GridBagConstraints();
		gridBagConstraints.gridx = 5;
		gridBagConstraints.gridy = 8;
		gridBagConstraints.fill = java.awt.GridBagConstraints.HORIZONTAL;
		gridBagConstraints.anchor = java.awt.GridBagConstraints.WEST;
		jPanel3.add(existingGraphCombo, gridBagConstraints);

		gridBagConstraints = new java.awt.GridBagConstraints();
		gridBagConstraints.gridx = 0;
		gridBagConstraints.gridy = 9;
		jPanel3.add(jPanel12, gridBagConstraints);

		seriesNameLabel.setText("Series name:");
		gridBagConstraints = new java.awt.GridBagConstraints();
		gridBagConstraints.gridx = 1;
		gridBagConstraints.gridy = 10;
		gridBagConstraints.anchor = java.awt.GridBagConstraints.WEST;
		jPanel3.add(seriesNameLabel, gridBagConstraints);

		gridBagConstraints = new java.awt.GridBagConstraints();
		gridBagConstraints.gridx = 3;
		gridBagConstraints.gridy = 10;
		gridBagConstraints.gridwidth = 3;
		gridBagConstraints.fill = java.awt.GridBagConstraints.HORIZONTAL;
		jPanel3.add(seriesNameField, gridBagConstraints);

		jPanel1.add(jPanel3, java.awt.BorderLayout.CENTER);

		jPanel4.setLayout(new java.awt.FlowLayout(java.awt.FlowLayout.RIGHT));

		lineOkayButton.setText("Okay");
		lineOkayButton.addActionListener(new java.awt.event.ActionListener()
		{
			public void actionPerformed(java.awt.event.ActionEvent evt)
			{
				lineOkayButtonActionPerformed(evt);
			}
		});

		jPanel4.add(lineOkayButton);

		lineCancelButton.setText("Cancel");
		lineCancelButton.addActionListener(new java.awt.event.ActionListener()
		{
			public void actionPerformed(java.awt.event.ActionEvent evt)
			{
				lineCancelButtonActionPerformed(evt);
			}
		});

		jPanel4.add(lineCancelButton);

		jPanel1.add(jPanel4, java.awt.BorderLayout.SOUTH);

		//jTabbedPane1.addTab("", GUIPrism.getIconFromImage("lineGraph.png"), jPanel1);

		jPanel2.setBorder(new javax.swing.border.TitledBorder("Bar Graph"));
		jPanel2.setEnabled(false);
		//jTabbedPane1.addTab("", GUIPrism.getIconFromImage("barGraph.png"), jPanel2);

		getContentPane().add(jPanel1, java.awt.BorderLayout.CENTER);

		pack();
	}

	public boolean isGraphCancelled()
	{
		return graphCancelled;
	}

	private void lineCancelButtonActionPerformed(java.awt.event.ActionEvent evt)
	{
		graphCancelled = true;
		setVisible(false);
	}

	private void lineOkayButtonActionPerformed(java.awt.event.ActionEvent evt)
	{
		int numSeries = 1;

		// see which constant is on x axis
		ranger = selectAxisConstantCombo.getSelectedItem().toString();

		// init arrays
		otherValues = new Values();
		multiSeries = new Vector<DefinedConstant>();

		// go through all constants in picker list
		for (int j = 0; j < pickerList.getNumConstants(); j++) {
			// get constant
			DefinedConstant tmpConstant = pickerList.getConstantLine(j).getDC();
			// if its the constant for the x-axis, store info about the constant
			if (tmpConstant.getName().equals(ranger)) {
				rangingConstant = tmpConstant;
			}
			// otherwise store info about the selected values
			else {
				// Is this constant just a value, or does it have a range?
				Object value = pickerList.getConstantLine(j).getSelectedValue();
				if (value instanceof String) {
					/* Yes, calculate the numSeries. */
					multiSeries.add(pickerList.getConstantLine(j).getDC());
					numSeries *= tmpConstant.getNumSteps();
				} else {
					/* No, just the one. */
					otherValues.addValue(tmpConstant.getName(), value);
				}
			}
		}

		//sort out which one to add it to
		if (rangingConstant == null)
			return;

		// if there are a lot of series, check if this is what the user really wanted
		if (numSeries > MAX_NUM_SERIES_BEFORE_QUERY) {
			String[] choices = { "Yes", "No" };
			int choice = -1;
			choice = plugin.optionPane("Warning: This will plot " + numSeries + " series.\nAre you sure you want to continue?", "Question",
					JOptionPane.YES_NO_OPTION, JOptionPane.QUESTION_MESSAGE, choices, choices[0]);
			if (choice != 0)
				return;
		}
<<<<<<< HEAD
=======
	}

	/** According to what is stored in 'rc', set up the table to pick the constants
	 */
	private void init()
	{
		// set up "define other constants" table
		// create header
		GraphConstantHeader header = new GraphConstantHeader();
		constantTablePanel.add(header, BorderLayout.NORTH);
		// create scroller
		JScrollPane scroller = new JScrollPane();
		constantTablePanel.add(scroller, BorderLayout.CENTER);
		// create picker list
		pickerList = new GraphConstantPickerList();
		scroller.setViewportView(pickerList);

		// for each ranging constant in rc, add:
		// (1) a row in the picker list
		// (2) an item in the "x axis" drop down menu
		for (int i = 0; i < resultsCollection.getRangingConstants().size(); i++) {
			DefinedConstant dc = (DefinedConstant) resultsCollection.getRangingConstants().get(i);
			pickerList.addConstant(new GraphConstantLine(dc, this));
			this.selectAxisConstantCombo.addItem(dc.getName());
		}

		// select the default constant for the x axis
		// (first property if there is one, if not first model one)
		if (selectAxisConstantCombo.getItemCount() > 0) {
			if (resultsCollection.getNumPropertyRangingConstants() > 0)
				selectAxisConstantCombo.setSelectedIndex(resultsCollection.getNumModelRangingConstants());
			else
				selectAxisConstantCombo.setSelectedIndex(0);
		}
		// and disable it in the picker list
		pickerList.disableLine(0);

		// if there is only one ranging constant, disable controls
		if (resultsCollection.getRangingConstants().size() == 1) {
			selectAxisConstantCombo.setEnabled(false);
			pickerList.setEnabled(false);
			header.setEnabled(false);
			this.middleLabel.setEnabled(false);
			this.topComboLabel.setEnabled(false);
		}

		// default graph option is "new graph"
		this.newGraphRadio.setSelected(true);

		// add existing graphs to choose from
		for (int i = 0; i < graphHandler.getNumModels(); i++) {
			existingGraphCombo.addItem(graphHandler.getGraphName(i));
		}
		// default to latest one
		if (existingGraphCombo.getItemCount() > 0) {
			existingGraphCombo.setSelectedIndex(existingGraphCombo.getItemCount() - 1);
		}
		// if there are no graphs, disable control
		else {
			existingGraphCombo.setEnabled(false);
			this.existingGraphRadio.setEnabled(false);
		}

		// create a default series name
		resetAutoSeriesName();

		// other enables/disables
		doEnables();

		pack();
	}

	public void doEnables()
	{
		this.existingGraphCombo.setEnabled(this.existingGraphRadio.isSelected());
	}

	// create a default series name
	public void resetAutoSeriesName()
	{
		DefinedConstant temp;
		Object value;

		if (selectAxisConstantCombo.getSelectedItem() == null) {
			return;
		}

		// see which constant is on x axis
		ranger = selectAxisConstantCombo.getSelectedItem().toString();
		// init arrays
		otherValues = new Values();
		multiSeries = new Vector<DefinedConstant>();
		// go through constants in picker list
		for (int j = 0; j < pickerList.getNumConstants(); j++) {
			// get constant
			temp = pickerList.getConstantLine(j).getDC();
			// ignore constant for x-axis
			if (temp.getName().equals(ranger))
				continue;
			// get value
			value = pickerList.getConstantLine(j).getSelectedValue();
			// if we find any constants selected "All Series", clear name, disable and bail out
			if (value instanceof String) {
				this.seriesNameLabel.setEnabled(false);
				this.seriesNameField.setText("");
				this.seriesNameField.setEnabled(false);
				return;
			}
			// we add other constants to a list
			else {
				otherValues.addValue(temp.getName(), value);
			}
		}
		// use values object string for name
		if (otherValues.getNumValues() != 0) {
			this.seriesNameField.setText(otherValues.toString());
		} else {
			this.seriesNameField.setText("New Series");
		}
		this.seriesNameLabel.setEnabled(true);
		this.seriesNameField.setEnabled(true);
	}

	/** This method is called from within the constructor to
	 * initialize the form.
	 * WARNING: Do NOT modify this code. The content of this method is
	 * always regenerated by the Form Editor.
	 */
	private void initComponents()
	{
		java.awt.GridBagConstraints gridBagConstraints;

		buttonGroup1 = new javax.swing.ButtonGroup();
		jTabbedPane1 = new javax.swing.JTabbedPane();
		jPanel1 = new javax.swing.JPanel();
		jPanel3 = new javax.swing.JPanel();
		jPanel5 = new javax.swing.JPanel();
		topComboLabel = new javax.swing.JLabel();
		jPanel6 = new javax.swing.JPanel();
		selectAxisConstantCombo = new javax.swing.JComboBox();
		jPanel7 = new javax.swing.JPanel();
		middleLabel = new javax.swing.JLabel();
		constantTablePanel = new javax.swing.JPanel();
		jPanel9 = new javax.swing.JPanel();
		jPanel10 = new javax.swing.JPanel();
		jLabel3 = new javax.swing.JLabel();
		newGraphRadio = new javax.swing.JRadioButton();
		existingGraphRadio = new javax.swing.JRadioButton();
		jPanel11 = new javax.swing.JPanel();
		existingGraphCombo = new javax.swing.JComboBox();
		jPanel12 = new javax.swing.JPanel();
		seriesNameLabel = new javax.swing.JLabel();
		seriesNameField = new javax.swing.JTextField();
		jPanel4 = new javax.swing.JPanel();
		lineOkayButton = new javax.swing.JButton();
		lineCancelButton = new javax.swing.JButton();
		jPanel2 = new javax.swing.JPanel();

		addWindowListener(new java.awt.event.WindowAdapter()
		{
			public void windowClosing(java.awt.event.WindowEvent evt)
			{
				closeDialog(evt);
			}
		});

		jTabbedPane1.setTabPlacement(javax.swing.JTabbedPane.LEFT);
		jPanel1.setLayout(new java.awt.BorderLayout());

		jPanel1.setBorder(new javax.swing.border.TitledBorder("Line Graph"));
		jPanel1.setFocusable(false);
		jPanel1.setEnabled(false);
		jPanel3.setLayout(new java.awt.GridBagLayout());

		gridBagConstraints = new java.awt.GridBagConstraints();
		gridBagConstraints.gridx = 0;
		gridBagConstraints.gridy = 0;
		jPanel3.add(jPanel5, gridBagConstraints);

		topComboLabel.setText("Select x axis constant:");
		gridBagConstraints = new java.awt.GridBagConstraints();
		gridBagConstraints.gridx = 1;
		gridBagConstraints.gridy = 1;
		gridBagConstraints.anchor = java.awt.GridBagConstraints.WEST;
		jPanel3.add(topComboLabel, gridBagConstraints);

		gridBagConstraints = new java.awt.GridBagConstraints();
		gridBagConstraints.gridx = 2;
		gridBagConstraints.gridy = 0;
		jPanel3.add(jPanel6, gridBagConstraints);

		selectAxisConstantCombo.setPreferredSize(new java.awt.Dimension(100, 24));
		selectAxisConstantCombo.addActionListener(new java.awt.event.ActionListener()
		{
			public void actionPerformed(java.awt.event.ActionEvent evt)
			{
				selectAxisConstantComboActionPerformed(evt);
			}
		});

		gridBagConstraints = new java.awt.GridBagConstraints();
		gridBagConstraints.gridx = 3;
		gridBagConstraints.gridy = 1;
		gridBagConstraints.fill = java.awt.GridBagConstraints.HORIZONTAL;
		jPanel3.add(selectAxisConstantCombo, gridBagConstraints);

		gridBagConstraints = new java.awt.GridBagConstraints();
		gridBagConstraints.gridx = 0;
		gridBagConstraints.gridy = 2;
		jPanel3.add(jPanel7, gridBagConstraints);

		middleLabel.setText("Define other constants:");
		gridBagConstraints = new java.awt.GridBagConstraints();
		gridBagConstraints.gridx = 1;
		gridBagConstraints.gridy = 4;
		gridBagConstraints.anchor = java.awt.GridBagConstraints.WEST;
		jPanel3.add(middleLabel, gridBagConstraints);

		constantTablePanel.setLayout(new java.awt.BorderLayout());

		gridBagConstraints = new java.awt.GridBagConstraints();
		gridBagConstraints.gridx = 3;
		gridBagConstraints.gridy = 4;
		gridBagConstraints.gridwidth = 3;
		gridBagConstraints.gridheight = 2;
		gridBagConstraints.fill = java.awt.GridBagConstraints.BOTH;
		gridBagConstraints.weightx = 1.0;
		gridBagConstraints.weighty = 1.0;
		jPanel3.add(constantTablePanel, gridBagConstraints);

		gridBagConstraints = new java.awt.GridBagConstraints();
		gridBagConstraints.gridx = 6;
		gridBagConstraints.gridy = 0;
		jPanel3.add(jPanel9, gridBagConstraints);

		gridBagConstraints = new java.awt.GridBagConstraints();
		gridBagConstraints.gridx = 0;
		gridBagConstraints.gridy = 6;
		jPanel3.add(jPanel10, gridBagConstraints);

		jLabel3.setText("Add Series to:");
		gridBagConstraints = new java.awt.GridBagConstraints();
		gridBagConstraints.gridx = 1;
		gridBagConstraints.gridy = 7;
		gridBagConstraints.anchor = java.awt.GridBagConstraints.WEST;
		jPanel3.add(jLabel3, gridBagConstraints);

		newGraphRadio.setText("New Graph");
		buttonGroup1.add(newGraphRadio);
		newGraphRadio.addActionListener(new java.awt.event.ActionListener()
		{
			public void actionPerformed(java.awt.event.ActionEvent evt)
			{
				newGraphRadioActionPerformed(evt);
			}
		});

		gridBagConstraints = new java.awt.GridBagConstraints();
		gridBagConstraints.gridx = 3;
		gridBagConstraints.gridy = 7;
		gridBagConstraints.anchor = java.awt.GridBagConstraints.WEST;
		jPanel3.add(newGraphRadio, gridBagConstraints);

		existingGraphRadio.setText("Existing Graph");
		buttonGroup1.add(existingGraphRadio);
		existingGraphRadio.addActionListener(new java.awt.event.ActionListener()
		{
			public void actionPerformed(java.awt.event.ActionEvent evt)
			{
				existingGraphRadioActionPerformed(evt);
			}
		});

		gridBagConstraints = new java.awt.GridBagConstraints();
		gridBagConstraints.gridx = 3;
		gridBagConstraints.gridy = 8;
		gridBagConstraints.anchor = java.awt.GridBagConstraints.WEST;
		jPanel3.add(existingGraphRadio, gridBagConstraints);

		gridBagConstraints = new java.awt.GridBagConstraints();
		gridBagConstraints.gridx = 4;
		gridBagConstraints.gridy = 0;
		jPanel3.add(jPanel11, gridBagConstraints);

		gridBagConstraints = new java.awt.GridBagConstraints();
		gridBagConstraints.gridx = 5;
		gridBagConstraints.gridy = 8;
		gridBagConstraints.fill = java.awt.GridBagConstraints.HORIZONTAL;
		gridBagConstraints.anchor = java.awt.GridBagConstraints.WEST;
		jPanel3.add(existingGraphCombo, gridBagConstraints);

		gridBagConstraints = new java.awt.GridBagConstraints();
		gridBagConstraints.gridx = 0;
		gridBagConstraints.gridy = 9;
		jPanel3.add(jPanel12, gridBagConstraints);

		seriesNameLabel.setText("Series name:");
		gridBagConstraints = new java.awt.GridBagConstraints();
		gridBagConstraints.gridx = 1;
		gridBagConstraints.gridy = 10;
		gridBagConstraints.anchor = java.awt.GridBagConstraints.WEST;
		jPanel3.add(seriesNameLabel, gridBagConstraints);

		gridBagConstraints = new java.awt.GridBagConstraints();
		gridBagConstraints.gridx = 3;
		gridBagConstraints.gridy = 10;
		gridBagConstraints.gridwidth = 3;
		gridBagConstraints.fill = java.awt.GridBagConstraints.HORIZONTAL;
		jPanel3.add(seriesNameField, gridBagConstraints);

		jPanel1.add(jPanel3, java.awt.BorderLayout.CENTER);

		jPanel4.setLayout(new java.awt.FlowLayout(java.awt.FlowLayout.RIGHT));

		lineOkayButton.setText("Okay");
		lineOkayButton.addActionListener(new java.awt.event.ActionListener()
		{
			public void actionPerformed(java.awt.event.ActionEvent evt)
			{
				lineOkayButtonActionPerformed(evt);
			}
		});

		jPanel4.add(lineOkayButton);

		lineCancelButton.setText("Cancel");
		lineCancelButton.addActionListener(new java.awt.event.ActionListener()
		{
			public void actionPerformed(java.awt.event.ActionEvent evt)
			{
				lineCancelButtonActionPerformed(evt);
			}
		});

		jPanel4.add(lineCancelButton);

		jPanel1.add(jPanel4, java.awt.BorderLayout.SOUTH);

		//jTabbedPane1.addTab("", GUIPrism.getIconFromImage("lineGraph.png"), jPanel1);

		jPanel2.setBorder(new javax.swing.border.TitledBorder("Bar Graph"));
		jPanel2.setEnabled(false);
		//jTabbedPane1.addTab("", GUIPrism.getIconFromImage("barGraph.png"), jPanel2);

		getContentPane().add(jPanel1, java.awt.BorderLayout.CENTER);

		pack();
	}

	public boolean isGraphCancelled()
	{
		return graphCancelled;
	}

	private void lineCancelButtonActionPerformed(java.awt.event.ActionEvent evt)
	{
		graphCancelled = true;
		setVisible(false);
	}

	private void lineOkayButtonActionPerformed(java.awt.event.ActionEvent evt)
	{
		int numSeries = 1;

		// see which constant is on x axis
		ranger = selectAxisConstantCombo.getSelectedItem().toString();

		// init arrays
		otherValues = new Values();
		multiSeries = new Vector<DefinedConstant>();

		// go through all constants in picker list
		for (int j = 0; j < pickerList.getNumConstants(); j++) {
			// get constant
			DefinedConstant tmpConstant = pickerList.getConstantLine(j).getDC();
			// if its the constant for the x-axis, store info about the constant
			if (tmpConstant.getName().equals(ranger)) {
				rangingConstant = tmpConstant;
			}
			// otherwise store info about the selected values
			else {
				// Is this constant just a value, or does it have a range?
				Object value = pickerList.getConstantLine(j).getSelectedValue();
				if (value instanceof String) {
					/* Yes, calculate the numSeries. */
					multiSeries.add(pickerList.getConstantLine(j).getDC());
					numSeries *= tmpConstant.getNumSteps();
				} else {
					/* No, just the one. */
					otherValues.addValue(tmpConstant.getName(), value);
				}
			}
		}

		//sort out which one to add it to
		if (rangingConstant == null)
			return;

		// if there are a lot of series, check if this is what the user really wanted
		if (numSeries > MAX_NUM_SERIES_BEFORE_QUERY) {
			String[] choices = { "Yes", "No" };
			int choice = -1;
			choice = plugin.optionPane("Warning: This will plot " + numSeries + " series.\nAre you sure you want to continue?", "Question",
					JOptionPane.YES_NO_OPTION, JOptionPane.QUESTION_MESSAGE, choices, choices[0]);
			if (choice != 0)
				return;
		}
>>>>>>> a180f89f

		if (newGraphRadio.isSelected()) {
			/* Make new graph. */
			graphModel = new Graph();
<<<<<<< HEAD
			graphHandler.addGraph(graphModel);
=======
			graphHandler.addGraph(graphModel, isPareto); // if isPareto is true, add sliders 
>>>>>>> a180f89f

			graphModel.getYAxisSettings().setHeading(resultsCollection.getResultName());
			graphModel.getXAxisSettings().setHeading(ranger);
		} else {
			/* Add to an existing graph. */
			graphModel = graphHandler.getModel(existingGraphCombo.getSelectedItem().toString());
			if (!ranger.equals(graphModel.getXAxisSettings().getHeading())) //FIXME: must do this better in future
				if (!roughExists(ranger, graphModel.getXAxisSettings().getHeading()))
					graphModel.getXAxisSettings().setHeading(graphModel.getXAxisSettings().getHeading() + ", " + ranger);
		}

		graphCancelled = false;
		setVisible(false);
	}

	private void existingGraphRadioActionPerformed(java.awt.event.ActionEvent evt)
	{
		doEnables();
	}

	private void newGraphRadioActionPerformed(java.awt.event.ActionEvent evt)
	{
		doEnables();
	}

	private void selectAxisConstantComboActionPerformed(java.awt.event.ActionEvent evt)
	{
		pickerList.disableLine(selectAxisConstantCombo.getSelectedIndex());
		resetAutoSeriesName();
	}

	/** Closes the dialog */
	private void closeDialog(java.awt.event.WindowEvent evt)
	{
		setVisible(false);
		dispose();
	}

	// Variables declaration - do not modify
	private javax.swing.ButtonGroup buttonGroup1;
	private javax.swing.JPanel constantTablePanel;
	private javax.swing.JComboBox existingGraphCombo;
	private javax.swing.JRadioButton existingGraphRadio;
	private javax.swing.JLabel jLabel3;
	private javax.swing.JPanel jPanel1;
	private javax.swing.JPanel jPanel10;
	private javax.swing.JPanel jPanel11;
	private javax.swing.JPanel jPanel12;
	private javax.swing.JPanel jPanel2;
	private javax.swing.JPanel jPanel3;
	private javax.swing.JPanel jPanel4;
	private javax.swing.JPanel jPanel5;
	private javax.swing.JPanel jPanel6;
	private javax.swing.JPanel jPanel7;
	private javax.swing.JPanel jPanel9;
	private javax.swing.JTabbedPane jTabbedPane1;
	private javax.swing.JButton lineCancelButton;
	private javax.swing.JButton lineOkayButton;
	private javax.swing.JLabel middleLabel;
	private javax.swing.JRadioButton newGraphRadio;
	private javax.swing.JComboBox selectAxisConstantCombo;
	private javax.swing.JTextField seriesNameField;
	private javax.swing.JLabel seriesNameLabel;
	private javax.swing.JLabel topComboLabel;

	// End of variables declaration

	public static int factorial(int i)
	{
		if (i < 0)
			return 1;
		if (i == 0)
			return 1;
		else
			return i * factorial(i - 1);
	}

	public static boolean roughExists(String test, String inThis)
	{
		int i = inThis.indexOf(test);
		if (i == -1)
			return false;
		if (!((i == 0) || (inThis.charAt(i - 1) == ' ')))
			return false;
		if (!((inThis.length() == i + 1) || (inThis.charAt(i + 1) == ',')))
			return false;
		return true;
	}
}<|MERGE_RESOLUTION|>--- conflicted
+++ resolved
@@ -29,21 +29,14 @@
 
 import java.util.Vector;
 import java.util.ArrayList;
-<<<<<<< HEAD
+
 import javax.swing.*;
+
 import java.awt.*;
+
 import org.jfree.data.xy.*;
 
-=======
-
-import javax.swing.*;
-
-import java.awt.*;
-
-import org.jfree.data.xy.*;
-
 import explicit.Pareto;
->>>>>>> a180f89f
 import userinterface.*;
 import userinterface.graph.Graph;
 import userinterface.graph.GraphResultListener;
@@ -70,11 +63,8 @@
 
 	private userinterface.graph.Graph graphModel;
 	private boolean graphCancelled;
-<<<<<<< HEAD
-=======
 	
 	private boolean isPareto;
->>>>>>> a180f89f
 
 	private static final int MAX_NUM_SERIES_BEFORE_QUERY = 11;
 
@@ -85,16 +75,10 @@
 	 * @param experiment The experiment for which to plot a graph.
 	 * @param graphHandler The graph handler in which to display the graph.
 	 * @param resultsKnown If true, simply plot existing results (experiment has been done). 
-<<<<<<< HEAD
-	 * If false, attach listeners to the results such that plot is made when results become available.
-	 */
-	public GUIGraphPicker(GUIPrism parent, GUIPlugin plugin, GUIExperiment experiment, GUIGraphHandler graphHandler, boolean resultsKnown)
-=======
 	 * @param isPareto If true, draw Pareto sets on top of each other
 	 * If false, attach listeners to the results such that plot is made when results become available.
 	 */
 	public GUIGraphPicker(GUIPrism parent, GUIPlugin plugin, GUIExperiment experiment, GUIGraphHandler graphHandler, boolean resultsKnown, boolean isPareto)
->>>>>>> a180f89f
 	{
 		super(parent, true);
 		setTitle("New Graph Series");
@@ -105,10 +89,7 @@
 		this.experiment = experiment;
 		this.graphHandler = graphHandler;
 		this.resultsCollection = experiment.getResults();
-<<<<<<< HEAD
-=======
 		this.isPareto = isPareto;
->>>>>>> a180f89f
 
 		// graphCancelled will be set explicitly to false when the OK button is pressed
 		// (this means if the user closes the dialog, this counts as a cancel)
@@ -123,11 +104,7 @@
 		setLocationRelativeTo(getParent()); // centre
 		getRootPane().setDefaultButton(lineOkayButton);
 
-<<<<<<< HEAD
-		/* Wait untill OK or Cancel is pressed. */
-=======
 		/* Wait until OK or Cancel is pressed. */
->>>>>>> a180f89f
 		setVisible(true);
 
 		/* If OK was pressed. */
@@ -138,11 +115,7 @@
 			/* Collect series Values */
 			ArrayList<Values> seriesValues = new ArrayList<Values>();
 
-<<<<<<< HEAD
-			/* Add single constant values to each serie */
-=======
 			/* Add single constant values to each series */
->>>>>>> a180f89f
 			seriesValues.add(otherValues);
 
 			for (int i = 0; i < multiSeries.size(); i++) {
@@ -185,271 +158,6 @@
 			if (resultsKnown && resultsCollection.getCurrentIteration() > 0) {
 				for (int series = 0; series < seriesValues.size(); series++) //each combination of series
 				{
-<<<<<<< HEAD
-					Values values = seriesValues.get(series);
-					Graph.SeriesKey seriesKey = seriesKeys.get(series);
-
-					/** Range over x-axis. */
-					for (int i = 0; i < rangingConstant.getNumSteps(); i++) {
-						Object value = rangingConstant.getValue(i);
-
-						/** Values used in the one experiment for this series. */
-						Values useThis = new Values();
-						useThis.addValues(values);
-						useThis.addValue(ranger, value);
-
-						/** Get this particular result. **/
-						try {
-							Object result = resultsCollection.getResult(useThis);
-
-							double x = 0, y = 0;
-							boolean validX = true;
-
-							if (value instanceof Double) {
-								x = ((Double) value).doubleValue();
-							} else if (value instanceof Integer) {
-								x = ((Integer) value).intValue();
-							} else {
-								validX = false;
-							}
-
-							// Add point to graph (if of valid type)
-							if (validX) {
-								if (result instanceof Double) {
-									y = ((Double) result).doubleValue();
-									graphModel.addPointToSeries(seriesKey, new XYDataItem(x, y));
-								} else if (result instanceof Integer) {
-									y = ((Integer) result).intValue();
-									graphModel.addPointToSeries(seriesKey, new XYDataItem(x, y));
-								} else if (result instanceof Interval) {
-									Interval interval = (Interval) result;
-									if (interval.lower instanceof Double) {
-										y = ((Double) interval.lower).doubleValue();
-										graphModel.addPointToSeries(seriesKey, new XYDataItem(x, y));
-										y = ((Double) interval.upper).doubleValue();
-										graphModel.addPointToSeries(seriesKey.next, new XYDataItem(x, y));
-									} else if (result instanceof Integer) {
-										y = ((Integer) interval.lower).intValue();
-										graphModel.addPointToSeries(seriesKey, new XYDataItem(x, y));
-										y = ((Integer) interval.upper).intValue();
-										graphModel.addPointToSeries(seriesKey.next, new XYDataItem(x, y));
-									}
-								}
-							}
-						} catch (PrismException pe) {
-							// No result found. 
-						}
-					}
-				}
-			} else if (!resultsKnown && resultsCollection.getCurrentIteration() == 0) {
-				for (int series = 0; series < seriesValues.size(); series++) //each combination of series
-				{
-					Values values = seriesValues.get(series);
-					Graph.SeriesKey seriesKey = seriesKeys.get(series);
-
-					GraphResultListener listener = new GraphResultListener(graphModel, seriesKey, ranger, values);
-					resultsCollection.addResultListener(listener);
-				}
-			}
-		}
-	}
-
-	/** According to what is stored in 'rc', set up the table to pick the constants
-	 */
-	private void init()
-	{
-		// set up "define other constants" table
-		// create header
-		GraphConstantHeader header = new GraphConstantHeader();
-		constantTablePanel.add(header, BorderLayout.NORTH);
-		// create scroller
-		JScrollPane scroller = new JScrollPane();
-		constantTablePanel.add(scroller, BorderLayout.CENTER);
-		// create picker list
-		pickerList = new GraphConstantPickerList();
-		scroller.setViewportView(pickerList);
-
-		// for each ranging constant in rc, add:
-		// (1) a row in the picker list
-		// (2) an item in the "x axis" drop down menu
-		for (int i = 0; i < resultsCollection.getRangingConstants().size(); i++) {
-			DefinedConstant dc = (DefinedConstant) resultsCollection.getRangingConstants().get(i);
-			pickerList.addConstant(new GraphConstantLine(dc, this));
-			this.selectAxisConstantCombo.addItem(dc.getName());
-		}
-
-		// select the default constant for the x axis
-		// (first property if there is one, if not first model one)
-		if (selectAxisConstantCombo.getItemCount() > 0) {
-			if (resultsCollection.getNumPropertyRangingConstants() > 0)
-				selectAxisConstantCombo.setSelectedIndex(resultsCollection.getNumModelRangingConstants());
-			else
-				selectAxisConstantCombo.setSelectedIndex(0);
-		}
-		// and disable it in the picker list
-		pickerList.disableLine(0);
-
-		// if there is only one ranging constant, disable controls
-		if (resultsCollection.getRangingConstants().size() == 1) {
-			selectAxisConstantCombo.setEnabled(false);
-			pickerList.setEnabled(false);
-			header.setEnabled(false);
-			this.middleLabel.setEnabled(false);
-			this.topComboLabel.setEnabled(false);
-		}
-
-		// default graph option is "new graph"
-		this.newGraphRadio.setSelected(true);
-
-		// add existing graphs to choose from
-		for (int i = 0; i < graphHandler.getNumModels(); i++) {
-			existingGraphCombo.addItem(graphHandler.getGraphName(i));
-		}
-		// default to latest one
-		if (existingGraphCombo.getItemCount() > 0) {
-			existingGraphCombo.setSelectedIndex(existingGraphCombo.getItemCount() - 1);
-		}
-		// if there are no graphs, disable control
-		else {
-			existingGraphCombo.setEnabled(false);
-			this.existingGraphRadio.setEnabled(false);
-		}
-
-		// create a default series name
-		resetAutoSeriesName();
-
-		// other enables/disables
-		doEnables();
-
-		pack();
-	}
-
-	public void doEnables()
-	{
-		this.existingGraphCombo.setEnabled(this.existingGraphRadio.isSelected());
-	}
-
-	// create a default series name
-	public void resetAutoSeriesName()
-	{
-		DefinedConstant temp;
-		Object value;
-
-		if (selectAxisConstantCombo.getSelectedItem() == null) {
-			return;
-		}
-
-		// see which constant is on x axis
-		ranger = selectAxisConstantCombo.getSelectedItem().toString();
-		// init arrays
-		otherValues = new Values();
-		multiSeries = new Vector<DefinedConstant>();
-		// go through constants in picker list
-		for (int j = 0; j < pickerList.getNumConstants(); j++) {
-			// get constant
-			temp = pickerList.getConstantLine(j).getDC();
-			// ignore constant for x-axis
-			if (temp.getName().equals(ranger))
-				continue;
-			// get value
-			value = pickerList.getConstantLine(j).getSelectedValue();
-			// if we find any constants selected "All Series", clear name, disable and bail out
-			if (value instanceof String) {
-				this.seriesNameLabel.setEnabled(false);
-				this.seriesNameField.setText("");
-				this.seriesNameField.setEnabled(false);
-				return;
-			}
-			// we add other constants to a list
-			else {
-				otherValues.addValue(temp.getName(), value);
-			}
-		}
-		// use values object string for name
-		if (otherValues.getNumValues() != 0) {
-			this.seriesNameField.setText(otherValues.toString());
-		} else {
-			this.seriesNameField.setText("New Series");
-		}
-		this.seriesNameLabel.setEnabled(true);
-		this.seriesNameField.setEnabled(true);
-	}
-
-	/** This method is called from within the constructor to
-	 * initialize the form.
-	 * WARNING: Do NOT modify this code. The content of this method is
-	 * always regenerated by the Form Editor.
-	 */
-	private void initComponents()
-	{
-		java.awt.GridBagConstraints gridBagConstraints;
-
-		buttonGroup1 = new javax.swing.ButtonGroup();
-		jTabbedPane1 = new javax.swing.JTabbedPane();
-		jPanel1 = new javax.swing.JPanel();
-		jPanel3 = new javax.swing.JPanel();
-		jPanel5 = new javax.swing.JPanel();
-		topComboLabel = new javax.swing.JLabel();
-		jPanel6 = new javax.swing.JPanel();
-		selectAxisConstantCombo = new javax.swing.JComboBox();
-		jPanel7 = new javax.swing.JPanel();
-		middleLabel = new javax.swing.JLabel();
-		constantTablePanel = new javax.swing.JPanel();
-		jPanel9 = new javax.swing.JPanel();
-		jPanel10 = new javax.swing.JPanel();
-		jLabel3 = new javax.swing.JLabel();
-		newGraphRadio = new javax.swing.JRadioButton();
-		existingGraphRadio = new javax.swing.JRadioButton();
-		jPanel11 = new javax.swing.JPanel();
-		existingGraphCombo = new javax.swing.JComboBox();
-		jPanel12 = new javax.swing.JPanel();
-		seriesNameLabel = new javax.swing.JLabel();
-		seriesNameField = new javax.swing.JTextField();
-		jPanel4 = new javax.swing.JPanel();
-		lineOkayButton = new javax.swing.JButton();
-		lineCancelButton = new javax.swing.JButton();
-		jPanel2 = new javax.swing.JPanel();
-
-		addWindowListener(new java.awt.event.WindowAdapter()
-		{
-			public void windowClosing(java.awt.event.WindowEvent evt)
-			{
-				closeDialog(evt);
-			}
-		});
-
-		jTabbedPane1.setTabPlacement(javax.swing.JTabbedPane.LEFT);
-		jPanel1.setLayout(new java.awt.BorderLayout());
-
-		jPanel1.setBorder(new javax.swing.border.TitledBorder("Line Graph"));
-		jPanel1.setFocusable(false);
-		jPanel1.setEnabled(false);
-		jPanel3.setLayout(new java.awt.GridBagLayout());
-
-		gridBagConstraints = new java.awt.GridBagConstraints();
-		gridBagConstraints.gridx = 0;
-		gridBagConstraints.gridy = 0;
-		jPanel3.add(jPanel5, gridBagConstraints);
-
-		topComboLabel.setText("Select x axis constant:");
-		gridBagConstraints = new java.awt.GridBagConstraints();
-		gridBagConstraints.gridx = 1;
-		gridBagConstraints.gridy = 1;
-		gridBagConstraints.anchor = java.awt.GridBagConstraints.WEST;
-		jPanel3.add(topComboLabel, gridBagConstraints);
-
-		gridBagConstraints = new java.awt.GridBagConstraints();
-		gridBagConstraints.gridx = 2;
-		gridBagConstraints.gridy = 0;
-		jPanel3.add(jPanel6, gridBagConstraints);
-
-		selectAxisConstantCombo.setPreferredSize(new java.awt.Dimension(100, 24));
-		selectAxisConstantCombo.addActionListener(new java.awt.event.ActionListener()
-		{
-			public void actionPerformed(java.awt.event.ActionEvent evt)
-			{
-				selectAxisConstantComboActionPerformed(evt);
-=======
 					Values values = seriesValues.get(series);
 					Graph.SeriesKey seriesKey = seriesKeys.get(series);
 
@@ -514,219 +222,8 @@
 					GraphResultListener listener = new GraphResultListener(graphModel, seriesKey, ranger, values);
 					resultsCollection.addResultListener(listener);
 				}
->>>>>>> a180f89f
-			}
-		});
-
-		gridBagConstraints = new java.awt.GridBagConstraints();
-		gridBagConstraints.gridx = 3;
-		gridBagConstraints.gridy = 1;
-		gridBagConstraints.fill = java.awt.GridBagConstraints.HORIZONTAL;
-		jPanel3.add(selectAxisConstantCombo, gridBagConstraints);
-
-		gridBagConstraints = new java.awt.GridBagConstraints();
-		gridBagConstraints.gridx = 0;
-		gridBagConstraints.gridy = 2;
-		jPanel3.add(jPanel7, gridBagConstraints);
-
-		middleLabel.setText("Define other constants:");
-		gridBagConstraints = new java.awt.GridBagConstraints();
-		gridBagConstraints.gridx = 1;
-		gridBagConstraints.gridy = 4;
-		gridBagConstraints.anchor = java.awt.GridBagConstraints.WEST;
-		jPanel3.add(middleLabel, gridBagConstraints);
-
-		constantTablePanel.setLayout(new java.awt.BorderLayout());
-
-		gridBagConstraints = new java.awt.GridBagConstraints();
-		gridBagConstraints.gridx = 3;
-		gridBagConstraints.gridy = 4;
-		gridBagConstraints.gridwidth = 3;
-		gridBagConstraints.gridheight = 2;
-		gridBagConstraints.fill = java.awt.GridBagConstraints.BOTH;
-		gridBagConstraints.weightx = 1.0;
-		gridBagConstraints.weighty = 1.0;
-		jPanel3.add(constantTablePanel, gridBagConstraints);
-
-		gridBagConstraints = new java.awt.GridBagConstraints();
-		gridBagConstraints.gridx = 6;
-		gridBagConstraints.gridy = 0;
-		jPanel3.add(jPanel9, gridBagConstraints);
-
-		gridBagConstraints = new java.awt.GridBagConstraints();
-		gridBagConstraints.gridx = 0;
-		gridBagConstraints.gridy = 6;
-		jPanel3.add(jPanel10, gridBagConstraints);
-
-		jLabel3.setText("Add Series to:");
-		gridBagConstraints = new java.awt.GridBagConstraints();
-		gridBagConstraints.gridx = 1;
-		gridBagConstraints.gridy = 7;
-		gridBagConstraints.anchor = java.awt.GridBagConstraints.WEST;
-		jPanel3.add(jLabel3, gridBagConstraints);
-
-		newGraphRadio.setText("New Graph");
-		buttonGroup1.add(newGraphRadio);
-		newGraphRadio.addActionListener(new java.awt.event.ActionListener()
-		{
-			public void actionPerformed(java.awt.event.ActionEvent evt)
-			{
-				newGraphRadioActionPerformed(evt);
-			}
-		});
-
-		gridBagConstraints = new java.awt.GridBagConstraints();
-		gridBagConstraints.gridx = 3;
-		gridBagConstraints.gridy = 7;
-		gridBagConstraints.anchor = java.awt.GridBagConstraints.WEST;
-		jPanel3.add(newGraphRadio, gridBagConstraints);
-
-		existingGraphRadio.setText("Existing Graph");
-		buttonGroup1.add(existingGraphRadio);
-		existingGraphRadio.addActionListener(new java.awt.event.ActionListener()
-		{
-			public void actionPerformed(java.awt.event.ActionEvent evt)
-			{
-				existingGraphRadioActionPerformed(evt);
-			}
-		});
-
-		gridBagConstraints = new java.awt.GridBagConstraints();
-		gridBagConstraints.gridx = 3;
-		gridBagConstraints.gridy = 8;
-		gridBagConstraints.anchor = java.awt.GridBagConstraints.WEST;
-		jPanel3.add(existingGraphRadio, gridBagConstraints);
-
-		gridBagConstraints = new java.awt.GridBagConstraints();
-		gridBagConstraints.gridx = 4;
-		gridBagConstraints.gridy = 0;
-		jPanel3.add(jPanel11, gridBagConstraints);
-
-		gridBagConstraints = new java.awt.GridBagConstraints();
-		gridBagConstraints.gridx = 5;
-		gridBagConstraints.gridy = 8;
-		gridBagConstraints.fill = java.awt.GridBagConstraints.HORIZONTAL;
-		gridBagConstraints.anchor = java.awt.GridBagConstraints.WEST;
-		jPanel3.add(existingGraphCombo, gridBagConstraints);
-
-		gridBagConstraints = new java.awt.GridBagConstraints();
-		gridBagConstraints.gridx = 0;
-		gridBagConstraints.gridy = 9;
-		jPanel3.add(jPanel12, gridBagConstraints);
-
-		seriesNameLabel.setText("Series name:");
-		gridBagConstraints = new java.awt.GridBagConstraints();
-		gridBagConstraints.gridx = 1;
-		gridBagConstraints.gridy = 10;
-		gridBagConstraints.anchor = java.awt.GridBagConstraints.WEST;
-		jPanel3.add(seriesNameLabel, gridBagConstraints);
-
-		gridBagConstraints = new java.awt.GridBagConstraints();
-		gridBagConstraints.gridx = 3;
-		gridBagConstraints.gridy = 10;
-		gridBagConstraints.gridwidth = 3;
-		gridBagConstraints.fill = java.awt.GridBagConstraints.HORIZONTAL;
-		jPanel3.add(seriesNameField, gridBagConstraints);
-
-		jPanel1.add(jPanel3, java.awt.BorderLayout.CENTER);
-
-		jPanel4.setLayout(new java.awt.FlowLayout(java.awt.FlowLayout.RIGHT));
-
-		lineOkayButton.setText("Okay");
-		lineOkayButton.addActionListener(new java.awt.event.ActionListener()
-		{
-			public void actionPerformed(java.awt.event.ActionEvent evt)
-			{
-				lineOkayButtonActionPerformed(evt);
-			}
-		});
-
-		jPanel4.add(lineOkayButton);
-
-		lineCancelButton.setText("Cancel");
-		lineCancelButton.addActionListener(new java.awt.event.ActionListener()
-		{
-			public void actionPerformed(java.awt.event.ActionEvent evt)
-			{
-				lineCancelButtonActionPerformed(evt);
-			}
-		});
-
-		jPanel4.add(lineCancelButton);
-
-		jPanel1.add(jPanel4, java.awt.BorderLayout.SOUTH);
-
-		//jTabbedPane1.addTab("", GUIPrism.getIconFromImage("lineGraph.png"), jPanel1);
-
-		jPanel2.setBorder(new javax.swing.border.TitledBorder("Bar Graph"));
-		jPanel2.setEnabled(false);
-		//jTabbedPane1.addTab("", GUIPrism.getIconFromImage("barGraph.png"), jPanel2);
-
-		getContentPane().add(jPanel1, java.awt.BorderLayout.CENTER);
-
-		pack();
-	}
-
-	public boolean isGraphCancelled()
-	{
-		return graphCancelled;
-	}
-
-	private void lineCancelButtonActionPerformed(java.awt.event.ActionEvent evt)
-	{
-		graphCancelled = true;
-		setVisible(false);
-	}
-
-	private void lineOkayButtonActionPerformed(java.awt.event.ActionEvent evt)
-	{
-		int numSeries = 1;
-
-		// see which constant is on x axis
-		ranger = selectAxisConstantCombo.getSelectedItem().toString();
-
-		// init arrays
-		otherValues = new Values();
-		multiSeries = new Vector<DefinedConstant>();
-
-		// go through all constants in picker list
-		for (int j = 0; j < pickerList.getNumConstants(); j++) {
-			// get constant
-			DefinedConstant tmpConstant = pickerList.getConstantLine(j).getDC();
-			// if its the constant for the x-axis, store info about the constant
-			if (tmpConstant.getName().equals(ranger)) {
-				rangingConstant = tmpConstant;
-			}
-			// otherwise store info about the selected values
-			else {
-				// Is this constant just a value, or does it have a range?
-				Object value = pickerList.getConstantLine(j).getSelectedValue();
-				if (value instanceof String) {
-					/* Yes, calculate the numSeries. */
-					multiSeries.add(pickerList.getConstantLine(j).getDC());
-					numSeries *= tmpConstant.getNumSteps();
-				} else {
-					/* No, just the one. */
-					otherValues.addValue(tmpConstant.getName(), value);
-				}
-			}
-		}
-
-		//sort out which one to add it to
-		if (rangingConstant == null)
-			return;
-
-		// if there are a lot of series, check if this is what the user really wanted
-		if (numSeries > MAX_NUM_SERIES_BEFORE_QUERY) {
-			String[] choices = { "Yes", "No" };
-			int choice = -1;
-			choice = plugin.optionPane("Warning: This will plot " + numSeries + " series.\nAre you sure you want to continue?", "Question",
-					JOptionPane.YES_NO_OPTION, JOptionPane.QUESTION_MESSAGE, choices, choices[0]);
-			if (choice != 0)
-				return;
-		}
-<<<<<<< HEAD
-=======
+			}
+		}
 	}
 
 	/** According to what is stored in 'rc', set up the table to pick the constants
@@ -1134,16 +631,11 @@
 			if (choice != 0)
 				return;
 		}
->>>>>>> a180f89f
 
 		if (newGraphRadio.isSelected()) {
 			/* Make new graph. */
 			graphModel = new Graph();
-<<<<<<< HEAD
-			graphHandler.addGraph(graphModel);
-=======
 			graphHandler.addGraph(graphModel, isPareto); // if isPareto is true, add sliders 
->>>>>>> a180f89f
 
 			graphModel.getYAxisSettings().setHeading(resultsCollection.getResultName());
 			graphModel.getXAxisSettings().setHeading(ranger);
