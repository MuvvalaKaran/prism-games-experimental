--- conflicted
+++ resolved
@@ -29,11 +29,8 @@
 
 import java.awt.BorderLayout;
 import java.awt.Color;
-<<<<<<< HEAD
-=======
 import java.awt.Component;
 import java.awt.Dimension;
->>>>>>> a180f89f
 import java.awt.Graphics;
 import java.awt.event.ActionEvent;
 import java.awt.event.KeyEvent;
@@ -49,10 +46,7 @@
 import javax.swing.JMenu;
 import javax.swing.JPanel;
 import javax.swing.JPopupMenu;
-<<<<<<< HEAD
-=======
 import javax.swing.JSplitPane;
->>>>>>> a180f89f
 import javax.swing.JTabbedPane;
 import javax.swing.filechooser.FileFilter;
 import javax.swing.filechooser.FileNameExtensionFilter;
@@ -430,11 +424,7 @@
 			}
 
 			if (nameNew)
-<<<<<<< HEAD
-				return addGraph(m, name);
-=======
 				return addGraph(m, name, addSliders);
->>>>>>> a180f89f
 
 			counter++;
 		}
@@ -450,10 +440,7 @@
 		// add the model to the list of models
 		models.add(m);
 
-<<<<<<< HEAD
-=======
 		Component c = null;
->>>>>>> a180f89f
 		// make the graph appear as a tab
 		if (addSliders) {
 			JSplitPane pane = new JSplitPane(JSplitPane.VERTICAL_SPLIT, m, m.getSliderPane());
@@ -481,11 +468,7 @@
 		theTabs.setTitleAt(index, tabName);
 
 		// make this new tab the default selection
-<<<<<<< HEAD
-		theTabs.setSelectedIndex(theTabs.indexOfComponent(m));
-=======
 		theTabs.setSelectedIndex(theTabs.indexOfComponent(c));
->>>>>>> a180f89f
 
 		// return the index of the component
 		return index;
@@ -495,16 +478,12 @@
 	{
 		for (int i = 0; i < models.size(); i++) {
 			if (m == models.get(i)) {
-<<<<<<< HEAD
-				theTabs.setSelectedComponent(m);
-=======
 				try {
 					theTabs.setSelectedComponent(m);
 				} catch (IllegalArgumentException e) { // component not found in pane
 					// select by index
 					theTabs.setSelectedIndex(i);
 				}
->>>>>>> a180f89f
 				break;
 			}
 		}
@@ -551,7 +530,6 @@
 				((Graph) e.getSource()).restoreAutoBounds();
 			}
 		}
-<<<<<<< HEAD
 	}
 
 	public void mouseReleased(MouseEvent e)
@@ -561,17 +539,6 @@
 		}
 	}
 
-=======
-	}
-
-	public void mouseReleased(MouseEvent e)
-	{
-		if (e.isPopupTrigger()) {
-			popUpTriggered(e);
-		}
-	}
-
->>>>>>> a180f89f
 	private void popUpTriggered(MouseEvent e)
 	{
 		if (e.getSource() == theTabs)//just show the background popup
