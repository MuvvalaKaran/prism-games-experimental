--- conflicted
+++ resolved
@@ -33,14 +33,8 @@
 
 import javax.swing.ImageIcon;
 
+import explicit.Pareto;
 import param.BigRational;
-<<<<<<< HEAD
-import parser.*;
-import parser.ast.*;
-import parser.type.TypeVoid;
-import prism.*;
-import explicit.Pareto;
-=======
 import parser.Values;
 import parser.ast.Expression;
 import parser.ast.ModulesFile;
@@ -51,7 +45,6 @@
 import prism.Result;
 import prism.TileList;
 import userinterface.GUIPrism;
->>>>>>> 3947a2c0
 
 /**
  * Encapsulates a property in the list in the GUI "Properties" tab.
