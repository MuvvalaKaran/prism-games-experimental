//==============================================================================
//	
//	Copyright (c) 2002-
//	Authors:
//	* Andrew Hinton <ug60axh@cs.bham.ac.uk> (University of Birmingham)
//	* Dave Parker <david.parker@comlab.ox.ac.uk> (University of Oxford, formerly University of Birmingham)
//	* Vojtech Forejt <vojtech.forejt@cs.ox.ac.uk> (University of Oxford)
//	
//------------------------------------------------------------------------------
//	
//	This file is part of PRISM.
//	
//	PRISM is free software; you can redistribute it and/or modify
//	it under the terms of the GNU General Public License as published by
//	the Free Software Foundation; either version 2 of the License, or
//	(at your option) any later version.
//	
//	PRISM is distributed in the hope that it will be useful,
//	but WITHOUT ANY WARRANTY; without even the implied warranty of
//	MERCHANTABILITY or FITNESS FOR A PARTICULAR PURPOSE.  See the
//	GNU General Public License for more details.
//	
//	You should have received a copy of the GNU General Public License
//	along with PRISM; if not, write to the Free Software Foundation,
//	Inc., 59 Temple Place, Suite 330, Boston, MA  02111-1307  USA
//	
//==============================================================================

package userinterface.properties;

import java.io.*;
import java.util.*;
import java.util.List;
import java.awt.*;
import java.awt.event.*;
import javax.swing.*;

import parser.*;
import parser.ast.*;
import prism.*;

public class GUIPropertiesList extends JList implements KeyListener
{
	//STATICS

	private static int counter = 0;

	//ATTRIBUTES

	private Prism prism;
	private GUIMultiProperties parent;

	private DefaultListModel listModel;

	private PictureCellRenderer rend;

	//CONSTRUCTORS

	/** Creates a new instance of GUIPropertiesList */
	public GUIPropertiesList(Prism prism, GUIMultiProperties parent)
	{
		this.prism = prism;
		this.parent = parent;

		listModel = new DefaultListModel();
		setModel(listModel);

		rend = new PictureCellRenderer();
		setCellRenderer(rend);

		addKeyListener(this);
		setSelectionMode(ListSelectionModel.MULTIPLE_INTERVAL_SELECTION);

		getInputMap().put(KeyStroke.getKeyStroke(KeyEvent.VK_C, Toolkit.getDefaultToolkit().getMenuShortcutKeyMask()), "none");
	}

	/** Override set font to update row heights at same time */
	public void setFont(Font font)
	{
		super.setFont(font);
		// Note: minimum of 20 since icons are 16x16
		if (font != null)
			setFixedCellHeight(Math.max(20, getFontMetrics(font).getHeight() + 4));
	}

	//ACCESS METHODS

	public int getNumProperties()
	{
		return listModel.size();
	}

	/**
	 * Get the ith property in the list.
	 */
	public GUIProperty getProperty(int i)
	{
		return (GUIProperty) listModel.getElementAt(i);
	}
	
	/**
	 * Returns all properties in this list that have
	 * non-null name.
	 */
	public List<GUIProperty> getAllNamedProperties() {
		ArrayList<GUIProperty> ret = new ArrayList<GUIProperty>();
		for (int i = 0; i < getNumProperties(); i++) {
			if (getProperty(i).getName() != null)
				ret.add(getProperty(i));
		}
		
		return ret;
	}
	
	/**
	 * Looks up a property with the specified name and returns it. If
	 * such a property does not exist, returns null;
	 */
	public GUIProperty getPropertyByName(String s) {
		for (int i = 0; i < getNumProperties(); i++) {
			GUIProperty p = getProperty(i);
			if (p.getName() != null && p.getName().equals(s)) {
				return p;
			}
		}
		
		return null;
	}

	/**
	 * Check that all properties in the list are valid.
	 */
	public boolean allPropertiesAreValid()
	{
		for (int i = 0; i < getNumProperties(); i++) {
			if (!getProperty(i).isValid())
				return false;
		}
		return true;
	}

	/**
	 * Get the number of properties currently selected in the list.
	 */
	public int getNumSelectedProperties()
	{
		return getSelectedIndices().length;
	}

	/**
	 * Get a list of the properties currently selected in the list.
	 */
	public ArrayList<GUIProperty> getSelectedProperties()
	{
		ArrayList<GUIProperty> gps = new ArrayList<GUIProperty>();
		int[] ind = getSelectedIndices();
		for (int i = 0; i < ind.length; i++) {
			gps.add(getProperty(ind[i]));
		}
		return gps;
	}

	/**
	 * Check if there are any valid properties currently selected in the list.
	 */
	public boolean existsValidSelectedProperties()
	{
		if (parent.getParsedModel() == null)
			return false;
		int[] ind = getSelectedIndices();
		for (int i = 0; i < ind.length; i++) {
			if (getProperty(ind[i]).isValid()) {
				return true;
			}
		}
		return false;
	}

	/**
	 * Get a list of the valid properties currently selected in the list.
	 */
	public ArrayList<GUIProperty> getValidSelectedProperties()
	{
		ArrayList<GUIProperty> gps = new ArrayList<GUIProperty>();
		if (parent.getParsedModel() == null)
			return gps;
		int[] ind = getSelectedIndices();
		for (int i = 0; i < ind.length; i++) {
			GUIProperty gp = getProperty(ind[i]);
			if (gp.isValid()) {
				gps.add(gp);
			}
		}
		return gps;
	}

	/**
	 * Get a string comprising concatenation of all valid properties currently selected in the list
	 * together with all properties these reference (even indirectly). The properties which are not
	 * selected, but referenced, are guarranteed to be first in the string.
	 */
	public String getValidSelectedAndReferencedString()
	{
		String str = "";
		ArrayList<GUIProperty> gps = getValidSelectedProperties();
		
<<<<<<< HEAD
		//strings will contain all relevant named properties, first selected, then refernced
=======
		//strings will contain all relevant named properties, first selected, then referenced
>>>>>>> a180f89f
		Vector<String> strings = new Vector<String>(); 
		
		for (GUIProperty p : gps) { 
			//add even null
			strings.add(p.getName());
		}
		
		for (GUIProperty p : gps) { 
			for (String s : p.getReferencedNames())
				if (!strings.contains(s))
					strings.add(s);
		}
		
		Vector<GUIProperty> referencedProps = new Vector<GUIProperty>();

		//turn referenced strings to props.
		int i = gps.size();
		while (i < strings.size()) {
			GUIProperty p = getPropertyByName(strings.get(i));
			if (p != null) {
				referencedProps.add(p);
				for (String s : p.getReferencedNames())
					if (!strings.contains(s))
						strings.add(s);
			} //we don't need to care about null case, parser will find an error later.
			i++;
		}
		
		//add all named properties
		String namedString = "";
		//Add named properties
		for (GUIProperty p : referencedProps) {
				namedString += "\"" + p.getName() + "\" : " + p.getPropString() + "\n";
		}
		
		for (GUIProperty gp : gps) {
			if (gp.getName() != null) {
				str += "\"" + gp.getName() + "\" : ";
			}
			str += gp.getPropString() + "\n";
		}
		return namedString + str;
	}

	/**
	 * Check if there are any valid and simulate-able properties currently selected in the list.
	 */
	public boolean existsValidSimulatableSelectedProperties()
	{
		if (parent.getParsedModel() == null)
			return false;
		int[] ind = getSelectedIndices();
		for (int i = 0; i < ind.length; i++) {
			if (getProperty(ind[i]).isValidForSimulation()) {
				return true;
			}
		}
		return false;
	}

	/**
	 * Get a list of the valid and simulate-able properties currently selected in the list.
	 */
	public ArrayList<GUIProperty> getValidSimulatableSelectedProperties()
	{
		ArrayList<GUIProperty> gps = new ArrayList<GUIProperty>();
		if (parent.getParsedModel() == null)
			return gps;
		int[] ind = getSelectedIndices();
		for (int i = 0; i < ind.length; i++) {
			GUIProperty gp = getProperty(ind[i]);
			if (gp.isValidForSimulation()) {
				gps.add(gp);
			}
		}
		return gps;
	}

	public int getIndexOf(String id)
	{
		int index = -1;
		for (int i = 0; i < getNumProperties(); i++) {
			String str = getProperty(i).getID();
			if (id.equals(str)) {
				index = i;
				break;
			}
		}
		return index;
	}

	//Used for cut and copy
	public String getClipboardString()
	{
		int[] ind = getSelectedIndices();
		String str = "";
		for (int i = 0; i < ind.length; i++) {
			GUIProperty gp = getProperty(i);
			str += gp.getPropString();
			if (i != ind.length - 1)
				str += "\n";
		}
		return str;
	}

	/* UPDATE METHODS */
	public void addProperty(String propString, String comment)
	{
		if (propString.matches("\"[^\"]*\"[ ]*:.*")) {
			//the string contains property name
			int start = propString.indexOf('"') + 1;
			int end = propString.indexOf('"', start);
			String name = propString.substring(start,end);
			int colon = propString.indexOf(':') + 1;
			String actualPropString = propString.substring(colon).trim();
			
			addProperty(name, actualPropString, comment);
		} else {
			addProperty(null, propString, comment);
		}
	}

	public void addProperty(String name, String propString, String comment)
	{
		counter++;
		GUIProperty gp = new GUIProperty(prism, this, "PROPERTY" + counter, propString, name, comment);
		listModel.addElement(gp);
		validateProperties();
	}

	public void setProperty(int index, String name, String propString, String comment)
	{
		counter++;
		GUIProperty gp = new GUIProperty(prism, this, "PROPERTY" + counter, propString, name, comment);
		listModel.setElementAt(gp, index);
		validateProperties();
	}

	/** Used for pasting */
	public void pastePropertiesString(String str)
	{
		StringTokenizer sto = new StringTokenizer(str, "\n");
		while (sto.hasMoreTokens()) {
			String token = sto.nextToken();

			// Make sure it isn't comment we are pasting
			if (token.indexOf("//") != 0)
				addProperty(token, "");
		}
	}

	public void addPropertiesFile(PropertiesFile pf)
	{
		for (int i = 0; i < pf.getNumProperties(); i++) {
			String nam = pf.getPropertyName(i);
			String str = pf.getProperty(i).toString();
			String com = pf.getPropertyComment(i);
			addProperty(nam, str, com);
		}
	}

	public boolean deleteProperty(int index)
	{
		GUIProperty gp = getProperty(index);
		if (!gp.isBeingEdited()) {
			listModel.removeElementAt(index);
			validateProperties();
			return true;
		} else
			return false;
	}

	public void deleteSelected()
	{
		while (!isSelectionEmpty()) {
			boolean deleted = deleteProperty(getSelectedIndex());
			if (!deleted) {
				//if not deleted, unselect, so the rest can!!
				int[] ind = getSelectedIndices();
				int[] newInd = new int[ind.length - 1];
				int c = 0;
				for (int i = 0; i < ind.length; i++) {
					if (ind[i] != getSelectedIndex()) {
						newInd[c] = ind[i];
						c++;
					}
				}
				setSelectedIndices(newInd);
			}
		}
	}

	public void deleteAll()
	{
		selectAll();
		deleteSelected();
	}

	public void selectAll()
	{
		if (getNumProperties() > 0) {
			setSelectionInterval(0, getNumProperties() - 1);
		}
	}

	/** Validate all the properties in the list
	    NB: Don't call it "validate()" to avoid overwriting Swing methods */

	public void validateProperties()
	{
		List<GUIProperty> list = new ArrayList<GUIProperty>();
		for (int i = 0; i < getNumProperties(); i++) {
			GUIProperty p = getProperty(i);
			p.makeInvalid();
			list.add(p);
		}
		
		boolean changed;
		do {
			changed = false;
			int i = 0;
			while (i < list.size()) {
				GUIProperty p = list.get(i);
				p.parse(parent.getParsedModel(), parent.getConstantsString(), parent.getLabelsString());
				if (p.isValid()) {
					list.remove(i);
					changed = true;
				} else {
					i++;
				}
			}
		} while (changed && list.size() > 0);
		// Force repaint because we modified a GUIProperty directly
		repaint();
	}

	// convert to string which can be written to a file

	public String toFileString(File f, GUIPropConstantList consList, GUIPropLabelList labList)
	{
		int numProp;
		String s;
		int i;

		s = "";
		if (consList.getNumConstants() > 0) {
			s += consList.getConstantsString() + "\n";
		}
		if (labList.getNumLabels() > 0) {
			s += labList.getLabelsString() + "\n";
		}
		numProp = getNumProperties();
		for (i = 0; i < numProp; i++) {
			GUIProperty gp = getProperty(i);
			if (gp.getComment().length() > 0)
				s += PrismParser.slashCommentBlock(gp.getComment());
			if (gp.getName()!=null)
			    s += "\"" + gp.getName()+ "\" : ";
			s += gp.getPropString() + "\n\n";
		}

		return s;
	}

	//REQUIRED TO IMPLEMENT KEYLISTENER

	public void keyPressed(KeyEvent e)
	{
		if (e.getModifiers() == KeyEvent.CTRL_MASK) {
			if (e.getKeyCode() == KeyEvent.VK_C) {
				parent.a_copy();
			} else if (e.getKeyCode() == KeyEvent.VK_V) {
				parent.a_paste();
			} else if (e.getKeyCode() == KeyEvent.VK_X) {
				parent.a_cut();
			} else if (e.getKeyCode() == KeyEvent.VK_D) {
				parent.a_delete();
			} else if (e.getKeyCode() == KeyEvent.VK_A) {
				parent.a_selectAll();
			}
		}
		if (e.getKeyCode() == KeyEvent.VK_DELETE) {
			parent.a_delete();
		}
	}

	public void keyReleased(KeyEvent e)
	{
	}

	public void keyTyped(KeyEvent e)
	{
	}

	//RENDERERS

	class PictureCellRenderer extends JLabel implements ListCellRenderer
	{
		String toolTip;

		public PictureCellRenderer()
		{
			toolTip = "";
			setOpaque(true);
		}

		public String getToolTipText()
		{
			return toolTip;
		}

		public Component getListCellRendererComponent(JList list, Object value, int index, boolean isSelected, boolean cellHasFocus)
		{
			setBorder(new BottomBorder());
			GUIProperty p = getProperty(index);

			// tooltip
			toolTip = p.getToolTipText();

			// text
			setText(p.toString());

			// icon
			setIcon(p.getImage());

			// foreground/background colours
			if (isSelected) {
				setBackground(parent.getSelectionColor());
				setForeground(p.isValid() ? Color.black : Color.red);
			} else {
				if (!p.isValid()) {
					setBackground(parent.getWarningColor());
					setForeground(Color.red);
				} else {
					setBackground(Color.white);
					setForeground(Color.black);
				}
			}

			if (p.isBeingEdited()) {
				setBackground(Color.lightGray);
			}

			return this;
		}
	}

	class BottomBorder implements javax.swing.border.Border
	{
		public Insets getBorderInsets(Component c)
		{
			return new Insets(0, 0, 0, 0);
		}

		public boolean isBorderOpaque()
		{
			return true;
		}

		public void paintBorder(Component c, Graphics g, int x, int y, int width, int height)
		{
			g.setColor(Color.lightGray);
			g.drawLine(x, (y + height - 1), (x + width), (y + height - 1));

		}
	}
}<|MERGE_RESOLUTION|>--- conflicted
+++ resolved
@@ -204,11 +204,7 @@
 		String str = "";
 		ArrayList<GUIProperty> gps = getValidSelectedProperties();
 		
-<<<<<<< HEAD
-		//strings will contain all relevant named properties, first selected, then refernced
-=======
 		//strings will contain all relevant named properties, first selected, then referenced
->>>>>>> a180f89f
 		Vector<String> strings = new Vector<String>(); 
 		
 		for (GUIProperty p : gps) { 
