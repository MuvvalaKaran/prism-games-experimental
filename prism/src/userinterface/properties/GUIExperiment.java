//==============================================================================
//	
//	Copyright (c) 2002-
//	Authors:
//	* Andrew Hinton <ug60axh@cs.bham.ac.uk> (University of Birmingham)
//	* Dave Parker <david.parker@comlab.ox.ac.uk> (University of Oxford, formerly University of Birmingham)
//	* Vojtech Forejt <vojtech.forejt@cs.ox.ac.uk> (University of Oxford)
//	
//------------------------------------------------------------------------------
//	
//	This file is part of PRISM.
//	
//	PRISM is free software; you can redistribute it and/or modify
//	it under the terms of the GNU General Public License as published by
//	the Free Software Foundation; either version 2 of the License, or
//	(at your option) any later version.
//	
//	PRISM is distributed in the hope that it will be useful,
//	but WITHOUT ANY WARRANTY; without even the implied warranty of
//	MERCHANTABILITY or FITNESS FOR A PARTICULAR PURPOSE.  See the
//	GNU General Public License for more details.
//	
//	You should have received a copy of the GNU General Public License
//	along with PRISM; if not, write to the Free Software Foundation,
//	Inc., 59 Temple Place, Suite 330, Boston, MA  02111-1307  USA
//	
//==============================================================================

package userinterface.properties;

import parser.*;
import parser.ast.*;
import parser.type.*;
import prism.*;
import userinterface.*;

import javax.swing.*;
import java.util.*;
import userinterface.util.*;

public class GUIExperiment
{
	private GUIMultiProperties guiProp;
	private GUIExperimentTable table;
	private prism.ResultsCollection results;
	private boolean finished = false;

	private UndefinedConstants cons;
	private PropertiesFile prop; //contains 1 property only

	private boolean running = false;

	private Thread theThread;

	private boolean useSimulation;

	private Values definedMFConstants;
	private Values definedPFConstants;
	private Result res;

	/** Creates a new instance of GUIExperiment */
	public GUIExperiment(GUIExperimentTable table, GUIMultiProperties guiProp, PropertiesFile prop, UndefinedConstants cons, boolean useSimulation)
	{
		this.table = table;
		this.guiProp = guiProp;
		this.prop = prop;
		this.cons = cons;
		this.useSimulation = useSimulation;

		results = new prism.ResultsCollection(cons, prop.getProperty(0).getResultName());
	}

	//ACCESS METHODS

	public int getTotalIterations()
	{
		return cons.getNumIterations();
	}

	public int getCurrentIterations()
	{
		return results.getCurrentIteration();
	}

	public Vector<DefinedConstant> getRangingConstants()
	{
		return cons.getRangingConstants();
	}

	public String getDefinedConstantsString()
	{
		return cons.getDefinedConstantsString();
	}

	public String getPFDefinedConstantsString()
	{
		return cons.getPFDefinedConstantsString();
	}

	public String getPropertyString()
	{
		int i = prop.getNumProperties() - 1;
		return prop.getProperty(i).toString();
	}

	public Type getPropertyType()
	{
		int i = prop.getNumProperties() - 1;
		return prop.getProperty(i).getType();
	}

	public ResultsCollection getResults()
	{
		return results;
	}

	public boolean isFinished()
	{
		return finished;
	}

	public boolean isUseSimulation()
	{
		return useSimulation;
	}

	public GUIExperimentTable getTable()
	{
		return table;
	}

	//UPDATE METHODS

	public void startExperiment()
	{
		theThread = new ExperimentThread(guiProp, cons, prop);
		running = true;
		theThread.start();
	}

	public synchronized void experimentDone()
	{
		running = false;
		theThread = null;
		finished = true;
		this.table.repaint();
	}

	// note: presently, this is never actually called
	// (in case of errors, these are stored as the results of the experiment and things end normally)
	public synchronized void experimentFailed()
	{
		running = false;
		theThread = null;
		finished = true;
		table.repaint();
	}

	public synchronized void experimentInterrupted()
	{
		running = false;
		theThread = null;
		finished = true;
		table.repaint();
	}

	public synchronized void setResult(Values mfValues, Values pfValues, Result res)
	{
		results.setResult(mfValues, pfValues, res.getResult());
	}

	public synchronized void setMultipleErrors(Values mfValues, Values pfValues, Exception e)
	{
		results.setMultipleErrors(mfValues, pfValues, e);
	}

	public void stop()
	{
		if (running && theThread != null) {
			if (useSimulation)
<<<<<<< HEAD
				guiProp.getPrism().getSimulator().stopSampling();
=======
			    guiProp.getPrism().getSimulator().stopSampling();
>>>>>>> a180f89f
			theThread.interrupt();
		}
	}

	//tidy up ResultsCollection when it has been removed (to tidy up graphs)
	public void clear()
	{
	}

	class ExperimentThread extends GUIComputationThread
	{
		private UndefinedConstants undefinedConstants;
		private PropertiesFile propertiesFile;

		public ExperimentThread(GUIMultiProperties guiProp, UndefinedConstants undefinedConstants, PropertiesFile propertiesFile)
		{
			super(guiProp);
			this.undefinedConstants = undefinedConstants;
			this.propertiesFile = propertiesFile;
		}

		public void run()
		{
			int i, k;
			int propertyIndex = propertiesFile.getNumProperties() - 1;
			Property propertyToCheck = propertiesFile.getPropertyObject(propertyIndex);
			SimulationInformation info = null;
			boolean reuseInfo = false, reuseInfoAsked = false;

			definedMFConstants = null;
			definedPFConstants = null;
			res = null;

			try {
				SwingUtilities.invokeAndWait(new Runnable()
				{
					public void run()
					{
						guiProp.startProgress();
						guiProp.setTaskBarText("Running experiment...");
						guiProp.notifyEventListeners(new GUIComputationEvent(GUIComputationEvent.COMPUTATION_START, guiProp));
						guiProp.notifyEventListeners(new GUIPropertiesEvent(GUIPropertiesEvent.EXPERIMENT_START));
					}
				});

				for (i = 0; i < undefinedConstants.getNumModelIterations(); i++) {

					// set values for ModulesFile constants
					try {
						definedMFConstants = undefinedConstants.getMFConstantValues();
						prism.setPRISMModelConstants(definedMFConstants);
					} catch (Exception e) {
						// in case of error, report it (in log only), store as result, and go on to the next model
						errorLog(e);
						setMultipleErrors(definedMFConstants, null, e);
						undefinedConstants.iterateModel();
						continue;
					}

					// collect information for simulation if required
					if (useSimulation && !reuseInfo) {
						try {
							info = null;
							info = GUISimulationPicker.defineSimulationWithDialog(guiProp.getGUI(), propertyToCheck.getExpression(), prism.getPRISMModel(), "("
									+ definedMFConstants + ")");
						} catch (Exception e) {
							// in case of error, report it (in log only), store as result, and go on to the next model
							errorLog(e);
							setMultipleErrors(definedMFConstants, null, e);
							undefinedConstants.iterateModel();
							continue;
						}

						// if info is null, the user clicked cancel
						if (info == null)
							break;

						// if there are multiple models, offer the chance to reuse simulation info
						if (undefinedConstants.getNumModelIterations() > 1 && !reuseInfoAsked) {
							reuseInfoAsked = true;
							int q = guiProp.questionYesNo("Do you want to reuse the same simulation\n"
									+ "parameters for the remaining models in this experiment?\n" + "If not you will be prompted for new values for each one.");
							if (q == 0)
								reuseInfo = true;
						}
					}

					// for simulation where "simultaneous property checking" is enabled...
					if (useSimulation && prism.getSettings().getBoolean(PrismSettings.SIMULATOR_SIMULTANEOUS)
							&& undefinedConstants.getNumPropertyIterations() > 1) {
						try {
							// convert initial Values -> State
							// (remember: null means use default or pick randomly)
							parser.State initialState;
							if (info.getInitialState() == null) {
								initialState = null;
							} else {
								initialState = new parser.State(info.getInitialState(), prism.getPRISMModel());
							}
							// do simulation
							prism.modelCheckSimulatorExperiment(propertiesFile, undefinedConstants, results, propertyToCheck.getExpression(), initialState,
									info.getMaxPathLength(), info.createSimulationMethod());
							// update progress meter
							// (all properties simulated simultaneously so can't get more accurate feedback at the moment anyway)
							table.progressChanged();
						} catch (Exception e) {
							// in case of error, report it (in log only), store as result, and go on to the next model
							errorLog(e);
							setMultipleErrors(definedMFConstants, null, e);
							undefinedConstants.iterateModel();
							continue;
						}
					} else {
						// iterate through as many properties as necessary
						for (k = 0; k < undefinedConstants.getNumPropertyIterations(); k++) {
							// interrupt if requested
							if (interrupted())
								throw new InterruptedException();

							try {
								// Set values for PropertiesFile constants
								if (propertiesFile != null) {
									definedPFConstants = undefinedConstants.getPFConstantValues();
									propertiesFile.setSomeUndefinedConstants(definedPFConstants);
								}
								// Normal model checking
								if (!useSimulation) {
<<<<<<< HEAD
									res = prism.modelCheck(propertiesFile, propertyToCheck);
=======
									res = prism.modelCheck(propertiesFile, propertyToCheck, Expression.isPareto(propertyToCheck.getExpression()));
>>>>>>> a180f89f
								}
								// Approximate (simulation-based) model checking
								else {
									// convert initial Values -> State
									// (remember: null means use default or pick randomly)
									parser.State initialState;
									if (info.getInitialState() == null) {
										initialState = null;
									} else {
										initialState = new parser.State(info.getInitialState(), prism.getPRISMModel());
									}
									// do simulation
									res = prism.modelCheckSimulator(propertiesFile, propertyToCheck.getExpression(), definedPFConstants, initialState,
											info.getMaxPathLength(), info.createSimulationMethod());
								}
							} catch (Exception e) {
								// in case of error, report it (in log only), store exception as the result and proceed
								errorLog(e);
								res = new Result(e);
							}
							// store result of model checking
							SwingUtilities.invokeAndWait(new Runnable()
							{
								public void run()
								{
									GUIExperiment.this.setResult(definedMFConstants, definedPFConstants, res);
								}
							});

							table.progressChanged();

							// iterate to next property
							undefinedConstants.iterateProperty();
							yield();
						}
					}
					// iterate to next model
					undefinedConstants.iterateModel();
					yield();
				}

				SwingUtilities.invokeAndWait(new Runnable()
				{
					public void run()
					{
						guiProp.stopProgress();
						guiProp.setTaskBarText("Running experiment... done.");
						guiProp.notifyEventListeners(new GUIComputationEvent(GUIComputationEvent.COMPUTATION_DONE, guiProp));
						guiProp.notifyEventListeners(new GUIPropertiesEvent(GUIPropertiesEvent.EXPERIMENT_END));
					}
				});
				experimentDone();

				if (results.containsErrors())
					errorDialog("One or more errors occured during this experiment.\nSelect \"View results\" or check the log for more information");
			} catch (InterruptedException e) {
				try {
					SwingUtilities.invokeAndWait(new Runnable()
					{
						public void run()
						{

							guiProp.stopProgress();
							guiProp.setTaskBarText("Running experiment... interrupted.");
							guiProp.notifyEventListeners(new GUIComputationEvent(GUIComputationEvent.COMPUTATION_DONE, guiProp));
							guiProp.notifyEventListeners(new GUIPropertiesEvent(GUIPropertiesEvent.EXPERIMENT_END));

						}
					});
				}
				// catch and ignore possible exceptions from invokeAndWait call
				catch (InterruptedException e2) {
				} catch (java.lang.reflect.InvocationTargetException e2) {
				}
				experimentInterrupted();
			}
			// catch and ignore possible exception from invokeAndWait calls
			catch (java.lang.reflect.InvocationTargetException e) {
			}
<<<<<<< HEAD
=======
			try {
				prism.getSettings().set(PrismSettings.PRISM_IMPLEMENT_STRATEGY, false);
			} catch (PrismException e) {
				// TODO Auto-generated catch block
				e.printStackTrace();
			}
>>>>>>> a180f89f
		}
	}
}<|MERGE_RESOLUTION|>--- conflicted
+++ resolved
@@ -178,11 +178,7 @@
 	{
 		if (running && theThread != null) {
 			if (useSimulation)
-<<<<<<< HEAD
-				guiProp.getPrism().getSimulator().stopSampling();
-=======
 			    guiProp.getPrism().getSimulator().stopSampling();
->>>>>>> a180f89f
 			theThread.interrupt();
 		}
 	}
@@ -310,11 +306,7 @@
 								}
 								// Normal model checking
 								if (!useSimulation) {
-<<<<<<< HEAD
-									res = prism.modelCheck(propertiesFile, propertyToCheck);
-=======
 									res = prism.modelCheck(propertiesFile, propertyToCheck, Expression.isPareto(propertyToCheck.getExpression()));
->>>>>>> a180f89f
 								}
 								// Approximate (simulation-based) model checking
 								else {
@@ -394,15 +386,12 @@
 			// catch and ignore possible exception from invokeAndWait calls
 			catch (java.lang.reflect.InvocationTargetException e) {
 			}
-<<<<<<< HEAD
-=======
 			try {
 				prism.getSettings().set(PrismSettings.PRISM_IMPLEMENT_STRATEGY, false);
 			} catch (PrismException e) {
 				// TODO Auto-generated catch block
 				e.printStackTrace();
 			}
->>>>>>> a180f89f
 		}
 	}
 }