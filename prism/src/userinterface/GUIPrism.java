//==============================================================================
//	
//	Copyright (c) 2002-
//	Authors:
//	* Andrew Hinton <ug60axh@cs.bham.ac.uk> (University of Birmingham)
//	* Dave Parker <david.parker@comlab.ox.ac.uk> (University of Oxford, formerly University of Birmingham)
//	
//------------------------------------------------------------------------------
//	
//	This file is part of PRISM.
//	
//	PRISM is free software; you can redistribute it and/or modify
//	it under the terms of the GNU General Public License as published by
//	the Free Software Foundation; either version 2 of the License, or
//	(at your option) any later version.
//	
//	PRISM is distributed in the hope that it will be useful,
//	but WITHOUT ANY WARRANTY; without even the implied warranty of
//	MERCHANTABILITY or FITNESS FOR A PARTICULAR PURPOSE.  See the
//	GNU General Public License for more details.
//	
//	You should have received a copy of the GNU General Public License
//	along with PRISM; if not, write to the Free Software Foundation,
//	Inc., 59 Temple Place, Suite 330, Boston, MA  02111-1307  USA
//	
//==============================================================================

package userinterface;

//Java Packages
import java.awt.BorderLayout;
import java.awt.Component;
import java.awt.Dimension;
import java.awt.EventQueue;
import java.awt.FlowLayout;
import java.awt.Font;
import java.awt.Toolkit;
import java.awt.event.ActionEvent;
import java.awt.event.InputEvent;
import java.awt.event.KeyEvent;
import java.io.File;
import java.io.IOException;
import java.net.URL;
import java.util.ArrayList;
import java.util.List;

import javax.swing.AbstractAction;
import javax.swing.Action;
import javax.swing.ImageIcon;
import javax.swing.JFileChooser;
import javax.swing.JFrame;
import javax.swing.JMenu;
import javax.swing.JMenuBar;
import javax.swing.JOptionPane;
import javax.swing.JPanel;
<<<<<<< HEAD
import javax.swing.JProgressBar;
=======
>>>>>>> a180f89f
import javax.swing.JTabbedPane;
import javax.swing.KeyStroke;
import javax.swing.SwingUtilities;
import javax.swing.UIManager;
import javax.swing.event.ChangeEvent;
import javax.swing.event.ChangeListener;
import javax.swing.plaf.FontUIResource;
import javax.swing.plaf.metal.MetalLookAndFeel;
import javax.swing.plaf.metal.MetalTheme;

import prism.Prism;
//Prism Packages
import prism.PrismException;
import prism.PrismFileLog;
import prism.PrismLog;
import userinterface.util.GUIComputationEvent;
import userinterface.util.GUIEvent;
import userinterface.util.GUIEventHandler;
import userinterface.util.GUIException;
import userinterface.util.GUIExitEvent;
import userinterface.util.PresentationMetalTheme;

/**  PRISM Graphical User Interface
 *  This class is the top level class for the PRISM GUI. It acts as a container
 *  for GUIPlugin objects.  The method getPluginArray() is defined to allow any
 *  class that implements this interface to be added to the user interface.  The aim
 *  of this is to make transferral between different versions of the system easier.
 *  As a top level class, GUIPrism contains some utility methods, that can be used
 *  via the GUIPlugin class.  This class is also a container of a Prism object,
 *  which acts as the link between the user interface and the underlying PRISM code.
 */
public class GUIPrism extends JFrame
{
	//CONSTANTS
	//defaults
	/** The default width of the main window */
	public static final int DEFAULT_WINDOW_WIDTH = 1024;
	/** The default height of the main window */
	public static final int DEFAULT_WINDOW_HEIGHT = 640;
	/** The minimum width of the main window */
	public static final int MINIMUM_WINDOW_WIDTH = 10;
	/** The minimum height of the main window. */
	public static final int MINIMUM_WINDOW_HEIGHT = 10;

	//STATIC MEMBERS

	private static GUIPrismSplash splash;
	private static GUIPrism gui;
	private boolean doExit;
	private static GUIClipboard clipboardPlugin;

	//STATIC METHODS

	/** The entry point of the program from the command line.
	 * @param args the command line arguments
	 */
	public static void main(String[] args)
	{
		try {
			//Show the splash screen
<<<<<<< HEAD
			splash = new GUIPrismSplash("images/splash.png");
			splash.display();
			gui = new GUIPrism();
			gui.setVisible(true);
			EventQueue.invokeLater(new GUIPrism.SplashScreenCloser());
=======
			//splash = new GUIPrismSplash("images/splash.png");
			//splash.display();
			gui = new GUIPrism();
			gui.setVisible(true);
			//EventQueue.invokeLater(new GUIPrism.SplashScreenCloser());
>>>>>>> a180f89f
			gui.passCLArgs(args);
		} catch (GUIException e) {
			System.err.println("Error: Could not load the PRISM GUI: " + e.getMessage());
			System.exit(1);
		} catch (PrismException e) {
			System.err.println("Error: " + e.getMessage());
			System.exit(1);
		} catch (jdd.JDD.CuddOutOfMemoryException e) {
			System.err.println("Error: " + e.getMessage());
			System.exit(1);
		}
	}

	/**
	 * Define this method to add plugins to the GUI. Returns an ArrayList of Plugin objects.
	 * @param g The instance of GUIPrism to associate with the GUIPlugin objects.
	 * @return An ArrayList of GUIPlugins to be included in the user interface
	 */
	public static ArrayList<GUIPlugin> getPluginArray(GUIPrism g)
	{
		// Plugins
		userinterface.GUIFileMenu fileMenu;
		userinterface.model.GUIMultiModel model;
		userinterface.properties.GUIMultiProperties props;
		userinterface.simulator.GUISimulator sim;
		userinterface.log.GUILog log;
		userinterface.GUINetwork nw;
		// Create
		fileMenu = new userinterface.GUIFileMenu(g);
		clipboardPlugin = new GUIClipboard(g);
		model = new userinterface.model.GUIMultiModel(g);
		sim = new userinterface.simulator.GUISimulator(g);
		props = new userinterface.properties.GUIMultiProperties(g, sim);
		log = new userinterface.log.GUILog(g);
		nw = new userinterface.GUINetwork(g);
		// Add to list
		ArrayList<GUIPlugin> plugs = new ArrayList<GUIPlugin>();
		plugs.add(fileMenu);
		plugs.add(clipboardPlugin);
		plugs.add(model);
		plugs.add(props);
		plugs.add(sim);
		plugs.add(log);
		plugs.add(nw);
		// Make some plugins aware of others
		sim.setGUIMultiModel(model);
<<<<<<< HEAD
=======
		model.setGUISimulator(sim);
>>>>>>> a180f89f
		// Return list
		return plugs;
	}

	public static GUIPrism getGUI()
	{
		return gui;
	}

	//ATTRIBUTES
	//properties
	private Prism prism;
	private PrismLog theLog;

	//gui components
	private ArrayList plugs;
	private JTabbedPane theTabs;
	private GUIPlugin logPlug;
	private GUIEventHandler eventHandle;
	private GUIOptionsDialog options;
	private JFileChooser choose;
<<<<<<< HEAD
	private JProgressBar progress;
=======
	private GUIProgressBar progress;
>>>>>>> a180f89f
	private GUITaskBar taskbar;
	private String taskbarText = "";
	private Action prismOptions;
	private Action fontIncrease;
	private Action fontDecrease;

	//CONSTRUCTORS AND INITIALISATION METHODS

	/** Creates a new instance of GUIPrism.  By calling setupResources(), setupPrism()
	 * and then initComponents().
	 * @throws GUIException Thrown if there is an error in initialising the user interface.
	 */
	public GUIPrism() throws GUIException, PrismException
	{
		super();
		setupResources();
		setupPrism();
		initComponents();
		prism.getSettings().notifySettingsListeners();
	}

	/**
	 *  Sets the URL for images properly, so that they are loaded from the
	 *  correct directory.  This also loads in all of the resouces for
	 *  internationalization support.  Also sets up the file chooser and event handler.
	 *  Throws a GUIException if there is a problem with the resources.
	 */
	private void setupResources() throws GUIException
	{
		try {
			MetalTheme theme = new PresentationMetalTheme(0);
			MetalLookAndFeel.setCurrentTheme(theme);
			UIManager.setLookAndFeel(UIManager.getCrossPlatformLookAndFeelClassName());
			//UIManager.setLookAndFeel(UIManager.getSystemLookAndFeelClassName());
		} catch (Exception e) {
			throw new GUIException("Failed to Initialise:\nLook and Feel Invalid");
		}

		// Create new file chooser which starts in current directory
		choose = new JFileChooser();
		File currentDir = new File(".");
		// If current directory is the bin directory, go up one level (mainly for Windows version)
		try {
			currentDir = currentDir.getCanonicalFile();
			if (currentDir.getName().equals("bin"))
				currentDir = currentDir.getParentFile();
		} catch (IOException e) {
			currentDir = new File(".");
		}
		choose.setCurrentDirectory(currentDir);

		logPlug = null;
		eventHandle = new GUIEventHandler(this);

		//Load resources here
		/********************/
		//This will provide for internationalisation support, if necessary
		//optimism zone
	}

	private void setupPrism() throws PrismException
	{
		theLog = new userinterface.log.GUIWindowLog();
		prism = new Prism(theLog);
		prism.loadUserSettingsFile();
		prism.initialise();
	}

	/**
	 *  This initialises all of the graphical user interface componenets.
	 *  The structure of the user interface should be
	 *  <UL>
	 *	  <LI>Menu Bar at the Top
	 *	  <LI>Toolbar just below
	 *	  <LI>Tabs with all of the pluggable "screens"
	 *	  <LI>Status Bar at the bottom
	 *  </UL>
	 */
	private void initComponents() throws GUIException
	{
		JMenuBar menuBar = new JMenuBar();
		JPanel toolPanel = new JPanel();
		toolPanel.setLayout(new FlowLayout(FlowLayout.LEFT));
		options = new GUIOptionsDialog(this);
		//options.addPanel(new GUIPrismOptionsPanel(prism));
		JPanel thePanel = new JPanel(); // panel to store tabs
		theTabs = new JTabbedPane();
		theTabs.addChangeListener(new ChangeListener()
		{
			public void stateChanged(ChangeEvent e)
			{
				clipboardPlugin.pluginChanged(getFocussedPlugin());
			}
		});
		//Setup pluggable screens in here
		plugs = getPluginArray(this);
		for (int i = 0; i < plugs.size(); i++) {
			GUIPlugin plug = (GUIPlugin) plugs.get(i);
			if (plug.displaysTab()) {
				theTabs.addTab(plug.getTabText(), plug);
				theTabs.setEnabledAt(theTabs.getComponentCount() - 1, plug.isEnabled());
			}
			if (plug.getMenu() != null) {
				menuBar.add(plug.getMenu());
			}
			if (plug.getToolBar() != null) {
				toolPanel.add(plug.getToolBar());
			}
			if (plug.getOptions() != null) {
				options.addPanel(plug.getOptions());
			}
			if (plug instanceof userinterface.log.GUILog) {
				logPlug = (userinterface.log.GUILog) plug;
			}
			prism.getSettings().addSettingsListener(plug);
		}
		theTabs.setTabPlacement(JTabbedPane.BOTTOM);
		thePanel.setLayout(new BorderLayout());
		thePanel.setPreferredSize(new Dimension(DEFAULT_WINDOW_WIDTH, DEFAULT_WINDOW_HEIGHT));
		thePanel.setMinimumSize(new Dimension(MINIMUM_WINDOW_WIDTH, MINIMUM_WINDOW_HEIGHT));
		thePanel.add(theTabs, BorderLayout.CENTER);

		JMenu optionsMenu = new JMenu("Options");
		menuBar.add(optionsMenu);

		Action tabSwapper = new AbstractAction()
		{
			public void actionPerformed(ActionEvent e)
			{
				nextTab();
			}
		};
		tabSwapper.putValue(Action.ACCELERATOR_KEY, KeyStroke.getKeyStroke(KeyEvent.VK_TAB, Toolkit.getDefaultToolkit().getMenuShortcutKeyMask()));

		prismOptions = new AbstractAction()
		{
			public void actionPerformed(ActionEvent e)
			{
				options.show();
			}
		};
		prismOptions.putValue(Action.LONG_DESCRIPTION, "Brings up an option dialog for setting PRISM and user interface parameters.");
		prismOptions.putValue(Action.MNEMONIC_KEY, new Integer(KeyEvent.VK_O));
		prismOptions.putValue(Action.NAME, "Options");
		prismOptions.putValue(Action.SMALL_ICON, GUIPrism.getIconFromImage("smallOptions.png"));

		optionsMenu.add(prismOptions);
		optionsMenu.setMnemonic('O');

		fontIncrease = new AbstractAction()
		{
			public void actionPerformed(ActionEvent e)
			{
				adjustFont(1);
			}
		};
		fontIncrease.putValue(Action.LONG_DESCRIPTION, "Increase the application font size.");
		fontIncrease.putValue(Action.MNEMONIC_KEY, new Integer(KeyEvent.VK_I));
		fontIncrease.putValue(Action.NAME, "Increase font size");
		fontIncrease.putValue(Action.SMALL_ICON, GUIPrism.getIconFromImage("smallFontIncrease.png"));
		fontIncrease.putValue(Action.ACCELERATOR_KEY,
				KeyStroke.getKeyStroke(KeyEvent.VK_EQUALS, Toolkit.getDefaultToolkit().getMenuShortcutKeyMask() | InputEvent.SHIFT_MASK));

		optionsMenu.add(fontIncrease);
		optionsMenu.setMnemonic('I');

		fontDecrease = new AbstractAction()
		{
			public void actionPerformed(ActionEvent e)
			{
				adjustFont(-1);
			}
		};
		fontDecrease.putValue(Action.LONG_DESCRIPTION, "Decrease the application font size.");
		fontDecrease.putValue(Action.MNEMONIC_KEY, new Integer(KeyEvent.VK_D));
		fontDecrease.putValue(Action.NAME, "Decrease font size");
		fontDecrease.putValue(Action.SMALL_ICON, GUIPrism.getIconFromImage("smallFontDecrease.png"));
		fontDecrease.putValue(Action.ACCELERATOR_KEY, KeyStroke.getKeyStroke(KeyEvent.VK_MINUS, Toolkit.getDefaultToolkit().getMenuShortcutKeyMask()));

		optionsMenu.add(fontDecrease);
		optionsMenu.setMnemonic('D');

		JPanel bottomPanel = new JPanel();
		{
<<<<<<< HEAD
			progress = new JProgressBar(0, 100);
			progress.setBorder(null);
=======
		        progress = new GUIProgressBar(0, 100, this);
>>>>>>> a180f89f
			taskbar = new GUITaskBar();
			taskbar.setText("Welcome to PRISM...");
			bottomPanel.setBorder(new javax.swing.border.EtchedBorder());
			bottomPanel.setLayout(new BorderLayout());
			bottomPanel.add(progress, BorderLayout.EAST);
			bottomPanel.add(taskbar, BorderLayout.CENTER);
		}

		setJMenuBar(menuBar);
		setTitle(Prism.getToolName() + " " + Prism.getVersion());
		setDefaultCloseOperation(javax.swing.JFrame.DO_NOTHING_ON_CLOSE);
		addWindowListener(new java.awt.event.WindowAdapter()
		{
			public void windowClosing(java.awt.event.WindowEvent evt)
			{
				exit();
			}
		});
		getContentPane().add(toolPanel, java.awt.BorderLayout.NORTH);
		getContentPane().add(thePanel, java.awt.BorderLayout.CENTER);
		getContentPane().add(bottomPanel, java.awt.BorderLayout.SOUTH);
		setIconImage(GUIPrism.getIconFromImage("smallPrism.png").getImage());
		getContentPane().setSize(new java.awt.Dimension(800, 600));
		pack();
	}

	public void passCLArgs(String args[])
	{
		// just before we get started, pass any command-line args to all plugins
		// we first remove the -javamaxmem argument, if present
		List<String> argsCopy = new ArrayList<String>();
		for (int i = 0; i < args.length; i++) {
			if (args[i].equals("-javamaxmem")) {
				i++;
			} else {
				argsCopy.add(args[i]);
			}
		}
		for (int i = 0; i < plugs.size(); i++) {
			GUIPlugin plug = (GUIPlugin) plugs.get(i);
			plug.takeCLArgs(argsCopy.toArray(new String[0]));
		}
	}

	/**
	 *  Adjust the main font for the GUI (+1 = one size up, -1 = one size down)
	 */
	public void adjustFont(int adjust)
	{
		Object[] objs = UIManager.getLookAndFeel().getDefaults().keySet().toArray();
		for (int i = 0; i < objs.length; i++) {
			if (objs[i].toString().toUpperCase().indexOf(".FONT") != -1) {
				Font font = UIManager.getFont(objs[i]);
				font = font.deriveFont((float) (font.getSize() + adjust));
				UIManager.put(objs[i], new FontUIResource(font));
			}
		}
		SwingUtilities.updateComponentTreeUI(this);
		SwingUtilities.updateComponentTreeUI(choose);
		SwingUtilities.updateComponentTreeUI(options);
		repaint();
	}

	//EXITERS
	public void exit()
	{
		doExit = true;
		notifyEventListeners(new GUIExitEvent(GUIExitEvent.REQUEST_EXIT));

		// Don't bug user to save defaults on exit
		/*if (prism.getSettings().isModified()) {
		    
		    String[] selection =
		    {"Yes", "No", "Cancel"};
		    int selectionNo = -1;
		    
		    selectionNo = JOptionPane.showOptionDialog(this, "Prism settings have been modified. Do you wish to save them?", "Save Settings", JOptionPane.OK_CANCEL_OPTION, JOptionPane.QUESTION_MESSAGE, null, selection, selection[0]);
		    switch(selectionNo)
		    {
		        case 0: 
		        {
		            try
		            {
		                prism.getSettings().saveSettingsFile(); break;
		            }
		            catch(PrismException e)
		            {
		                errorDialog("Error: Could not save settings",e.getMessage());
		            }
		        }
		        case 1: {break;}
		        case 2: doExit = false;
		        default: doExit = false;
		    }
		}*/

		if (doExit)
			System.exit(0);
	}

	//ACCESS METHODS

	/** Utility access method to access the functionality contained within 'prism'.
	 * @return The Prism object contained within this class.
	 */
	public Prism getPrism()
	{
		return prism;
	}

	/** Utility access method to acquire information stored within 'options'.
	 * @return The GUIOptionsDialog object contained within this class.
	 */
	public GUIOptionsDialog getOptions()
	{
		return options;
	}

	/** Utility Access method access the event handler.
	 * @return The event handler.
	 */
	public GUIEventHandler getEventHandler()
	{
		return eventHandle;
	}

	/** Utility access method which takes in a string filename and attempts to retrieve
	 * the file from the images directory.
	 * @return An ImageIcon
	 * @param file The name of the file to be loaded.
	 */
	public static ImageIcon getIconFromImage(String file)
	{
		URL url = GUIPrism.class.getClassLoader().getResource("images/" + file);
		if (url == null) {
			System.out.println("Warning: Failed to load icon file \"" + file + "\"");
			return null;
		}
		return new ImageIcon(url);
	}

	/** Utility access method for the file chooser used in the user interface.
	 * @return The file chooser for the PRISM GUI.
	 */
	public JFileChooser getChooser()
	{
		return choose;
	}

	/** Access method to return the GUIPlugin object that is currently viewable on the
	 * screen.
	 * @return The foccused GUIPlugin object.
	 */
	public GUIPlugin getFocussedPlugin()
	{
		return (GUIPlugin) theTabs.getComponentAt(theTabs.getSelectedIndex());
	}

	/** Access utility method for the PrismLog.
	 * @return The PrismLog contained within this class.
	 */
	public PrismLog getLog()
	{
		return theLog;
	}

	//UPDATE METHODS

	/** Utility method to notify the event handler of a GUIEvent.
	 * @param e The GUIEvent to be handled.
	 */
	public void notifyEventListeners(GUIEvent e)
	{
		getEventHandler().notifyListeners(e);
	}

	/** Responsible for passing on user interface events to the options panel.
	 * @param e A GUIEvent.
	 */
	public boolean processGUIEvent(GUIEvent e)
	{
		if (e instanceof GUIComputationEvent) {
			if (e.getID() == GUIComputationEvent.COMPUTATION_START) {
				prismOptions.setEnabled(false);
			} else if (e.getID() == GUIComputationEvent.COMPUTATION_DONE) {
				prismOptions.setEnabled(true);
				appendWarningsNoteToTaskBarText(prism.getMainLog());
			} else if (e.getID() == GUIComputationEvent.COMPUTATION_ERROR) {
				prismOptions.setEnabled(true);
			}
		} else if (e instanceof GUIExitEvent) {
			if (e.getID() == GUIExitEvent.CANCEL_EXIT) {
				doExit = false;
			}
		}
		return false;
	}

	/** Update method that takes the GUIPlugin object 'tab' and either disables its
	 * userinterface, or enables it according to 'enable'
	 * @param tab The GUIPlugin object to change
	 * @param enable Should it be enabled?
	 */
	public void enableTab(GUIPlugin tab, boolean enable)
	{
		for (int i = 0; i < theTabs.getComponentCount(); i++) {
			Component c = theTabs.getComponentAt(i);
			if (c instanceof GUIPlugin) {
				GUIPlugin pl = (GUIPlugin) c;

				if (pl == tab) {
					theTabs.setEnabledAt(i, enable);
					break;
				}
			}
		}
	}

	/** Moves the view to the next GUIPlugin component which has a tab.  If the last one
	 * has been reached, this sets the view back to the first one.
	 */
	public void nextTab()
	{
		theTabs.setSelectedIndex((theTabs.getSelectedIndex() + 1) % theTabs.getComponentCount());
	}

	/** Moves the view to the given GUIPlugin object.
	 * @param tab The GUIPlugin object to view.
	 */
	public void showTab(GUIPlugin tab)
	{
		for (int i = 0; i < theTabs.getComponentCount(); i++) {
			Component c = theTabs.getComponentAt(i);
			if (c == tab) {
				theTabs.setSelectedIndex(i);
				break;
			}
		}
	}

	/** This shows the GUIPlugin associated with the log. */
	public void showLogTab()
	{
		if (logPlug != null) {
			showTab(logPlug);
		}
	}

	/** Utility update method to set the text on the taskbar to 'message'
	 * @param message The message for the taskbar.
	 */
	public void setTaskBarText(String message)
	{
		taskbar.setText(message);
		// Store message to in case we want to append a (single) warning later
		taskbarText = message;
	}

	/** Utility update method to append a note about warnings to the taskbar
	 * @param log PrismLog to check for warnings
	 */
	public void appendWarningsNoteToTaskBarText(PrismLog log)
	{
		int numWarnings = log.getNumberOfWarnings();
		String message = null;
		if (numWarnings == 1)
			message = "[ There was 1 warning - see log for details ]";
		else if (numWarnings > 1)
			message = "[ There were " + numWarnings + " warnings - see log for details ]";
		if (message != null) {
			String taskbarTextNew = taskbarText;
			if (taskbarTextNew == null)
				taskbarTextNew = "";
			if (taskbarTextNew.length() > 0)
				taskbarTextNew += "  ";
			taskbarTextNew += message;
			taskbar.setText(taskbarTextNew);
		}
	}

<<<<<<< HEAD
	/** Utility update method to set the JProgressBar to an indeterminate state. */
=======
	/** Utility update method to set the GUIProgressBar to an indeterminate state. */
>>>>>>> a180f89f
	public void startProgress()
	{
		progress.setIndeterminate(true);
	}

<<<<<<< HEAD
	/** Utility update method to set the state of the JProgressBar to stopped. */
=======
	/** Utility update method to set the state of the GUIProgressBar to stopped. */
>>>>>>> a180f89f
	public void stopProgress()
	{
		progress.setIndeterminate(false);
	}

	/** Produces an error dialog box and puts it to the screen with the given message
	 * and default heading
	 * @param errorMessage The error message to be displayed.
	 */
	public void errorDialog(String errorMessage)
	{
		errorDialog("Error", errorMessage);
	}

	/** Produces an error dialog box and puts it to the screen with the given message
	 * and a given heading
	 * @param errorHeading The error dialog box's heading
	 * @param errorMessage The error message to be displayed.
	 */
	public void errorDialog(String errorHeading, String errorMessage)
	{
		JOptionPane.showMessageDialog(this, errorMessage, errorHeading, JOptionPane.ERROR_MESSAGE);
		//taskbar.setText(errorHeading);
	}

	//THREADS

	/** Thread to close the splash screen
	 */
	private static final class SplashScreenCloser implements Runnable
	{
		public void run()
		{
			splash.dispose();
		}
	}

	public static GUIClipboard getClipboardPlugin()
	{
		return clipboardPlugin;
	}
}<|MERGE_RESOLUTION|>--- conflicted
+++ resolved
@@ -53,10 +53,6 @@
 import javax.swing.JMenuBar;
 import javax.swing.JOptionPane;
 import javax.swing.JPanel;
-<<<<<<< HEAD
-import javax.swing.JProgressBar;
-=======
->>>>>>> a180f89f
 import javax.swing.JTabbedPane;
 import javax.swing.KeyStroke;
 import javax.swing.SwingUtilities;
@@ -117,19 +113,11 @@
 	{
 		try {
 			//Show the splash screen
-<<<<<<< HEAD
-			splash = new GUIPrismSplash("images/splash.png");
-			splash.display();
-			gui = new GUIPrism();
-			gui.setVisible(true);
-			EventQueue.invokeLater(new GUIPrism.SplashScreenCloser());
-=======
 			//splash = new GUIPrismSplash("images/splash.png");
 			//splash.display();
 			gui = new GUIPrism();
 			gui.setVisible(true);
 			//EventQueue.invokeLater(new GUIPrism.SplashScreenCloser());
->>>>>>> a180f89f
 			gui.passCLArgs(args);
 		} catch (GUIException e) {
 			System.err.println("Error: Could not load the PRISM GUI: " + e.getMessage());
@@ -176,10 +164,7 @@
 		plugs.add(nw);
 		// Make some plugins aware of others
 		sim.setGUIMultiModel(model);
-<<<<<<< HEAD
-=======
 		model.setGUISimulator(sim);
->>>>>>> a180f89f
 		// Return list
 		return plugs;
 	}
@@ -201,11 +186,7 @@
 	private GUIEventHandler eventHandle;
 	private GUIOptionsDialog options;
 	private JFileChooser choose;
-<<<<<<< HEAD
-	private JProgressBar progress;
-=======
 	private GUIProgressBar progress;
->>>>>>> a180f89f
 	private GUITaskBar taskbar;
 	private String taskbarText = "";
 	private Action prismOptions;
@@ -390,12 +371,7 @@
 
 		JPanel bottomPanel = new JPanel();
 		{
-<<<<<<< HEAD
-			progress = new JProgressBar(0, 100);
-			progress.setBorder(null);
-=======
 		        progress = new GUIProgressBar(0, 100, this);
->>>>>>> a180f89f
 			taskbar = new GUITaskBar();
 			taskbar.setText("Welcome to PRISM...");
 			bottomPanel.setBorder(new javax.swing.border.EtchedBorder());
@@ -676,21 +652,13 @@
 		}
 	}
 
-<<<<<<< HEAD
-	/** Utility update method to set the JProgressBar to an indeterminate state. */
-=======
 	/** Utility update method to set the GUIProgressBar to an indeterminate state. */
->>>>>>> a180f89f
 	public void startProgress()
 	{
 		progress.setIndeterminate(true);
 	}
 
-<<<<<<< HEAD
-	/** Utility update method to set the state of the JProgressBar to stopped. */
-=======
 	/** Utility update method to set the state of the GUIProgressBar to stopped. */
->>>>>>> a180f89f
 	public void stopProgress()
 	{
 		progress.setIndeterminate(false);
