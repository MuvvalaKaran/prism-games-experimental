//==============================================================================
//	
//	Copyright (c) 2002-
//	Authors:
//	* Andrew Hinton <ug60axh@cs.bham.ac.uk> (University of Birmingham)
//	* Mark Kattenbelt <mark.kattenbelt@comlab.ox.ac.uk> (University of Oxford, formerly University of Birmingham)
//	* Dave Parker <david.parker@comlab.ox.ac.uk> (University of Oxford, formerly University of Birmingham)
//	* Clemens Wiltsche <clemens.wiltsche@cs.ox.ac.uk> (University of Oxford)
//	
//------------------------------------------------------------------------------
//	
//	This file is part of PRISM.
//	
//	PRISM is free software; you can redistribute it and/or modify
//	it under the terms of the GNU General Public License as published by
//	the Free Software Foundation; either version 2 of the License, or
//	(at your option) any later version.
//	
//	PRISM is distributed in the hope that it will be useful,
//	but WITHOUT ANY WARRANTY; without even the implied warranty of
//	MERCHANTABILITY or FITNESS FOR A PARTICULAR PURPOSE.  See the
//	GNU General Public License for more details.
//	
//	You should have received a copy of the GNU General Public License
//	along with PRISM; if not, write to the Free Software Foundation,
//	Inc., 59 Temple Place, Suite 330, Boston, MA  02111-1307  USA
//	
//==============================================================================

package userinterface.simulator;

import java.awt.Font;
import java.awt.Rectangle;
import java.awt.Toolkit;
import java.awt.event.ActionEvent;
import java.awt.event.ComponentAdapter;
import java.awt.event.ComponentEvent;
import java.awt.event.InputEvent;
import java.awt.event.ItemEvent;
import java.awt.event.ItemListener;
import java.awt.event.KeyAdapter;
import java.awt.event.KeyEvent;
import java.awt.event.MouseAdapter;
import java.awt.event.MouseEvent;
import java.awt.event.MouseListener;
<<<<<<< HEAD
import java.text.DecimalFormat;
import java.text.NumberFormat;
=======
import java.util.ArrayList;
import java.util.List;
>>>>>>> 17863ef1
import java.util.Vector;

import javax.swing.AbstractAction;
import javax.swing.Action;
import javax.swing.DefaultListSelectionModel;
import javax.swing.JEditorPane;
import javax.swing.JFileChooser;
import javax.swing.JList;
import javax.swing.JMenu;
import javax.swing.JPopupMenu;
import javax.swing.JScrollPane;
import javax.swing.JTable;
import javax.swing.KeyStroke;
import javax.swing.ListSelectionModel;
import javax.swing.event.ListSelectionEvent;
import javax.swing.event.ListSelectionListener;
import javax.swing.filechooser.FileFilter;
import javax.swing.filechooser.FileNameExtensionFilter;
import javax.swing.table.AbstractTableModel;
import javax.swing.table.TableColumn;
import javax.swing.table.TableColumnModel;

import parser.Values;
import parser.ast.LabelList;
import parser.ast.ModulesFile;
import parser.ast.PropertiesFile;
import prism.PrismException;
import prism.PrismLangException;
import prism.PrismSettings;
import prism.PrismSettingsListener;
import prism.PrismUtils;
import prism.UndefinedConstants;
import simulator.PathFullInfo;
import simulator.SimulatorEngine;
import strat.StochasticUpdateStrategy;
import strat.Strategy;
import userinterface.GUIConstantsPicker;
import userinterface.GUIPlugin;
import userinterface.GUIPrism;
import userinterface.graph.Graph;
import userinterface.model.GUIModelEvent;
import userinterface.model.GUIMultiModel;
import userinterface.properties.GUIMultiProperties;
import userinterface.properties.GUIPropertiesEvent;
import userinterface.properties.GUIPropertiesList;
import userinterface.properties.GUIProperty;
import userinterface.util.GUIComputationEvent;
import userinterface.util.GUIEvent;
import userinterface.util.GUIExitEvent;

@SuppressWarnings("serial")
public class GUISimulator extends GUIPlugin implements MouseListener, ListSelectionListener, PrismSettingsListener
{
	private static final long serialVersionUID = 1L;

	// text formatting
	NumberFormat df;

	// Links to other parts of the GUI
	private GUIMultiProperties guiProp;
	private GUIMultiModel guiMultiModel;

	/** Underlying simulator */
	private SimulatorEngine engine;

	// GUI components
	private UpdateTableModel updateTableModel;
	private GUISimulatorPathTableModel pathTableModel;

	// Menus/actions/etc.
	private JMenu simulatorMenu;
	private JPopupMenu pathPopupMenu;
	private FileFilter textFilter;
	private Action randomExploration, backtrack, backtrackToHere, removeToHere, newPath, newPathFromState, newPathPlot, newPathPlotFromState, resetPath,
			exportPath, plotPath, configureView;

	//Current State
	private boolean pathActive;
	private ModulesFile parsedModel;
	private boolean strategyGenerated = false;
	private Strategy strategy = null;
	private boolean newPathAfterReceiveParseNotification, newPathPlotAfterReceiveParseNotification;
	private boolean chooseInitialState;

	private Values lastConstants, lastPropertyConstants, lastInitialState, markedState;
	private boolean computing;

	// Config/options
	private boolean displayStyleFast;
	private boolean displayPathLoops;
	private SimulationView view;

	/**
	 * Creates a new instance of GUISimulator
	 */
	public GUISimulator(GUIPrism gui)
	{
		super(gui, true);
		this.engine = gui.getPrism().getSimulator();

		df = DecimalFormat.getInstance();
		df.setMinimumFractionDigits(1);
		df.setMaximumFractionDigits(4);
		df.setRoundingMode(java.math.RoundingMode.DOWN);

		view = new SimulationView(this, gui.getPrism().getSettings());
		pathTableModel = new GUISimulatorPathTableModel(this, view);

		updateTableModel = new UpdateTableModel();

		initComponents();
		initPopups();

		doEnables();

		horizontalSplit.setDividerLocation((int) leftExplorePanel.getPreferredSize().getHeight() + 11);

		randomExplorationButton.setIcon(GUIPrism.getIconFromImage("smallPlayerFwd.png"));
		backtrackButton.setIcon(GUIPrism.getIconFromImage("smallPlayerRew.png"));

		pathTable.getSelectionModel().addListSelectionListener(this);

		pathTable.addMouseListener(this);
		pathTable.getTableHeader().addMouseListener(this);
		tableScroll.addMouseListener(this);

		pathTable.getTableHeader().setReorderingAllowed(true);

		pathTable.addComponentListener(new ComponentAdapter()
		{
			public void componentResized(ComponentEvent e)
			{
				sortOutColumnSizes();
			}
		});

		pathTablePlaceHolder.addMouseListener(this);
		view.refreshToDefaultView(pathActive, parsedModel);

		setPathActive(false);
		doEnables();

		//options = new GUISimulatorOptions(this);

		currentUpdatesTable.setModel(updateTableModel);
		currentUpdatesTable.addMouseListener(new MouseAdapter()
		{
			public void mouseClicked(MouseEvent e)
			{
				if (e.getClickCount() == 2 && currentUpdatesTable.isEnabled()) {
					a_manualUpdate();
					currentUpdatesTable.requestFocus();
				} else if (e.getClickCount() == 2 && !currentUpdatesTable.isEnabled()) {
					GUISimulator.this.warning("Simulation",
							"These are updates from earlier in the path.\nSelect the last state in the path table to continue exploration");
				}
			}
		});

		currentUpdatesTable.addKeyListener(new KeyAdapter()
		{
			public void keyPressed(KeyEvent e)
			{
				if (e.getKeyCode() == KeyEvent.VK_ENTER && currentUpdatesTable.isEnabled()) {
					a_manualUpdate();
					currentUpdatesTable.requestFocus();
				}

			}
		});

		pathTable.setModel(pathTableModel);

		lastConstants = null;

		lastPropertyConstants = null;

		lastInitialState = null;

		tableScroll.setRowHeaderView(((GUISimulatorPathTable) pathTable).getPathLoopIndicator());
		manualUpdateTableScrollPane.setRowHeaderView(((GUISimulatorUpdatesTable) currentUpdatesTable).getUpdateRowHeader());

		tableScroll.setHorizontalScrollBarPolicy(JScrollPane.HORIZONTAL_SCROLLBAR_AS_NEEDED);
		stateLabelList.setSelectionMode(ListSelectionModel.SINGLE_SELECTION);

		stateLabelList.addListSelectionListener(new ListSelectionListener()
		{
			public void valueChanged(ListSelectionEvent e)
			{
				pathTable.repaint();
			}
		});

		modelTypeLabel.setText("Unknown");
		totalTimeLabel.setText(formatDouble(0.0));
		pathLengthLabel.setText("0");

		textFilter = new FileNameExtensionFilter("Plain text files (*.txt)", "txt");

		displayStyleFast = true;
		displayPathLoops = true;

		autoTimeCheck.setSelected(true);
		showStrategyCheck.setSelected(true);
		currentUpdatesTable.requestFocus();

		manualUpdateTableScrollPane.setToolTipText("Double-click or right-click below to create a new path");
	}

	public void setGUIMultiModel(GUIMultiModel guiMultiModel)
	{
		this.guiMultiModel = guiMultiModel;
	}

	public void setGUIProb(GUIMultiProperties guiProp)
	{
		this.guiProp = guiProp;
	}

	public JList getStateLabelList()
	{
		return stateLabelList;
	}

	public String getTotalRewardLabelString()
	{
		int i, n;
		String s;
		n = parsedModel.getNumRewardStructs();
		s = "<html>";
		for (i = 0; i < n; i++) {
			s += engine.getTotalCumulativeRewardForPath(i);
			if (i < n - 1)
				s += ",<br>";
		}
		s += "</html>";
		return s;
	}

	/**
	 * Update all fields in the "Path information" box.
	 */
	private void updatePathInfoAll(UndefinedConstants uCon)
	{
		modelTypeLabel.setText(parsedModel == null ? "Unknown" : parsedModel.getTypeString());
		String constantsString = uCon == null ? "" : uCon.getDefinedConstantsString();
		definedConstantsLabel.setText((constantsString.length() == 0) ? "None" : constantsString);
		pathLengthLabel.setText(pathActive ? "" + engine.getPathSize() : "0");
		totalTimeLabel.setText(pathActive ? formatDouble(engine.getTotalTimeForPath()) : "0");
	}

	/**
	 * Update path length/time fields in the "Path information" box.
	 */
	private void updatePathInfo()
	{
		pathLengthLabel.setText(pathActive ? "" + engine.getPathSize() : "0");
		totalTimeLabel.setText(pathActive ? formatDouble(engine.getTotalTimeForPath()) : "0");
	}

	/**
	 * Update path info in the "Strategy information" box.
	 */
	private void updateStrategyInfoPanel()
	{
		if (strategyGenerated && strategy != null)
			stratMemElem.setText(strategy.getDescription());
		stratMemElem.repaint();
	}

	/**
	 * Repaint state label and path formulae lists.
	 */
	private void repaintLists()
	{
		stateLabelList.repaint();
		pathFormulaeList.repaint();
	}

	/**
	 * React to a new model being loaded into the GUI.
	 */
	public void a_clearModel() throws PrismException
	{
		// Blank out path table
		tableScroll.setViewportView(pathTablePlaceHolder);
		// Update model/path/tables/lists
		setPathActive(false);
		setParsedModel(null);
		// CLEMENS: reset strategy
		getPrism().setStrategy(null);
		pathTableModel.restartPathTable();
		updateTableModel.restartUpdatesTable();
		((GUISimLabelList) stateLabelList).clearLabels();
		((GUISimPathFormulaeList) pathFormulaeList).clearList();
		// Update display
		repaintLists();
		updatePathInfoAll(null);
		doEnables();
	}

	public void a_loadModulesFile(ModulesFile mf) throws PrismException
	{
		// Update model/path/tables/lists
		setPathActive(false);
		setParsedModel(mf);
		pathTableModel.restartPathTable();
		updateTableModel.restartUpdatesTable();
		((GUISimLabelList) stateLabelList).clearLabels();
		((GUISimPathFormulaeList) pathFormulaeList).clearList();
		// Update display
		repaintLists();
		updatePathInfoAll(null);
		doEnables();
		// Populate controls based on model type
		typeExploreCombo.removeAllItems();
		typeExploreCombo.addItem("Steps");
		typeExploreCombo.addItem("Up to step");
		if (mf != null && mf.getModelType().continuousTime()) {
			typeExploreCombo.addItem("Time");
			typeExploreCombo.addItem("Up to time");
		}
		typeBacktrackCombo.setEnabled(false);
		typeBacktrackCombo.removeAllItems();
		typeBacktrackCombo.addItem("Steps");
		typeBacktrackCombo.addItem("Back to step");
		if (mf != null && mf.getModelType().continuousTime()) {
			typeBacktrackCombo.addItem("Time");
			typeBacktrackCombo.addItem("Back to time");
		}
	}

	public void a_clearPath() throws PrismException
	{
		// Update path/tables/lists
		setPathActive(false);
		pathTableModel.restartPathTable();
		updateTableModel.restartUpdatesTable();
		((GUISimLabelList) stateLabelList).clearLabels();
		((GUISimPathFormulaeList) pathFormulaeList).clearList();
		// Update display
		repaintLists();
		updatePathInfoAll(null);
		doEnables();
	}

	public void a_newPath(boolean chooseInitialState)
	{
		// Request a parse
		newPathAfterReceiveParseNotification = true;
		this.chooseInitialState = chooseInitialState;
		notifyEventListeners(new GUIPropertiesEvent(GUIPropertiesEvent.REQUEST_MODEL_PARSE));
	}

	public void newPathAfterParse()
	{
		newPathAfterReceiveParseNotification = false;
		Values initialState;
		try {
			// update engine
			((GUISimLabelList) stateLabelList).setEngine(engine);
			((GUISimPathFormulaeList) pathFormulaeList).setEngine(engine);

			// Check model is simulate-able
			// (bail out now else causes problems below)
			getPrism().checkModelForSimulation();

			// get properties constants/labels
			PropertiesFile pf;
			try {
				pf = getPrism().parsePropertiesString(guiProp.getConstantsString().toString() + guiProp.getLabelsString());
			} catch (PrismLangException e) {
				// ignore properties if they don't parse
				pf = null; //if any problems
			}

			// if necessary, get values for undefined constants from user
			// (for now, just get constants needed for properties file labels)
			// TODO: find a way to also get constants for any (path) props we need
			//       (for path formulae display)
			UndefinedConstants uCon = new UndefinedConstants(parsedModel, pf, true);
			if (uCon.getMFNumUndefined() + uCon.getPFNumUndefined() > 0) {
				int result = GUIConstantsPicker.defineConstantsWithDialog(getGUI(), uCon, lastConstants, lastPropertyConstants);
				if (result != GUIConstantsPicker.VALUES_DONE)
					return;
			}
			// remember constant values for next time
			lastConstants = uCon.getMFConstantValues();
			lastPropertyConstants = uCon.getPFConstantValues();
			// store constants (currently, compute non-exact for simulation)
			getPrism().setPRISMModelConstants(lastConstants, false);
			pf.setSomeUndefinedConstants(lastPropertyConstants, false);

			// check here for possibility of multiple initial states
			// (not supported yet) to avoid problems below
			if (parsedModel.getInitialStates() != null) {
				throw new PrismException("The simulator does not yet handle models with multiple initial states");
			}

			// do we need to ask for an initial state for simulation?
			// no: just use default/random
			if (!chooseInitialState) {
				initialState = null;
			}
			// yes, but strategy tailored to initial state: bail out
			else if (chooseInitialState && strategyGenerated
					&& (getPrism().getStrategy() instanceof StochasticUpdateStrategy)) {
				throw new PrismException("Strategy tailored to initial state - cannot manually select");
			}
			// yes: user chooses 
			else {
				initialState = a_chooseInitialState();
				// if user clicked cancel from dialog, bail out
				if (initialState == null) {
					return;
				}
			}

			// Insert path table
			tableScroll.setViewportView(pathTable);

			displayPathLoops = true;

			// check if we need to initialise a strategy
			if (strategyGenerated && strategy != null && getPrism().getSettings().getString(PrismSettings.PRISM_ENGINE).equals("Explicit")
					&& getPrism().getBuiltModelExplicit() != null) {
				// get reference to the strategy
				strategy = getPrism().getStrategy();
				// store indices of states
				showStrategyCheck.setSelected(true);
				// resetting strategy
				strategy.reset();
			}

			// Create a new path in the simulator and add labels/properties
			getPrism().loadModelIntoSimulator();
			engine.createNewPath();

			parser.State initialStateObject = initialState == null ? null : new parser.State(initialState, parsedModel);
			if (initialStateObject == null) {
				initialStateObject = parsedModel.getDefaultInitialState();
			}
			engine.initialisePath(initialStateObject);

			// Update model/path/tables/lists
			setPathActive(true);
			pathTableModel.setPath(engine.getPathFull());
			pathTableModel.restartPathTable();
			pathTable.getSelectionModel().setSelectionInterval(0, 0);
			updateTableModel.restartUpdatesTable();
			repopulateFormulae(pf);

			// Update display
			repaintLists();
			updatePathInfoAll(uCon);
			doEnables();
			updateStrategyInfoPanel();

			// store initial state for next time
			lastInitialState = initialState;

			if (getPrism().getSettings().getBoolean(PrismSettings.SIMULATOR_NEW_PATH_ASK_VIEW)) {
				new GUIViewDialog(getGUI(), pathTableModel.getView(), pathTableModel);
			}

		} catch (PrismException e) {
			this.error(e.getMessage());
			if (e instanceof PrismLangException) {
				guiMultiModel.getHandler().modelParseFailed((PrismLangException) e, false);
				guiMultiModel.tabToFront();
			}
		}
	}

	public Values a_chooseInitialState() throws PrismLangException
	{
		// first, pick default values for chooser dialog

		// default initial state if none specified previously
		if (lastInitialState == null) {
			lastInitialState = new Values(parsedModel.getDefaultInitialState(), parsedModel);
		}
		// otherwise, check previously used state for validity
		else {
			boolean match = true;
			int i, n;
			n = parsedModel.getNumVars();
			if (lastInitialState.getNumValues() != n) {
				match = false;
			} else {
				for (i = 0; i < n; i++) {
					if (!lastInitialState.contains(parsedModel.getVarName(i))) {
						match = false;
						break;
					} else {
						int index = lastInitialState.getIndexOf(parsedModel.getVarName(i));
						if (!lastInitialState.getType(index).equals(parsedModel.getVarType(i))) {
							match = false;
							break;
						}
					}
				}
			}
			// if there's a problem, just use the default
			if (!match) {
				lastInitialState = new Values(parsedModel.getDefaultInitialState(), parsedModel);
			}
		}

		Values initialState = null;
		initialState = GUIInitialStatePicker.defineInitialValuesWithDialog(getGUI(), lastInitialState, parsedModel);
		return initialState;
	}

	/** Explore a number of steps. */
	public void a_autoStep(int noSteps)
	{
		try {
			if (displayPathLoops && pathTableModel.isPathLooping()) {
				if (questionYesNo("The current path contains a deterministic loop. \nDo you wish to disable detection of such loops and extend the path anyway?") == 0) {
					displayPathLoops = false;
					pathTable.repaint();
				} else
					return;
			}

			setComputing(true);

			try {
				if (isOldUpdate()) {
					engine.computeTransitionsForCurrentState();
				}
				engine.automaticTransitions(noSteps, displayPathLoops);
			} catch (PrismException e) {
				this.error(e.getMessage());
				guiMultiModel.getHandler().modelParseFailed(e, false);
				guiMultiModel.tabToFront();

				// Even if there was an exception, we continue and try
				// to update the path display, as there may be intermediate steps
				// that have succeeded
			}

			// Update model/path/tables/lists
			pathTableModel.updatePathTable();
			int height = (int) pathTable.getPreferredSize().getHeight();
			int width = (int) pathTable.getPreferredSize().getWidth();
			pathTable.scrollRectToVisible(new Rectangle(0, height - 10, width, height));
			updateTableModel.updateUpdatesTable();
			// Update display
			repaintLists();
			updatePathInfo();
		} catch (PrismException e) {
			this.error(e.getMessage());
			guiMultiModel.getHandler().modelParseFailed(e, false);
			guiMultiModel.tabToFront();
		} finally {
			setComputing(false);
		}

	}

	/** Explore an amount of time. */
	public void a_autoStep(double time)
	{
		try {
			if (displayPathLoops && pathTableModel.isPathLooping()) {
				if (questionYesNo("The current path contains a deterministic loop. \nDo you wish to disable detection of such loops and extend the path anyway?") == 0) {
					displayPathLoops = false;
					pathTable.repaint();
				} else
					return;
			}

			setComputing(true);

			try {
				if (isOldUpdate()) {
					engine.computeTransitionsForCurrentState();
				}
				engine.automaticTransitions(time, displayPathLoops);
			} catch (PrismException e) {
				this.error(e.getMessage());
				guiMultiModel.getHandler().modelParseFailed(e, false);
				guiMultiModel.tabToFront();

				// Even if there was an exception, we continue and try
				// to update the path display, as there may be intermediate steps
				// that have succeeded
			}

			// Update model/path/tables/lists
			pathTableModel.updatePathTable();
			int height = (int) pathTable.getPreferredSize().getHeight();
			int width = (int) pathTable.getPreferredSize().getWidth();
			pathTable.scrollRectToVisible(new Rectangle(0, height - 10, width, height));
			updateTableModel.updateUpdatesTable();
			// Update display
			repaintLists();
			updatePathInfo();

		} catch (PrismException e) {
			this.error(e.getMessage());
		}
		finally {
			setComputing(false);
		}
	}

	/** Backtrack to a certain time. */
	public void a_backTrack(double time) throws PrismException
	{
		try {
			setComputing(true);
			engine.backtrackTo(time);
			// Update model/path/tables/lists
			pathTableModel.updatePathTable();
			updateTableModel.updateUpdatesTable();
			// Update display
			repaintLists();
			updatePathInfo();
		} catch (PrismException e) {
			this.error(e.getMessage());
		} finally {
			setComputing(false);
		}
	}

	/** Backtrack to a certain step. */
	public void a_backTrack(int step)
	{
		try {
			setComputing(true);
			engine.backtrackTo(step);
			// Update model/path/tables/lists
			pathTableModel.updatePathTable();
			updateTableModel.updateUpdatesTable();
			// Update display
			repaintLists();
			updatePathInfo();
		} catch (PrismException e) {
			this.error(e.getMessage());
		} finally {
			setComputing(false);
		}
	}

	/** Backtrack to the start of the path. */
	public void a_restartPath()
	{
		try {
			setComputing(true);
			engine.backtrackTo(0);
			// Update model/path/tables/lists
			pathTableModel.updatePathTable();
			updateTableModel.updateUpdatesTable();
			// Update display
			repaintLists();
			updatePathInfo();
		} catch (PrismException e) {
			this.error(e.getMessage());
		} finally {
			setComputing(false);
		}
	}

	/** Remove the prefix of the current path up to the given path step. */
	public void a_removePreceding(int step) throws PrismException
	{
		try {
			setComputing(true);
			engine.removePrecedingStates(step);
			// Update model/path/tables/lists
			pathTableModel.updatePathTable();
			updateTableModel.updateUpdatesTable();
			// Update display
			repaintLists();
			updatePathInfo();
		} finally {
			setComputing(false);
		}
	}

	public void a_manualUpdate()
	{
		try {
			if (currentUpdatesTable.getSelectedRow() == -1)
				throw new PrismException("No current update is selected");
			if (displayPathLoops && pathTableModel.isPathLooping()) {
				if (questionYesNo("The current path contains a deterministic loop. \nDo you wish to disable detection of such loops and extend the path anyway?") == 0) {
					displayPathLoops = false;
					pathTable.repaint();
				} else
					return;
			}

			double time = -1;
			if (parsedModel.getModelType().continuousTime()) {
				if (!autoTimeCheck.isSelected()) {
					time = GUITimeDialog.askTime(this.getGUI(), this);
					if (time < 0.0d) // dialog cancelled
						return;
				}
			}

			setComputing(true);
			if (parsedModel.getModelType().continuousTime() && time != -1) {
				engine.manualTransition(currentUpdatesTable.getSelectedRow(), time);
			} else {
				engine.manualTransition(currentUpdatesTable.getSelectedRow());
			}
			// Update model/path/tables/lists
			pathTableModel.updatePathTable();

			int height = (int) pathTable.getPreferredSize().getHeight();
			int width = (int) pathTable.getPreferredSize().getWidth();
			pathTable.scrollRectToVisible(new Rectangle(0, height - 10, width, height));
			updateTableModel.updateUpdatesTable();

			// Update display
			repaintLists();
			updatePathInfo();

		} catch (NumberFormatException e) {
			this.error("The Auto update \'no. steps\' parameter is invalid.\nIt must be a positive integer representing a step in the path table");
		} catch (PrismException e) {
			this.error(e.getMessage());
		} finally {
			setComputing(false);
		}
	}

	public void a_loadPath(PathFullInfo pathNew)
	{
		try {
			// get properties constants/labels
			PropertiesFile pf;
			try {
				pf = getPrism().parsePropertiesString(guiProp.getConstantsString().toString() + guiProp.getLabelsString());
			} catch (PrismLangException e) {
				// ignore properties if they don't parse
				pf = null; //if any problems
			}
			// Insert path table
			tableScroll.setViewportView(pathTable);

			displayPathLoops = true;

			// Load new path into the simulator
			getPrism().loadModelIntoSimulator();
			engine.loadPath(pathNew);
			// Update model/path/tables/lists
			setPathActive(true);
			pathTableModel.setPath(engine.getPathFull());
			pathTableModel.restartPathTable();
			int last = pathTable.getRowCount() - 1;
			pathTable.getSelectionModel().setSelectionInterval(last, last);
			updateTableModel.restartUpdatesTable();
			repopulateFormulae(pf);
			// Update display
			repaintLists();
			updatePathInfoAll(null);
			doEnables();

		} catch (PrismException e) {
			this.error(e.getMessage());
			setComputing(false);
		}
	}

	public void a_exportPath()
	{
		try {
			boolean exportRewards = false;
			if (parsedModel != null && parsedModel.getNumRewardStructs() > 0) {
				exportRewards = (question("Export the path with or without reward information?", new String[]{"With rewards", "Without rewards"}) == 0);
			}

			if (showSaveFileDialog(textFilter) != JFileChooser.APPROVE_OPTION)
				return;

			setComputing(true);
			engine.exportPath(getChooserFile(), exportRewards);
		} catch (PrismException e) {
			error(e.getMessage());
		} finally {
			setComputing(false);
		}
	}

	public void a_plotPath()
	{
		try {
			setComputing(true);
			guiProp.tabToFront();
			Graph graphModel = new Graph();
			guiProp.getGraphHandler().addGraph(graphModel);
			engine.plotPath(graphModel);
		} catch (PrismException e) {
			error(e.getMessage());
		} finally {
			setComputing(false);
		}
	}

	public void a_newPathPlot(boolean chooseInitialState)
	{
		// Request a parse
		newPathPlotAfterReceiveParseNotification = true;
		this.chooseInitialState = chooseInitialState;
		notifyEventListeners(new GUIPropertiesEvent(GUIPropertiesEvent.REQUEST_MODEL_PARSE));
	}

	public void newPathPlotAfterParse()
	{
		newPathPlotAfterReceiveParseNotification = false;
		Values initialState;
		try {

			// update engine
			((GUISimLabelList) stateLabelList).setEngine(engine);
			((GUISimPathFormulaeList) pathFormulaeList).setEngine(engine);

			// Check model is simulate-able
			// (bail out now else causes problems below)
			getPrism().checkModelForSimulation();

			// if necessary, get values for undefined constants from user
			UndefinedConstants uCon = new UndefinedConstants(parsedModel, null);
			if (uCon.getMFNumUndefined() > 0) {
				int result = GUIConstantsPicker.defineConstantsWithDialog(getGUI(), uCon, lastConstants, lastPropertyConstants);
				if (result != GUIConstantsPicker.VALUES_DONE)
					return;
			}
			// remember constant values for next time
			lastConstants = uCon.getMFConstantValues();
			// store constants (currently, compute non-exact for simulation)
			getPrism().setPRISMModelConstants(lastConstants, false);

			// do we need to ask for an initial state for simulation?
			// no: just use default/random
			if (!chooseInitialState) {
				initialState = null;
			}
			// yes, but strategy tailored to initial state: bail out
			else if (chooseInitialState && strategyGenerated
					&& (getPrism().getStrategy() instanceof StochasticUpdateStrategy)) {
				throw new PrismException("Strategy tailored to initial state - cannot manually select");
			}
			// yes: user chooses 
			else {
				initialState = a_chooseInitialState();
				// if user clicked cancel from dialog, bail out
				if (initialState == null) {
					return;
				}
			}

			// check if we need to initialise a strategy
			if (strategyGenerated && strategy != null && getPrism().getSettings().getString(PrismSettings.PRISM_ENGINE).equals("Explicit")
					&& getPrism().getBuiltModelExplicit() != null) {
				// get reference to the strategy
				strategy = getPrism().getStrategy();
				// resetting strategy
				strategy.reset();
			}

			// Get path details from dialog
			GUIPathPlotDialog pathPlotDialog = GUIPathPlotDialog.showDialog(getGUI(), parsedModel);
			if (pathPlotDialog == null)
				return;
			String simPathDetails = pathPlotDialog.getSimPathString();
			if (simPathDetails == null)
				return;
			long maxPathLength = pathPlotDialog.getMaxPathLength();

			// Create a new path in the simulator and plot it 
			getPrism().loadModelIntoSimulator();
			a_clearPath();
			setComputing(true);
			guiProp.tabToFront();
			Graph graphModel = new Graph();
			guiProp.getGraphHandler().addGraph(graphModel);
			getPrism().getMainLog().resetNumberOfWarnings();
			parser.State initialStateObject = initialState == null ? null : new parser.State(initialState, parsedModel);
			if (initialStateObject == null) {
				initialStateObject = parsedModel.getDefaultInitialState();
			}
			new SimPathPlotThread(this, engine, initialStateObject, simPathDetails, maxPathLength, graphModel).start();

			// store initial state for next time
			lastInitialState = initialState;

		} catch (PrismException e) {
			this.error(e.getMessage());
			if (e instanceof PrismLangException) {
				guiMultiModel.getHandler().modelParseFailed((PrismLangException) e, false);
				guiMultiModel.tabToFront();
			}
		} finally {
			setComputing(false);
		}
	}

	public void a_configureView()
	{
		new GUIViewDialog(getGUI(), pathTableModel.getView(), pathTableModel);
	}

	/**
	 * Re-populate lists of labels and path formulas.
	 * Labels are taken from current model and passed in properties file. 
	 * Path formulas are taken from the passed in properties file. 
	 */
	private void repopulateFormulae(PropertiesFile propertiesFile)
	{
		// Labels
		GUISimLabelList theStateLabelList = (GUISimLabelList) stateLabelList;
		theStateLabelList.clearLabels();
		if (pathActive) {
			// Add the default labels: "init" and "deadlock"
			theStateLabelList.addDeadlockAndInit();
			if (parsedModel != null) {
				// Add labels from model
				LabelList labelList1 = parsedModel.getLabelList();
				for (int i = 0; i < labelList1.size(); i++) {
					theStateLabelList.addModelLabel(labelList1.getLabelName(i), labelList1.getLabel(i));
				}
				// Add labels from properties file
				LabelList labelList2 = propertiesFile.getLabelList();
				for (int i = 0; i < labelList2.size(); i++) {
					theStateLabelList.addPropertyLabel(labelList2.getLabelName(i), labelList2.getLabel(i), propertiesFile);
				}
			}
		}

		// Path formulae
		// TODO: Currently, path formulae containing undefined property constants
		// are ignored. It would be better if the user is queried
		// for any necessary undefined constants, too.
		GUISimPathFormulaeList thePathFormulaeList = (GUISimPathFormulaeList) pathFormulaeList;
		thePathFormulaeList.clearList();
		if (pathActive) {
			// Go through the property list from the Properties tab of GUI
			GUIPropertiesList gpl = guiProp.getPropList();
			for (int i = 0; i < gpl.getNumProperties(); i++) {
				GUIProperty gp = gpl.getProperty(i);

				// obtain constants in property
				Vector<String> propertyConstants = gp.getProperty().getAllConstants();
				boolean allConstantsDefined = true;
				for (String propertyConstant : propertyConstants) {
					if (!parsedModel.isDefinedConstant(propertyConstant) &&
					    !propertiesFile.isDefinedConstant(propertyConstant)) {
						// we found one that has not been defined in the model
						// or the property file
						allConstantsDefined = false;
						break;
					}
				}

				// If the property has no unresolved constants
				// and is simulate-able...
				if (allConstantsDefined &&
				    gp.isValidForSimulation()) {
					// Add them to the list
					thePathFormulaeList.addProperty(gp.getProperty(), propertiesFile);
				}
			}
		}
	}

	//METHODS TO IMPLEMENT THE GUIPLUGIN INTERFACE

	public boolean displaysTab()
	{
		return true;
	}

	public javax.swing.JMenu getMenu()
	{
		return simulatorMenu;
	}

	public String getTabText()
	{
		return "Simulator";
	}

	public javax.swing.JToolBar getToolBar()
	{
		return null;
	}

	public String getXMLIDTag()
	{
		return "";
	}

	public Object getXMLSaveTree()
	{
		return null;
	}

	public void loadXML(Object c)
	{
	}

	@Override
	public boolean processGUIEvent(GUIEvent e)
	{
		try {
			if (e instanceof GUIModelEvent) {
				GUIModelEvent me = (GUIModelEvent) e;
				if (me.getID() == GUIModelEvent.NEW_MODEL) {
					a_clearModel();
				} else if (me.getID() == GUIModelEvent.MODEL_PARSED) {
					a_loadModulesFile(me.getModulesFile());
					doEnables();
					if (newPathAfterReceiveParseNotification)
						newPathAfterParse();
					if (newPathPlotAfterReceiveParseNotification)
						newPathPlotAfterParse();
				} else if (me.getID() == GUIModelEvent.MODEL_PARSE_FAILED) {
					newPathAfterReceiveParseNotification = false;
					newPathPlotAfterReceiveParseNotification = false;
				}

			} else if (e instanceof GUIComputationEvent) {
				if (e.getID() == GUIComputationEvent.COMPUTATION_START) {
					setComputing(true);
				} else if (e.getID() == GUIComputationEvent.COMPUTATION_DONE) {
					setComputing(false);
				} else if (e.getID() == GUIComputationEvent.COMPUTATION_ERROR) {
					setComputing(false);
				}

			} else if (e instanceof GUIPropertiesEvent) {
				if (e.getID() == GUIPropertiesEvent.PROPERTIES_LIST_CHANGED) {
					//repopulateFormulae();
				}
			} else if (e instanceof GUIExitEvent) {
				if (e.getID() == GUIExitEvent.REQUEST_EXIT) {

				}
			}
			return false;
		} catch (PrismException ee) {
			return false;
		}
	}

	public void takeCLArgs(String[] args)
	{
	}

	protected void doEnables()
	{
		newPath.setEnabled(parsedModel != null && !computing);

		if (strategy instanceof StochasticUpdateStrategy)
			newPathFromState.setEnabled(false); // not possible for stochastic update strategies
		else
			newPathFromState.setEnabled(parsedModel != null && !computing);

		newPathPlot.setEnabled(parsedModel != null && !computing);

		if (strategy instanceof StochasticUpdateStrategy)
			newPathPlotFromState.setEnabled(false); // not possible for stochastic update strategies
		else
			newPathPlotFromState.setEnabled(parsedModel != null && !computing);

		resetPath.setEnabled(pathActive && !computing);
		exportPath.setEnabled(pathActive && !computing);
		plotPath.setEnabled(pathActive && !computing);
		randomExploration.setEnabled(pathActive && !computing);
		backtrack.setEnabled(pathActive && !computing);
		configureView.setEnabled(pathActive && !computing);

		randomExplorationButton.setEnabled(pathActive && !computing);
		backtrackButton.setEnabled(pathActive && !computing);

		inputExploreField.setEnabled(pathActive);
		inputBacktrackField.setEnabled(pathActive);

		typeExploreCombo.setEnabled(pathActive);
		typeBacktrackCombo.setEnabled(pathActive);

		currentUpdatesTable.setEnabled(pathActive && !computing);
		currentUpdatesTable.setToolTipText(currentUpdatesTable.isEnabled() ? "Double click on an update to manually execute it" : null);
		autoTimeCheck.setEnabled(pathActive && parsedModel != null && parsedModel.getModelType().continuousTime());

		if (!getPrism().getSettings().getString(PrismSettings.PRISM_ENGINE).equals("Explicit"))
			strategyGenerated = false;
		showStrategyCheck.setEnabled(pathActive && parsedModel != null && strategyGenerated
				&& getPrism().getSettings().getString(PrismSettings.PRISM_ENGINE).equals("Explicit"));
		if (!strategyGenerated)
			engine.setStrategy(null);
		//		getPrism().getSimulator().setStrategy(strategyGenerated ? getPrism().getStrategy() : null);

		//resetPathButton.setEnabled(pathActive && !computing);
		//exportPathButton.setEnabled(pathActive && !computing);
		//configureViewButton.setEnabled(pathActive && !computing);

		//newPath.setEnabled(parsedModel != null && !computing);
		//newPathFromState.setEnabled(parsedModel != null && !computing);
		//newPathButton.setEnabled(parsedModel != null && !computing);

		modelType.setEnabled(parsedModel != null);
		modelTypeLabel.setEnabled(parsedModel != null);

		totalTime.setEnabled(pathActive && parsedModel != null && parsedModel.getModelType().continuousTime());
		totalTimeLabel.setEnabled(pathActive && parsedModel != null && parsedModel.getModelType().continuousTime());

		pathLength.setEnabled(pathActive);
		pathLengthLabel.setEnabled(pathActive);

		definedConstants.setEnabled(pathActive);
		definedConstantsLabel.setEnabled(pathActive);

	}

	/** This method is called from within the constructor to
	 * initialize the form.
	 * WARNING: Do NOT modify this code. The content of this method is
	 * always regenerated by the Form Editor.
	 */
	// <editor-fold defaultstate="collapsed" desc=" Generated Code ">//GEN-BEGIN:initComponents
	private void initComponents()
	{
		java.awt.GridBagConstraints gridBagConstraints;

		buttonGroup1 = new javax.swing.ButtonGroup();
		innerButtonPanel = new javax.swing.JPanel();
		newPathButton = new javax.swing.JButton();
		resetPathButton = new javax.swing.JButton();
		exportPathButton = new javax.swing.JButton();
		configureViewButton = new javax.swing.JButton();
		pathTable = new javax.swing.JTable();
		pathTable = new GUISimulatorPathTable(this, pathTableModel, engine);

		jPanel2 = new javax.swing.JPanel();
		jSplitPane1 = new javax.swing.JSplitPane();
		jPanel3 = new javax.swing.JPanel();
		jPanel4 = new javax.swing.JPanel();
		allPanel = new javax.swing.JPanel();
		horizontalSplit = new javax.swing.JSplitPane();
		topPanel = new javax.swing.JPanel();
		topSplit = new javax.swing.JSplitPane();
		tabbedPane = new javax.swing.JTabbedPane();
		outerStateLabelPanel = new javax.swing.JPanel();
		stateLabelScrollPane = new javax.swing.JScrollPane();
		//stateLabelList = new javax.swing.JList();

		stateLabelList = new GUISimLabelList(this);
		outerPathFormulaePanel = new javax.swing.JPanel();
		pathFormulaeScrollPane = new javax.swing.JScrollPane();
		pathFormulaeList = new javax.swing.JList();
		pathFormulaeList = new GUISimPathFormulaeList(this);
		informationPanel = new javax.swing.JPanel();
		innerInformationPanel = new javax.swing.JPanel();
		topLabels = new javax.swing.JPanel();
		modelType = new javax.swing.JLabel();
		definedConstants = new javax.swing.JLabel();
		topValues = new javax.swing.JPanel();
		modelTypeLabel = new javax.swing.JLabel();
		definedConstantsLabel = new javax.swing.JLabel();
		bottomLabels = new javax.swing.JPanel();
		pathLength = new javax.swing.JLabel();
		totalTime = new javax.swing.JLabel();
		bottomValues = new javax.swing.JPanel();
		pathLengthLabel = new javax.swing.JLabel();
		totalTimeLabel = new javax.swing.JLabel();
		outerTopLeftPanel = new javax.swing.JPanel();
		topLeftPanel = new javax.swing.JPanel();
		innerTopLeftPanel = new javax.swing.JPanel();
		outerLeftExplorePanel = new javax.swing.JPanel();
		leftExplorePanel = new javax.swing.JPanel();
		automaticExplorationPanel = new javax.swing.JPanel();
		innerAutomaticExplorationPanel = new javax.swing.JPanel();
		randomExplorationButton = new javax.swing.JButton();
		noStepsExplorePanel = new javax.swing.JPanel();
		typeExploreCombo = new javax.swing.JComboBox();
		inputExploreField = new javax.swing.JTextField();
		backtrackPanel = new javax.swing.JPanel();
		innerBacktrackPanel = new javax.swing.JPanel();
		backtrackButton = new javax.swing.JButton();
		noStepsBacktrackPanel = new javax.swing.JPanel();
		typeBacktrackCombo = new javax.swing.JComboBox();
		inputBacktrackField = new javax.swing.JTextField();
		manualUpdatesPanel = new javax.swing.JPanel();
		innerManualUpdatesPanel = new javax.swing.JPanel();
		manualUpdateTableScrollPane = new javax.swing.JScrollPane();
		currentUpdatesTable = new javax.swing.JTable();
		currentUpdatesTable = new GUISimulatorUpdatesTable(updateTableModel, new DisabledItemSelectionModel(), this);
		autoTimeCheckPanel = new javax.swing.JPanel();
		autoTimeCheck = new javax.swing.JCheckBox();
		showStrategyCheck = new javax.swing.JCheckBox();
		outerBottomPanel = new javax.swing.JPanel();
		bottomPanel = new javax.swing.JPanel();
		tableScroll = new javax.swing.JScrollPane();
		pathTablePlaceHolder = new javax.swing.JPanel();

		strategyInfoPanel = new javax.swing.JPanel();
		innerStrategyInfoPanel = new javax.swing.JPanel();
		stratMemElem = new JEditorPane();

		innerButtonPanel.setLayout(new java.awt.GridLayout(2, 2, 10, 10));

		newPathButton.setIcon(new javax.swing.ImageIcon(""));
		newPathButton.setText("New path");
		newPathButton.setToolTipText("New path");
		newPathButton.setHorizontalAlignment(javax.swing.SwingConstants.LEADING);
		newPathButton.setPreferredSize(new java.awt.Dimension(119, 28));
		newPathButton.addActionListener(new java.awt.event.ActionListener()
		{
			public void actionPerformed(java.awt.event.ActionEvent evt)
			{
				newPathButtonActionPerformed(evt);
			}
		});

		innerButtonPanel.add(newPathButton);

		resetPathButton.setIcon(new javax.swing.ImageIcon(""));
		resetPathButton.setText("Reset path");
		resetPathButton.setToolTipText("Reset path");
		resetPathButton.setHorizontalAlignment(javax.swing.SwingConstants.LEADING);
		resetPathButton.setPreferredSize(new java.awt.Dimension(119, 28));
		resetPathButton.addActionListener(new java.awt.event.ActionListener()
		{
			public void actionPerformed(java.awt.event.ActionEvent evt)
			{
				resetPathButtonActionPerformed(evt);
			}
		});

		innerButtonPanel.add(resetPathButton);

		exportPathButton.setIcon(new javax.swing.ImageIcon(""));
		exportPathButton.setText("Export path");
		exportPathButton.setToolTipText("Export path");
		exportPathButton.setHorizontalAlignment(javax.swing.SwingConstants.LEADING);
		exportPathButton.setPreferredSize(new java.awt.Dimension(119, 28));
		exportPathButton.addActionListener(new java.awt.event.ActionListener()
		{
			public void actionPerformed(java.awt.event.ActionEvent evt)
			{
				exportPathButtonActionPerformed(evt);
			}
		});

		innerButtonPanel.add(exportPathButton);

		configureViewButton.setIcon(new javax.swing.ImageIcon(""));
		configureViewButton.setToolTipText("Export path");
		configureViewButton.setActionCommand("Configure view");
		configureViewButton.setHorizontalAlignment(javax.swing.SwingConstants.LEADING);
		configureViewButton.setText("Configure view");
		configureViewButton.setPreferredSize(new java.awt.Dimension(119, 28));
		configureViewButton.addActionListener(new java.awt.event.ActionListener()
		{
			public void actionPerformed(java.awt.event.ActionEvent evt)
			{
				configureViewButtonActionPerformed(evt);
			}
		});

		innerButtonPanel.add(configureViewButton);

		pathTable.setModel(new javax.swing.table.DefaultTableModel(new Object[][] { { null, null, null, null }, { null, null, null, null },
				{ null, null, null, null }, { null, null, null, null } }, new String[] { "Title 1", "Title 2", "Title 3", "Title 4" }));
		jSplitPane1.setLeftComponent(jPanel3);

		jSplitPane1.setRightComponent(jPanel4);

		jPanel2.add(jSplitPane1);

		setLayout(new java.awt.BorderLayout());

		allPanel.setLayout(new java.awt.BorderLayout());

		allPanel.setBorder(javax.swing.BorderFactory.createEmptyBorder(5, 5, 5, 5));
		horizontalSplit.setDividerLocation(211);
		horizontalSplit.setOrientation(javax.swing.JSplitPane.VERTICAL_SPLIT);
		horizontalSplit.setMinimumSize(new java.awt.Dimension(0, 0));
		horizontalSplit.setOneTouchExpandable(true);
		topPanel.setLayout(new java.awt.BorderLayout());

		topPanel.setBorder(javax.swing.BorderFactory.createEmptyBorder(5, 5, 5, 5));
		topPanel.setMinimumSize(new java.awt.Dimension(300, 10));
		topPanel.setPreferredSize(new java.awt.Dimension(302, 591));
		topSplit.setBorder(null);
		topSplit.setDividerLocation(600);
		topSplit.setResizeWeight(0.75);
		topSplit.setContinuousLayout(true);
		topSplit.setDoubleBuffered(true);
		topSplit.setMinimumSize(new java.awt.Dimension(0, 0));
		topSplit.setOneTouchExpandable(true);
		topSplit.setPreferredSize(new java.awt.Dimension(0, 0));
		tabbedPane.setBorder(javax.swing.BorderFactory.createEmptyBorder(0, 10, 0, 0));
		tabbedPane.setMinimumSize(new java.awt.Dimension(0, 0));
		tabbedPane.setPreferredSize(new java.awt.Dimension(0, 50));
		outerStateLabelPanel.setLayout(new java.awt.BorderLayout());

		outerStateLabelPanel.setBorder(javax.swing.BorderFactory.createEmptyBorder(5, 5, 5, 5));
		outerStateLabelPanel.setMinimumSize(new java.awt.Dimension(34, 0));
		stateLabelScrollPane.setMinimumSize(new java.awt.Dimension(24, 0));
		stateLabelScrollPane.setViewportView(stateLabelList);

		outerStateLabelPanel.add(stateLabelScrollPane, java.awt.BorderLayout.CENTER);

		tabbedPane.addTab("State labels", outerStateLabelPanel);

		outerPathFormulaePanel.setLayout(new java.awt.BorderLayout());

		outerPathFormulaePanel.setBorder(javax.swing.BorderFactory.createEmptyBorder(5, 5, 5, 5));
		outerPathFormulaePanel.setMinimumSize(new java.awt.Dimension(34, 0));
		pathFormulaeScrollPane.setMinimumSize(new java.awt.Dimension(24, 0));
		pathFormulaeScrollPane.setViewportView(pathFormulaeList);

		outerPathFormulaePanel.add(pathFormulaeScrollPane, java.awt.BorderLayout.CENTER);

		tabbedPane.addTab("Path formulae", outerPathFormulaePanel);

		informationPanel.setLayout(new java.awt.BorderLayout());

		informationPanel.setMinimumSize(new java.awt.Dimension(211, 0));
		innerInformationPanel.setLayout(new javax.swing.BoxLayout(innerInformationPanel, javax.swing.BoxLayout.Y_AXIS));

		innerInformationPanel.setBorder(javax.swing.BorderFactory.createEmptyBorder(5, 5, 5, 5));
		innerInformationPanel.setMinimumSize(new java.awt.Dimension(211, 0));
		topLabels.setLayout(new java.awt.GridLayout(1, 3, 5, 0));

		topLabels.setBorder(javax.swing.BorderFactory.createEmptyBorder(5, 5, 0, 5));
		topLabels.setMinimumSize(new java.awt.Dimension(201, 0));
		modelType.setText("Model Type:");
		modelType.setFont(this.getFont().deriveFont(Font.BOLD));
		topLabels.add(modelType);

		definedConstants.setText("Defined Constants:");
		definedConstants.setFont(this.getFont().deriveFont(Font.BOLD));
		topLabels.add(definedConstants);

		innerInformationPanel.add(topLabels);

		topValues.setLayout(new java.awt.GridLayout(1, 3, 5, 0));

		topValues.setBorder(javax.swing.BorderFactory.createEmptyBorder(0, 5, 5, 5));
		modelTypeLabel.setText("Unknown");
		modelTypeLabel.setBorder(javax.swing.BorderFactory.createEmptyBorder(0, 10, 0, 0));
		topValues.add(modelTypeLabel);

		definedConstantsLabel.setText("Unknown");
		definedConstantsLabel.setBorder(javax.swing.BorderFactory.createEmptyBorder(0, 10, 0, 0));
		topValues.add(definedConstantsLabel);

		innerInformationPanel.add(topValues);

		bottomLabels.setLayout(new java.awt.GridLayout(1, 3, 5, 0));

		bottomLabels.setBorder(javax.swing.BorderFactory.createEmptyBorder(5, 5, 0, 5));
		pathLength.setText("Path Length:");
		pathLength.setFont(this.getFont().deriveFont(Font.BOLD));
		bottomLabels.add(pathLength);

		totalTime.setText("Total Time:");
		totalTime.setFont(this.getFont().deriveFont(Font.BOLD));
		bottomLabels.add(totalTime);

		innerInformationPanel.add(bottomLabels);

		bottomValues.setLayout(new java.awt.GridLayout(1, 3, 5, 0));

		bottomValues.setBorder(javax.swing.BorderFactory.createEmptyBorder(0, 5, 5, 5));
		pathLengthLabel.setText("0");
		pathLengthLabel.setBorder(javax.swing.BorderFactory.createEmptyBorder(0, 10, 0, 0));
		bottomValues.add(pathLengthLabel);

		totalTimeLabel.setText("0.0");
		totalTimeLabel.setBorder(javax.swing.BorderFactory.createEmptyBorder(0, 10, 0, 0));
		bottomValues.add(totalTimeLabel);

		innerInformationPanel.add(bottomValues);

		informationPanel.add(innerInformationPanel, java.awt.BorderLayout.NORTH);

		tabbedPane.addTab("Path information", informationPanel);

		strategyInfoPanel.setLayout(new java.awt.BorderLayout());
		strategyInfoPanel.setMinimumSize(new java.awt.Dimension(211, 0));
		strategyInfoPanel.add(innerStrategyInfoPanel, java.awt.BorderLayout.NORTH);
		tabbedPane.addTab("Strategy information", strategyInfoPanel);
		innerStrategyInfoPanel.setLayout(new java.awt.BorderLayout());
		//		innerStrategyInfoPanel.setMinimumSize(new java.awt.Dimension(400, 400));
		//		stratMemElem.setMinimumSize(new java.awt.Dimension(400, 400));
		stratMemElem.setEditable(false);
		innerStrategyInfoPanel.add(stratMemElem);

		topSplit.setRightComponent(tabbedPane);

		outerTopLeftPanel.setLayout(new java.awt.BorderLayout());

		topLeftPanel.setLayout(new java.awt.BorderLayout());

		topLeftPanel.setBorder(javax.swing.BorderFactory.createEmptyBorder(0, 0, 0, 10));
		topLeftPanel.setMinimumSize(new java.awt.Dimension(0, 0));
		topLeftPanel.setPreferredSize(new java.awt.Dimension(0, 0));
		innerTopLeftPanel.setLayout(new java.awt.BorderLayout(5, 5));

		innerTopLeftPanel.setMinimumSize(new java.awt.Dimension(50, 0));
		innerTopLeftPanel.setPreferredSize(new java.awt.Dimension(302, 50));
		outerLeftExplorePanel.setLayout(new java.awt.BorderLayout());

		outerLeftExplorePanel.setMinimumSize(new java.awt.Dimension(129, 0));
		leftExplorePanel.setLayout(new javax.swing.BoxLayout(leftExplorePanel, javax.swing.BoxLayout.Y_AXIS));

		leftExplorePanel.setMinimumSize(new java.awt.Dimension(129, 0));
		automaticExplorationPanel.setLayout(new java.awt.BorderLayout());

		automaticExplorationPanel.setBorder(javax.swing.BorderFactory.createTitledBorder("Automatic exploration"));
		automaticExplorationPanel.setMinimumSize(new java.awt.Dimension(129, 0));
		innerAutomaticExplorationPanel.setLayout(new java.awt.GridLayout(2, 1, 5, 5));

		innerAutomaticExplorationPanel.setBorder(javax.swing.BorderFactory.createEmptyBorder(5, 5, 5, 5));
		innerAutomaticExplorationPanel.setMinimumSize(new java.awt.Dimension(117, 0));
		randomExplorationButton.setIcon(new javax.swing.ImageIcon(""));
		randomExplorationButton.setToolTipText("Make a number of random automatic updates");
		randomExplorationButton.setHorizontalAlignment(javax.swing.SwingConstants.LEADING);
		randomExplorationButton.setText("Simulate");
		randomExplorationButton.setMaximumSize(new java.awt.Dimension(220, 23));
		randomExplorationButton.setMinimumSize(new java.awt.Dimension(50, 23));
		randomExplorationButton.setPreferredSize(new java.awt.Dimension(160, 23));
		randomExplorationButton.addActionListener(new java.awt.event.ActionListener()
		{
			public void actionPerformed(java.awt.event.ActionEvent evt)
			{
				randomExplorationButtonActionPerformed(evt);
			}
		});

		innerAutomaticExplorationPanel.add(randomExplorationButton);

		noStepsExplorePanel.setLayout(new java.awt.GridBagLayout());

		noStepsExplorePanel.setMinimumSize(new java.awt.Dimension(107, 0));
		typeExploreCombo.setModel(new javax.swing.DefaultComboBoxModel(new String[] { "Num. steps", "Upto state", "Max. time" }));
		typeExploreCombo.setToolTipText("");
		gridBagConstraints = new java.awt.GridBagConstraints();
		gridBagConstraints.fill = java.awt.GridBagConstraints.BOTH;
		gridBagConstraints.weightx = 2.0;
		gridBagConstraints.insets = new java.awt.Insets(0, 0, 0, 5);
		noStepsExplorePanel.add(typeExploreCombo, gridBagConstraints);

		inputExploreField.setText("1");
		inputExploreField.setToolTipText("");
		inputExploreField.setPreferredSize(new java.awt.Dimension(60, 19));
		inputExploreField.addActionListener(new java.awt.event.ActionListener()
		{
			public void actionPerformed(java.awt.event.ActionEvent evt)
			{
				inputExploreFieldActionPerformed(evt);
			}
		});

		gridBagConstraints = new java.awt.GridBagConstraints();
		gridBagConstraints.fill = java.awt.GridBagConstraints.BOTH;
		gridBagConstraints.weightx = 0.25;
		noStepsExplorePanel.add(inputExploreField, gridBagConstraints);

		innerAutomaticExplorationPanel.add(noStepsExplorePanel);

		automaticExplorationPanel.add(innerAutomaticExplorationPanel, java.awt.BorderLayout.NORTH);

		leftExplorePanel.add(automaticExplorationPanel);

		backtrackPanel.setLayout(new java.awt.BorderLayout());

		backtrackPanel.setBorder(javax.swing.BorderFactory.createTitledBorder("Backtracking"));
		backtrackPanel.setMinimumSize(new java.awt.Dimension(129, 0));
		innerBacktrackPanel.setLayout(new java.awt.GridLayout(2, 1, 5, 5));

		innerBacktrackPanel.setBorder(javax.swing.BorderFactory.createEmptyBorder(5, 5, 5, 5));
		innerBacktrackPanel.setMinimumSize(new java.awt.Dimension(117, 0));
		backtrackButton.setIcon(new javax.swing.ImageIcon(""));
		backtrackButton.setText("Backtrack");
		backtrackButton.setToolTipText("Backtrack to a certain state in your path");
		backtrackButton.setHorizontalAlignment(javax.swing.SwingConstants.LEADING);
		backtrackButton.setMaximumSize(new java.awt.Dimension(220, 23));
		backtrackButton.setMinimumSize(new java.awt.Dimension(50, 23));
		backtrackButton.setPreferredSize(new java.awt.Dimension(160, 23));
		backtrackButton.addActionListener(new java.awt.event.ActionListener()
		{
			public void actionPerformed(java.awt.event.ActionEvent evt)
			{
				backtrackButtonActionPerformed(evt);
			}
		});

		innerBacktrackPanel.add(backtrackButton);

		noStepsBacktrackPanel.setLayout(new java.awt.GridBagLayout());

		noStepsBacktrackPanel.setMinimumSize(new java.awt.Dimension(107, 0));
		typeBacktrackCombo.setModel(new javax.swing.DefaultComboBoxModel(new String[] { "Num. steps", "To state" }));
		gridBagConstraints = new java.awt.GridBagConstraints();
		gridBagConstraints.fill = java.awt.GridBagConstraints.BOTH;
		gridBagConstraints.weightx = 2.0;
		gridBagConstraints.insets = new java.awt.Insets(0, 0, 0, 5);
		noStepsBacktrackPanel.add(typeBacktrackCombo, gridBagConstraints);

		inputBacktrackField.setText("1");
		inputBacktrackField.setToolTipText("");
		inputBacktrackField.setPreferredSize(new java.awt.Dimension(60, 19));
		inputBacktrackField.addActionListener(new java.awt.event.ActionListener()
		{
			public void actionPerformed(java.awt.event.ActionEvent evt)
			{
				inputBacktrackFieldActionPerformed(evt);
			}
		});

		gridBagConstraints = new java.awt.GridBagConstraints();
		gridBagConstraints.fill = java.awt.GridBagConstraints.BOTH;
		gridBagConstraints.weightx = 0.25;
		noStepsBacktrackPanel.add(inputBacktrackField, gridBagConstraints);

		innerBacktrackPanel.add(noStepsBacktrackPanel);

		backtrackPanel.add(innerBacktrackPanel, java.awt.BorderLayout.CENTER);

		leftExplorePanel.add(backtrackPanel);

		outerLeftExplorePanel.add(leftExplorePanel, java.awt.BorderLayout.NORTH);

		innerTopLeftPanel.add(outerLeftExplorePanel, java.awt.BorderLayout.WEST);

		manualUpdatesPanel.setLayout(new java.awt.BorderLayout());

		manualUpdatesPanel.setBorder(javax.swing.BorderFactory.createTitledBorder("Manual exploration"));
		manualUpdatesPanel.setPreferredSize(new java.awt.Dimension(60, 60));
		innerManualUpdatesPanel.setLayout(new java.awt.BorderLayout());

		innerManualUpdatesPanel.setBorder(javax.swing.BorderFactory.createEmptyBorder(5, 5, 5, 5));
		manualUpdateTableScrollPane.setBorder(javax.swing.BorderFactory.createEmptyBorder(0, 0, 0, 0));
		currentUpdatesTable.setModel(new javax.swing.table.DefaultTableModel(new Object[][] { { null, null, null, null }, { null, null, null, null },
				{ null, null, null, null }, { null, null, null, null } }, new String[] { "Title 1", "Title 2", "Title 3", "Title 4" }));
		manualUpdateTableScrollPane.setViewportView(currentUpdatesTable);

		innerManualUpdatesPanel.add(manualUpdateTableScrollPane, java.awt.BorderLayout.CENTER);

		autoTimeCheckPanel.setLayout(new java.awt.BorderLayout());

		autoTimeCheckPanel.setBorder(javax.swing.BorderFactory.createEmptyBorder(5, 0, 0, 0));
		autoTimeCheck.setText("Generate time automatically");
		autoTimeCheck.setToolTipText("When not selected, you will be prompted to manually enter the time spent in states");
		autoTimeCheck.setBorder(javax.swing.BorderFactory.createEmptyBorder(0, 0, 0, 0));
		autoTimeCheck.setHorizontalAlignment(javax.swing.SwingConstants.RIGHT);
		autoTimeCheck.setMargin(new java.awt.Insets(0, 0, 0, 0));
		autoTimeCheckPanel.add(autoTimeCheck, java.awt.BorderLayout.EAST);
		showStrategyCheck.setText("Show strategy");
		showStrategyCheck.setToolTipText("Shows the choices taken by the strategy that is currently in memory");
		showStrategyCheck.setBorder(javax.swing.BorderFactory.createEmptyBorder(0, 0, 0, 0));
		showStrategyCheck.setHorizontalAlignment(javax.swing.SwingConstants.RIGHT);
		showStrategyCheck.setMargin(new java.awt.Insets(0, 0, 0, 0));
		showStrategyCheck.addItemListener(new ItemListener()
		{
			public void itemStateChanged(ItemEvent itemEvent)
			{
				updateTableModel.fireTableStructureChanged();
				try {
					updateTableModel.updateUpdatesTable();
				} catch (PrismException e) {
					error(e.getMessage());
				} 
				//if (itemEvent.getStateChange() == ItemEvent.SELECTED) { ... }
			}
		});
		autoTimeCheckPanel.add(showStrategyCheck, java.awt.BorderLayout.WEST);

		innerManualUpdatesPanel.add(autoTimeCheckPanel, java.awt.BorderLayout.SOUTH);

		manualUpdatesPanel.add(innerManualUpdatesPanel, java.awt.BorderLayout.CENTER);

		innerTopLeftPanel.add(manualUpdatesPanel, java.awt.BorderLayout.CENTER);

		topLeftPanel.add(innerTopLeftPanel, java.awt.BorderLayout.CENTER);

		outerTopLeftPanel.add(topLeftPanel, java.awt.BorderLayout.CENTER);

		topSplit.setLeftComponent(outerTopLeftPanel);

		topPanel.add(topSplit, java.awt.BorderLayout.CENTER);

		horizontalSplit.setLeftComponent(topPanel);

		outerBottomPanel.setLayout(new java.awt.BorderLayout());

		outerBottomPanel.setBorder(javax.swing.BorderFactory.createEmptyBorder(5, 5, 5, 5));
		bottomPanel.setLayout(new java.awt.BorderLayout());

		bottomPanel.setBorder(javax.swing.BorderFactory.createTitledBorder("Path"));
		bottomPanel.setMinimumSize(new java.awt.Dimension(42, 0));
		tableScroll.setBorder(javax.swing.BorderFactory.createEmptyBorder(5, 5, 5, 5));
		pathTablePlaceHolder.setToolTipText("Double-click or right-click to create a new path");
		tableScroll.setViewportView(pathTablePlaceHolder);

		bottomPanel.add(tableScroll, java.awt.BorderLayout.CENTER);

		outerBottomPanel.add(bottomPanel, java.awt.BorderLayout.CENTER);

		horizontalSplit.setBottomComponent(outerBottomPanel);

		allPanel.add(horizontalSplit, java.awt.BorderLayout.CENTER);

		add(allPanel, java.awt.BorderLayout.CENTER);

	}// </editor-fold>//GEN-END:initComponents

	/** Override set font to set pass on to path table and header (which may not be visible yet) */
	public void setFont(Font font)
	{
		super.setFont(font);
		if (pathTable != null)
			pathTable.setFont(font);
	}

	private void inputBacktrackFieldActionPerformed(java.awt.event.ActionEvent evt)
	{//GEN-FIRST:event_inputBacktrackFieldActionPerformed
		// TODO add your handling code here:
	}//GEN-LAST:event_inputBacktrackFieldActionPerformed

	private void backtrackButtonActionPerformed(java.awt.event.ActionEvent evt)
	{//GEN-FIRST:event_backtrackButtonActionPerformed

		try {
			// Backtrack a specified number of steps
			if (typeBacktrackCombo.getSelectedIndex() == 0) {
				try {
					int noSteps = Integer.parseInt(inputBacktrackField.getText().trim());
					// Number must be >=0
					if (noSteps < 0)
						throw new NumberFormatException();
					// If number is too big, just set as max possible (i.e. path size)
					if (noSteps > engine.getPathSize())
						noSteps = (int) engine.getPathSize();
					// If number is 0, nothing to do
					else if (noSteps == 0)
						return;
					// Do backtrack
					a_backTrack((int)(engine.getPathSize() - noSteps));
				} catch (NumberFormatException nfe) {
					String msg = "The \"" + typeBacktrackCombo.getSelectedItem() + "\" parameter is invalid: ";
					msg += "it should be a positive integer";
					throw new PrismException(msg);
				}
			}
			// Backtrack to a specified step index
			else if (typeBacktrackCombo.getSelectedIndex() == 1) {
				try {
					int toState = Integer.parseInt(inputBacktrackField.getText().trim());
					// Number must be a valid state index
					if (toState < 0 || toState > engine.getPathSize())
						throw new NumberFormatException();
					// Do backtrack
					a_backTrack(toState);
				} catch (NumberFormatException nfe) {
					String msg = "The \"" + typeBacktrackCombo.getSelectedItem() + "\" parameter is invalid: ";
					msg += "it should be between 0 and " + (engine.getPathSize() - 1);
					throw new PrismException(msg);
				}
			}
			// Backtrack for a specific amount of time
			else if (typeBacktrackCombo.getSelectedIndex() == 2) {
				try {
					double time = Double.parseDouble(inputBacktrackField.getText().trim());
					// Time must be >=0
					if (time < 0)
						throw new NumberFormatException();
					// If time is too big, just set as max possible (i.e. total path time)
					if (time >= engine.getTotalTimeForPath())
						time = engine.getTotalTimeForPath();
					// Do backtrack
					a_backTrack(engine.getTotalTimeForPath() - time);
				} catch (NumberFormatException nfe) {
					String msg = "The \"" + typeBacktrackCombo.getSelectedItem() + "\" parameter is invalid: ";
					msg += "it should be a positive double";
					throw new PrismException(msg);
				}
			}
			// Backtrack to a specified point in time
			else if (typeBacktrackCombo.getSelectedIndex() == 3) {
				try {
					double time = Double.parseDouble(inputBacktrackField.getText().trim());
					// Must be a valid time point in path
					if (time < 0 || time >= engine.getTotalTimeForPath())
						throw new NumberFormatException();
					// Do backtrack
					a_backTrack(time);
				} catch (NumberFormatException nfe) {
					String msg = "The \"" + typeBacktrackCombo.getSelectedItem() + "\" parameter is invalid: ";
					msg += "it should be between 0 and " + (engine.getTotalTimeForPath());
					throw new PrismException(msg);
				}
			}
		} catch (PrismException se) {
			this.error(se.getMessage());
		}
	}//GEN-LAST:event_backtrackButtonActionPerformed

	private void configureViewButtonActionPerformed(java.awt.event.ActionEvent evt)
	{//GEN-FIRST:event_configureViewButtonActionPerformed
		a_configureView();
	}//GEN-LAST:event_configureViewButtonActionPerformed

	private void initPopups()
	{
		newPath = new AbstractAction()
		{
			public void actionPerformed(ActionEvent e)
			{
				GUISimulator.this.tabToFront();
				a_newPath(false);
			}
		};

		newPath.putValue(Action.LONG_DESCRIPTION, "Creates a new path.");
		newPath.putValue(Action.MNEMONIC_KEY, new Integer(KeyEvent.VK_N));
		newPath.putValue(Action.NAME, "New path");
		newPath.putValue(Action.SMALL_ICON, GUIPrism.getIconFromImage("smallStates.png"));
		newPath.putValue(Action.ACCELERATOR_KEY, KeyStroke.getKeyStroke(KeyEvent.VK_F8, 0));

		newPathFromState = new AbstractAction()
		{
			public void actionPerformed(ActionEvent e)
			{
				GUISimulator.this.tabToFront();
				a_newPath(true);
			}
		};

		newPathFromState.putValue(Action.LONG_DESCRIPTION, "Creates a new path from a chosen state.");
		//newPathFromState.putValue(Action.MNEMONIC_KEY, new Integer(KeyEvent.VK_N));
		newPathFromState.putValue(Action.NAME, "New path from state");
		newPathFromState.putValue(Action.SMALL_ICON, GUIPrism.getIconFromImage("smallStates.png"));

		newPathPlot = new AbstractAction()
		{
			public void actionPerformed(ActionEvent e)
			{
				a_newPathPlot(false);
			}
		};
		newPathPlot.putValue(Action.LONG_DESCRIPTION, "Creates and plots a new path.");
		//newPathPlot.putValue(Action.MNEMONIC_KEY, new Integer(KeyEvent.VK_N));
		newPathPlot.putValue(Action.NAME, "Plot new path");
		newPathPlot.putValue(Action.SMALL_ICON, GUIPrism.getIconFromImage("smallFileGraph.png"));
		newPathPlot.putValue(Action.ACCELERATOR_KEY, KeyStroke.getKeyStroke(KeyEvent.VK_F8, Toolkit.getDefaultToolkit().getMenuShortcutKeyMask()));

		newPathPlotFromState = new AbstractAction()
		{
			public void actionPerformed(ActionEvent e)
			{
				a_newPathPlot(true);
			}
		};
		newPathPlotFromState.putValue(Action.LONG_DESCRIPTION, "Creates and plots a new path from a chosen state.");
		//newPathPlotFromState.putValue(Action.MNEMONIC_KEY, new Integer(KeyEvent.VK_N));
		newPathPlotFromState.putValue(Action.NAME, "Plot new path from state");
		newPathPlotFromState.putValue(Action.SMALL_ICON, GUIPrism.getIconFromImage("smallFileGraph.png"));

		resetPath = new AbstractAction()
		{
			public void actionPerformed(ActionEvent e)
			{
				a_restartPath();
			}
		};

		resetPath.putValue(Action.LONG_DESCRIPTION, "Resets the path.");
		resetPath.putValue(Action.MNEMONIC_KEY, new Integer(KeyEvent.VK_R));
		resetPath.putValue(Action.NAME, "Reset path");
		resetPath.putValue(Action.SMALL_ICON, GUIPrism.getIconFromImage("smallPlayerStart.png"));
		resetPath.putValue(Action.ACCELERATOR_KEY, KeyStroke.getKeyStroke(KeyEvent.VK_F8, InputEvent.SHIFT_DOWN_MASK));

		exportPath = new AbstractAction()
		{
			public void actionPerformed(ActionEvent e)
			{
				a_exportPath();
			}
		};

		exportPath.putValue(Action.LONG_DESCRIPTION, "Exports the path.");
		exportPath.putValue(Action.MNEMONIC_KEY, new Integer(KeyEvent.VK_X));
		exportPath.putValue(Action.NAME, "Export path");
		exportPath.putValue(Action.SMALL_ICON, GUIPrism.getIconFromImage("smallExport.png"));

		plotPath = new AbstractAction()
		{
			public void actionPerformed(ActionEvent e)
			{
				a_plotPath();
			}
		};
		plotPath.putValue(Action.LONG_DESCRIPTION, "Plots the path on a graph.");
		plotPath.putValue(Action.MNEMONIC_KEY, new Integer(KeyEvent.VK_P));
		plotPath.putValue(Action.NAME, "Plot path");
		plotPath.putValue(Action.SMALL_ICON, GUIPrism.getIconFromImage("smallFileGraph.png"));

		randomExploration = new AbstractAction()
		{
			public void actionPerformed(ActionEvent e)
			{
				randomExplorationButtonActionPerformed(e);
			}
		};
		randomExploration.putValue(Action.LONG_DESCRIPTION, "Extends the path by simulating.");
		randomExploration.putValue(Action.MNEMONIC_KEY, new Integer(KeyEvent.VK_S));
		randomExploration.putValue(Action.NAME, "Simulate");
		randomExploration.putValue(Action.SMALL_ICON, GUIPrism.getIconFromImage("smallPlayerFwd.png"));
		randomExploration.putValue(Action.ACCELERATOR_KEY, KeyStroke.getKeyStroke(KeyEvent.VK_F9, 0));

		backtrack = new AbstractAction()
		{
			public void actionPerformed(ActionEvent e)
			{
				backtrackButtonActionPerformed(e);
			}
		};
		backtrack.putValue(Action.LONG_DESCRIPTION, "Backtracks the path.");
		backtrack.putValue(Action.MNEMONIC_KEY, new Integer(KeyEvent.VK_K));
		backtrack.putValue(Action.NAME, "Backtrack");
		backtrack.putValue(Action.SMALL_ICON, GUIPrism.getIconFromImage("smallPlayerRew.png"));
		backtrack.putValue(Action.ACCELERATOR_KEY, KeyStroke.getKeyStroke(KeyEvent.VK_F9, InputEvent.SHIFT_DOWN_MASK));

		backtrackToHere = new AbstractAction()
		{
			public void actionPerformed(ActionEvent e)
			{
				a_backTrack(pathTable.getSelectedRow());
			}
		};
		backtrackToHere.putValue(Action.LONG_DESCRIPTION, "Backtracks the path to the selected state.");
		backtrackToHere.putValue(Action.MNEMONIC_KEY, new Integer(KeyEvent.VK_B));
		backtrackToHere.putValue(Action.NAME, "Backtrack to here");
		backtrackToHere.putValue(Action.SMALL_ICON, GUIPrism.getIconFromImage("smallPlayerRew.png"));

		removeToHere = new AbstractAction()
		{
			public void actionPerformed(ActionEvent e)
			{

				try {
					a_removePreceding(pathTable.getSelectedRow());
				} catch (PrismException ex) {
					error(ex.getMessage());
				}
			}
		};
		removeToHere.putValue(Action.LONG_DESCRIPTION, "Removes states preceding the selected state from the path.");
		removeToHere.putValue(Action.MNEMONIC_KEY, new Integer(KeyEvent.VK_R));
		removeToHere.putValue(Action.NAME, "Remove preceding steps");
		removeToHere.putValue(Action.SMALL_ICON, GUIPrism.getIconFromImage("smallRemove.png"));

		configureView = new AbstractAction()
		{
			public void actionPerformed(ActionEvent e)
			{
				a_configureView();
			}
		};
		configureView.putValue(Action.LONG_DESCRIPTION, "Configures the view.");
		configureView.putValue(Action.MNEMONIC_KEY, new Integer(KeyEvent.VK_C));
		configureView.putValue(Action.NAME, "Configure view");
		configureView.putValue(Action.SMALL_ICON, GUIPrism.getIconFromImage("smallOptions.png"));

		pathPopupMenu = new JPopupMenu();
		pathPopupMenu.add(newPath);
		pathPopupMenu.add(newPathFromState);
		pathPopupMenu.add(newPathPlot);
		pathPopupMenu.add(newPathPlotFromState);
		pathPopupMenu.addSeparator();
		pathPopupMenu.add(resetPath);
		pathPopupMenu.add(exportPath);
		pathPopupMenu.add(plotPath);
		pathPopupMenu.addSeparator();
		pathPopupMenu.add(randomExploration);
		pathPopupMenu.add(backtrack);
		pathPopupMenu.add(backtrackToHere);
		pathPopupMenu.add(removeToHere);
		pathPopupMenu.addSeparator();
		pathPopupMenu.add(configureView);

		simulatorMenu = new JMenu("Simulator");
		simulatorMenu.add(newPath);
		simulatorMenu.add(newPathFromState);
		simulatorMenu.add(newPathPlot);
		simulatorMenu.add(newPathPlotFromState);
		simulatorMenu.addSeparator();
		simulatorMenu.add(resetPath);
		simulatorMenu.add(exportPath);
		simulatorMenu.add(plotPath);
		simulatorMenu.addSeparator();
		simulatorMenu.add(randomExploration);
		simulatorMenu.add(backtrack);
		simulatorMenu.addSeparator();
		simulatorMenu.add(configureView);

		simulatorMenu.setMnemonic('S');
	}

	private void exportPathButtonActionPerformed(java.awt.event.ActionEvent evt)//GEN-FIRST:event_exportPathButtonActionPerformed
	{//GEN-HEADEREND:event_exportPathButtonActionPerformed
		a_exportPath();
	}//GEN-LAST:event_exportPathButtonActionPerformed

	private void resetPathButtonActionPerformed(java.awt.event.ActionEvent evt)//GEN-FIRST:event_resetPathButtonActionPerformed
	{//GEN-HEADEREND:event_resetPathButtonActionPerformed
		a_restartPath();
	}//GEN-LAST:event_resetPathButtonActionPerformed

	private void inputExploreFieldActionPerformed(java.awt.event.ActionEvent evt)
	{//GEN-FIRST:event_inputExploreFieldActionPerformed

	}//GEN-LAST:event_inputExploreFieldActionPerformed

	private void randomExplorationButtonActionPerformed(java.awt.event.ActionEvent evt)
	{//GEN-FIRST:event_randomExplorationButtonActionPerformed

		try {
			// Simulate a specified number of steps
			if (typeExploreCombo.getSelectedIndex() == 0) {
				try {
					int noSteps = Integer.parseInt(inputExploreField.getText().trim());
					// Number must be >0
					if (noSteps <= 0)
						throw new NumberFormatException();
					// Do simulation
					a_autoStep(noSteps);
				} catch (NumberFormatException nfe) {
					String msg = "The \"" + typeExploreCombo.getSelectedItem() + "\" parameter is invalid: ";
					msg += "it should be a positive integer";
					throw new PrismException(msg);
				}
			}
			// Simulate up until a specified step index 
			else if (typeExploreCombo.getSelectedIndex() == 1) {
				try {
					int uptoState = Integer.parseInt(inputExploreField.getText().trim());
					// Index must exceed current path length
					if (uptoState <= engine.getPathSize())
						throw new NumberFormatException();
					// Do simulation
					a_autoStep((int)(uptoState - engine.getPathSize()));
				} catch (NumberFormatException nfe) {
					String msg = "The \"" + typeExploreCombo.getSelectedItem() + "\" parameter is invalid: ";
					msg += "it should be greater than " + engine.getPathSize();
					throw new PrismException(msg);
				}
			}
			// Simulate for a specified amount of time
			else if (typeExploreCombo.getSelectedIndex() == 2) {
				try {
					double time = Double.parseDouble(inputExploreField.getText().trim());
					// Time must be >=0
					if (time < 0.0)
						throw new NumberFormatException();
					// Do simulation
					a_autoStep(time);
				} catch (NumberFormatException nfe) {
					String msg = "The \"" + typeExploreCombo.getSelectedItem() + "\" parameter is invalid: ";
					msg += "it should be a positive double";
					throw new PrismException(msg);
				}
			}
			// Simulate up until a specified point in time
			else if (typeExploreCombo.getSelectedIndex() == 3) {
				double currentTime = engine.getTotalTimeForPath();
				try {
					double time = Double.parseDouble(inputExploreField.getText().trim());
					// Time must exceed current total path time
					if (time <= currentTime)
						throw new NumberFormatException();
					// Do simulation
					a_autoStep(time - currentTime);
				} catch (NumberFormatException nfe) {
					String msg = "The \"" + typeExploreCombo.getSelectedItem() + "\" parameter is invalid: ";
					msg += "it should be greater than " + currentTime;
					throw new PrismException(msg);
				}
			}

		} catch (PrismException se) {
			this.error(se.getMessage());
		}
	}//GEN-LAST:event_randomExplorationButtonActionPerformed

	private void newPathButtonActionPerformed(java.awt.event.ActionEvent evt)//GEN-FIRST:event_newPathButtonActionPerformed
	{//GEN-HEADEREND:event_newPathButtonActionPerformed
		a_newPath(false);
	}//GEN-LAST:event_newPathButtonActionPerformed

	/**
	 * Getter for property pathActive.
	 * @return Value of property pathActive.
	 */
	public boolean isPathActive()
	{
		return pathActive;
	}

	/**
	 * Setter for property pathActive.
	 * @param pathActive New value of property pathActive.
	 */
	public void setPathActive(boolean pathActive)
	{
		this.pathActive = pathActive;
		pathTableModel.setPathActive(pathActive);
	}

	/**
	 * Setter for property strategyGenerated.
	 * @param strategyGenerated New value of property strategyGenerated.
	 */
	public void setStrategyGenerated(boolean strategyGenerated)
	{
		this.strategyGenerated = strategyGenerated;
		engine.setStrategy(strategyGenerated ? getPrism().getStrategy() : null);
	}

	/**
	 * Setter for property strategy.
	 * @param strategy New value of property strategy.
	 */
	public void setStrategy(Strategy strategy)
	{
		this.strategy = strategy;
	}

	/**
	 * Setter for property parsedModel.
	 * @param pathActive New value of property pathActive.
	 */
	public void setParsedModel(ModulesFile parsedModel) throws PrismException
	{
		this.parsedModel = parsedModel;
		pathTableModel.setParsedModel(parsedModel);
		pathTableModel.setModelInfo(parsedModel);
	}

	/**
	 * Getter for property computing.
	 * @return Value of property computing.
	 */
	public boolean isComputing()
	{
		return computing;
	}

	/**
	 * Setter for property computing.
	 * @param computing New value of property computing.
	 */
	public void setComputing(boolean computing)
	{
		this.computing = computing;
		doEnables();
	}

	public void mouseClicked(MouseEvent e)
	{
	}

	public void mouseEntered(MouseEvent e)
	{
	}

	public void mouseExited(MouseEvent e)
	{
	}

	public void mousePressed(MouseEvent e)
	{
		doPopupDetection(e);
	}

	public void mouseReleased(MouseEvent e)
	{
		doPopupDetection(e);
	}

	public void doPopupDetection(MouseEvent e)
	{
		if (!computing) {
			if (e.getClickCount() == 2 && (e.getSource() == pathTablePlaceHolder || e.getSource() == tableScroll)) {
				if (newPath.isEnabled())
					a_newPath(false);
			} else if (e.isPopupTrigger()
					&& (e.getSource() == pathTablePlaceHolder || e.getSource() == pathTable || e.getSource() == pathTable.getTableHeader() || e.getSource() == tableScroll)) {
				randomExploration
						.setEnabled(!(e.getSource() == pathTable.getTableHeader() || e.getSource() == pathTablePlaceHolder || e.getSource() == tableScroll));
				backtrack.setEnabled(!(e.getSource() == pathTable.getTableHeader() || e.getSource() == pathTablePlaceHolder || e.getSource() == tableScroll));
				backtrackToHere
						.setEnabled(!(e.getSource() == pathTable.getTableHeader() || e.getSource() == pathTablePlaceHolder || e.getSource() == tableScroll));
				removeToHere
						.setEnabled(!(e.getSource() == pathTable.getTableHeader() || e.getSource() == pathTablePlaceHolder || e.getSource() == tableScroll));
				doEnables();
				int index = pathTable.rowAtPoint(e.getPoint());
				pathTable.getSelectionModel().setSelectionInterval(index, index);
				pathPopupMenu.show(e.getComponent(), e.getX(), e.getY());
			}
		}
	}

	public void insertTableColumn(TableColumn column)
	{
		int i = 1;
		int j = 1;

		String text = (String) column.getHeaderValue();

		while (j <= pathTable.getColumnCount() && i < pathTableModel.getColumnCount()) {
			if (j == pathTable.getColumnCount()) {
				// Found the location
				pathTable.addColumn(column);

				break;
			} else {
				String tcj = pathTable.getColumnName(j);
				String tci = pathTableModel.getColumnName(i);

				if (tci.equals(text)) {
					// Found the location
					pathTable.addColumn(column);

					// Move to location
					if (j != pathTable.getColumnCount() - 1)
						pathTable.moveColumn(pathTable.getColumnCount() - 1, j);
					break;
				} else {
					i++;

					if (tci.equals(tcj)) {
						j++;
					}
				}
			}
		}
	}

	public void showColumn(int i)
	{

	}

	/**
	 * Getter for property displayStyle.
	 * @return Value of property displayStyle.
	 */
	public boolean isDisplayStyle()
	{
		return displayStyleFast;
	}

	/**
	 * Setter for property displayStyle.
	 * @param displayStyle New value of property displayStyle.
	 */
	public void setDisplayStyle(boolean displayStyle) throws PrismException
	{

		getPrism().getSettings().set(PrismSettings.SIMULATOR_RENDER_ALL_VALUES, new Integer(displayStyle ? 0 : 1));

	}

	/**
	 * Getter for property displayPathLoops.
	 * @return Value of property displayPathLoops.
	 */
	public boolean isDisplayPathLoops()
	{
		return displayPathLoops;
	}

	/**
	 * Setter for property displayStyle.
	 * @param b New value of property displayStyle.
	 */
	public void setDisplayPathLoops(boolean b) throws PrismException
	{
		displayPathLoops = b;
		//getPrism().getSettings().set(PrismSettings.SIMULATOR_????, new Boolean(b));
	}

	public ModulesFile getModulesFile()
	{
		return parsedModel;
	}

	/**
	 * Respond to selections of rows in the path table: update transition list.
	 */
	public void valueChanged(ListSelectionEvent e)
	{
		try {
			// If no rows are selected, make the last (current) state selected and proceed
			if (pathTable.getSelectedRowCount() == 0) {
				int last = pathTable.getRowCount() - 1;
				pathTable.getSelectionModel().setSelectionInterval(last, last);
				updateTableModel.updateUpdatesTable();
			}
			// Update transition table according to reflect currently selected step
			updateTableModel.updateUpdatesTable(pathTable.getSelectedRow());
			stateLabelList.repaint();
			pathFormulaeList.repaint();
		} catch (PrismException ex) {
			this.error(ex.getMessage());
		}
	}

	// Variables declaration - do not modify//GEN-BEGIN:variables
	private javax.swing.JPanel allPanel;
	private javax.swing.JCheckBox autoTimeCheck;
	private javax.swing.JPanel autoTimeCheckPanel;
	private javax.swing.JPanel automaticExplorationPanel;
	javax.swing.JButton backtrackButton;
	private javax.swing.JPanel backtrackPanel;
	private javax.swing.JPanel bottomLabels;
	private javax.swing.JPanel bottomPanel;
	private javax.swing.JPanel bottomValues;
	private javax.swing.ButtonGroup buttonGroup1;
	javax.swing.JButton configureViewButton;
	javax.swing.JTable currentUpdatesTable;
	private javax.swing.JLabel definedConstants;
	private javax.swing.JLabel definedConstantsLabel;
	javax.swing.JButton exportPathButton;
	private javax.swing.JSplitPane horizontalSplit;
	private javax.swing.JPanel informationPanel;
	private javax.swing.JPanel innerAutomaticExplorationPanel;
	private javax.swing.JPanel innerBacktrackPanel;
	private javax.swing.JPanel innerButtonPanel;
	private javax.swing.JPanel innerInformationPanel;
	private javax.swing.JPanel innerManualUpdatesPanel;
	private javax.swing.JPanel innerTopLeftPanel;
	javax.swing.JTextField inputBacktrackField;
	javax.swing.JTextField inputExploreField;
	private javax.swing.JPanel jPanel2;
	private javax.swing.JPanel jPanel3;
	private javax.swing.JPanel jPanel4;
	private javax.swing.JSplitPane jSplitPane1;
	private javax.swing.JPanel leftExplorePanel;
	private javax.swing.JScrollPane manualUpdateTableScrollPane;
	private javax.swing.JPanel manualUpdatesPanel;
	private javax.swing.JLabel modelType;
	private javax.swing.JLabel modelTypeLabel;
	javax.swing.JButton newPathButton;
	private javax.swing.JPanel noStepsBacktrackPanel;
	private javax.swing.JPanel noStepsExplorePanel;
	private javax.swing.JPanel outerBottomPanel;
	private javax.swing.JPanel outerLeftExplorePanel;
	private javax.swing.JPanel outerPathFormulaePanel;
	private javax.swing.JPanel outerStateLabelPanel;
	private javax.swing.JPanel outerTopLeftPanel;
	javax.swing.JList pathFormulaeList;
	private javax.swing.JScrollPane pathFormulaeScrollPane;
	private javax.swing.JLabel pathLength;
	private javax.swing.JLabel pathLengthLabel;
	private javax.swing.JTable pathTable;
	private javax.swing.JPanel pathTablePlaceHolder;
	javax.swing.JButton randomExplorationButton;
	javax.swing.JButton resetPathButton;
	private javax.swing.JList stateLabelList;
	private javax.swing.JScrollPane stateLabelScrollPane;
	private javax.swing.JTabbedPane tabbedPane;
	private javax.swing.JScrollPane tableScroll;
	private javax.swing.JPanel topLabels;
	private javax.swing.JPanel topLeftPanel;
	private javax.swing.JPanel topPanel;
	private javax.swing.JSplitPane topSplit;
	private javax.swing.JPanel topValues;
	private javax.swing.JLabel totalTime;
	private javax.swing.JLabel totalTimeLabel;
	private javax.swing.JComboBox typeBacktrackCombo;
	private javax.swing.JComboBox typeExploreCombo;

	// End of variables declaration//GEN-END:variables

	private javax.swing.JCheckBox showStrategyCheck;
	private javax.swing.JPanel strategyInfoPanel, innerStrategyInfoPanel;
	private JEditorPane stratMemElem;

	public void sortOutColumnSizes()
	{
		int prevWidth = pathTable.getWidth();

		TableColumnModel cm = pathTable.getColumnModel();

		for (int i = 0; i < cm.getColumnCount(); i++) {
			TableColumn tc = cm.getColumn(i);

			tc.setMinWidth(50);
		}

		if (50 * cm.getColumnCount() > tableScroll.getWidth()) {
			pathTable.setAutoResizeMode(JTable.AUTO_RESIZE_OFF);

		} else
			pathTable.setAutoResizeMode(JTable.AUTO_RESIZE_SUBSEQUENT_COLUMNS);
	}

	public boolean isOldUpdate()
	{
		return this.updateTableModel.oldUpdate;
	}

	public int getOldUpdateStep()
	{
		return updateTableModel.oldStep;
	}

	public boolean usingChangeRenderer()
	{
		return ((GUISimulatorPathTable) pathTable).usingChangeRenderer();
	}

	public void setRenderer(boolean displayStyleFast)
	{
		if (displayStyleFast) {
			((GUISimulatorPathTable) pathTable).switchToChangeRenderer();
		} else {
			((GUISimulatorPathTable) pathTable).switchToBoringRenderer();
		}

		//displayPathLoops = settings.getBoolean(PrismSettings.SIMULATOR_???);

		repaint();
	}

	enum UpdateTableModelColumn {
		ACTION, PROB, UPDATE
	};
	
	class UpdateTableModel extends AbstractTableModel
	{
		private List<UpdateTableModelColumn> visibleColumns = new ArrayList<>();
		public boolean oldUpdate;
		private int oldStep;

		public UpdateTableModel()
		{
			super();
			oldUpdate = false;
			oldStep = -1;
		}

		public int getColumnCount()
		{
<<<<<<< HEAD
			if (pathActive) {
				int cols = 3;
				if (showStrategyCheck.isSelected() && strategyGenerated && strategy != null)
					cols++;
				if (parsedModel.getModelType().multiplePlayers() && !parsedModel.getModelType().concurrent())
					cols++;
				return cols;
			} else {
				return 0;
			}
=======
			return visibleColumns.size();
>>>>>>> 17863ef1
		}

		public int getRowCount()
		{
			try {
				return pathActive ? engine.getNumTransitions() : 0;
			} catch (PrismException e) {
				return 0;
			}
		}

		public Object getValueAt(int rowIndex, int columnIndex)
		{
			if (pathActive) {
				try {
<<<<<<< HEAD
					// First 2 columns are optional, so adjust index
					int offset = 0;
					// Strategy choice
					boolean showStrat = showStrategyCheck.isSelected() && strategyGenerated & strategy != null; 
					if (!showStrat)
						offset++;
					// Player
					boolean showPlayer = parsedModel.getModelType().multiplePlayers() && !parsedModel.getModelType().concurrent();
					if (!showPlayer)
						offset++;
					// Might have strategy but not player
					if (showStrat && !showPlayer && columnIndex == 0)
						offset--;

					switch (columnIndex + offset) {
						// Strategy choice
					case 0:
						return engine.getStrategyUpdateString(rowIndex, df);
						// Player
					case 1:
						return engine.getNameOfPlayerOwningState();
						// Module/action
					case 2:
						return engine.getTransitionActionString(rowIndex);
						// Prob/rate
					case 3:
						return "" + engine.getTransitionProbability(rowIndex);
						// Update
					case 4:
=======
					switch (visibleColumns.get(columnIndex)) {
					case ACTION:
						return engine.getTransitionActionString(rowIndex);
					case PROB:
						return "" + engine.getTransitionProbability(rowIndex);
					case UPDATE:
>>>>>>> 17863ef1
						return engine.getTransitionUpdateString(rowIndex);
					default:
						return "";
					}
				} catch (PrismException e) {
					return "";
				}
			}
			return "";
		}

<<<<<<< HEAD
		@Override
		public String getColumnName(int column)
		{
			if (pathActive) {
				// First 2 columns are optional, so adjust index
				int offset = 0;
				// Strategy choice
				boolean showStrat = showStrategyCheck.isSelected() && strategyGenerated & strategy != null; 
				if (!showStrat)
					offset++;
				// Player
				boolean showPlayer = parsedModel.getModelType().multiplePlayers() && !parsedModel.getModelType().concurrent();
				if (!showPlayer)
					offset++;
				// Might have strategy but not player
				if (showStrat && !showPlayer && column == 0)
					offset--;

				switch (column + offset) {
				case 0:
					return "Strategy";
				case 1:
					return "Player";
				case 2:
					return engine.getModel().getActionStringDescription();
				case 3:
					return parsedModel == null ? "Probability" : parsedModel.getModelType().probabilityOrRate();
				case 4:
=======
		public String getColumnName(int columnIndex)
		{
			if (pathActive) {
				switch (visibleColumns.get(columnIndex)) {
				case ACTION:
					return engine.getModel().getActionStringDescription();
				case PROB:
					return parsedModel == null ? "Probability" : parsedModel.getModelType().probabilityOrRate();
				case UPDATE:
>>>>>>> 17863ef1
					return "Update";
				default:
					return "";
				}
			}
			return "";
		}

		/**
		 * Update the updates table to display the available transitions in the current path step.
		 */
		public void updateUpdatesTable() throws PrismException
		{
			if (isOldUpdate()) {
				engine.computeTransitionsForCurrentState();
			}
			oldUpdate = false;
			oldStep = -1;
<<<<<<< HEAD

=======
			setVisibleColumns();
>>>>>>> 17863ef1
			doEnables();
			fireTableDataChanged();
			currentUpdatesTable.setEnabled(true);
			currentUpdatesTable.setToolTipText("Double click on an update to manually execute it");
			if (getRowCount() > 0) {
				currentUpdatesTable.getSelectionModel().setSelectionInterval(0, 0);
			}
		}

		/**
		 * Update the updates table to display the available transitions in a particular path step.
		 */
		public void updateUpdatesTable(int oldStep) throws PrismException
		{
			if (oldStep == pathTable.getRowCount() - 1) {
				// if current state selected
				updateUpdatesTable();
			} else {
				this.oldStep = oldStep;
				oldUpdate = true;
				setVisibleColumns();
				doEnables();
				engine.computeTransitionsForStep(oldStep);
				fireTableDataChanged();
				currentUpdatesTable.setEnabled(false);
				currentUpdatesTable.setToolTipText(null);
				if (getRowCount() > 0) {
					int selectThis = engine.getChoiceOfPathStep(oldStep);
					currentUpdatesTable.getSelectionModel().setSelectionInterval(selectThis, selectThis);
				}
			}
		}

		public void setVisibleColumns()
		{
			visibleColumns.clear();
			visibleColumns.add(UpdateTableModelColumn.ACTION);
			if (parsedModel != null && parsedModel.getModelType().isProbabilistic()) {
				visibleColumns.add(UpdateTableModelColumn.PROB);
			}
			visibleColumns.add(UpdateTableModelColumn.UPDATE);
		}
		
		public void restartUpdatesTable()
		{
			fireTableStructureChanged();
			if (getRowCount() > 0) {
				oldUpdate = false;
				oldStep = -1;
				currentUpdatesTable.getSelectionModel().setSelectionInterval(0, 0);
			}
		}

		public int getChoiceIndexOf(int row)
		{
			try {
				return engine.getChoiceIndexOfTransition(row);
			} catch (PrismException e) {
				return -1;
			}
		}
	}

	public void notifySettings(PrismSettings settings)
	{
		displayStyleFast = settings.getInteger(PrismSettings.SIMULATOR_RENDER_ALL_VALUES) == 0;

		/*if (displayStyleFast != view.isChangeRenderer()) {
			String[] answers = { "Yes", "No" };
			if (GUISimulator.this.question("You have changed the default rendering style of paths. Do you wish \nto reflect this in your current trace?",
					answers, 0) == 0) {
				view.setRenderer(displayStyleFast);
			}
		}*/
	}

	/**
	 * Utility function to format floating point numbers.
	 */
	public String formatDouble(double d)
	{
		// getPrism().getSettings().
		return PrismUtils.formatDouble(6, d);
	}

	public SimulatorEngine getSimulator()
	{
		return engine;
	}

	// inner class to avoid selecting disabled rows
	public class DisabledItemSelectionModel extends DefaultListSelectionModel
	{
		public boolean isEnabled(int index)
		{
			try {
				return (!engine.hasStrategyChoiceInfo() ? true : engine.getStrategyProbabilityForChoice(engine.getChoiceIndexOfTransition(index)) > 0);
			} catch (PrismException e) {
				return false;
			}
		}

		@Override
		public void setSelectionInterval(int index0, int index1)
		{
			// Assumes single selection mode, i.e. only index1 is used
			if (isEnabled(index1)) {
				super.setSelectionInterval(index1, index1);
			}
			// The previously selected index is before this one, so walk forward to find the next selectable item
			else if (getAnchorSelectionIndex() < index1) {
				int numTransitions = 0;
				try {
					numTransitions = engine.getNumTransitions();
				} catch (PrismException e) {
					return;
				}
				for (int i = index1; i < numTransitions; i++) {
					if (isEnabled(i)) {
						super.setSelectionInterval(i, i);
						return;
					}
				}
			}
			// Otherwise, walk backward to find the next selectable item
			else {
				for (int i = index1; i >= 0; i--) {
					if (isEnabled(i)) {
						super.setSelectionInterval(i, i);
						return;
					}
				}
			}
		}
	}
}<|MERGE_RESOLUTION|>--- conflicted
+++ resolved
@@ -43,13 +43,10 @@
 import java.awt.event.MouseAdapter;
 import java.awt.event.MouseEvent;
 import java.awt.event.MouseListener;
-<<<<<<< HEAD
 import java.text.DecimalFormat;
 import java.text.NumberFormat;
-=======
 import java.util.ArrayList;
 import java.util.List;
->>>>>>> 17863ef1
 import java.util.Vector;
 
 import javax.swing.AbstractAction;
@@ -2391,7 +2388,7 @@
 	}
 
 	enum UpdateTableModelColumn {
-		ACTION, PROB, UPDATE
+		STRAT, PLAYER, ACTION, PROB, UPDATE
 	};
 	
 	class UpdateTableModel extends AbstractTableModel
@@ -2409,20 +2406,11 @@
 
 		public int getColumnCount()
 		{
-<<<<<<< HEAD
 			if (pathActive) {
-				int cols = 3;
-				if (showStrategyCheck.isSelected() && strategyGenerated && strategy != null)
-					cols++;
-				if (parsedModel.getModelType().multiplePlayers() && !parsedModel.getModelType().concurrent())
-					cols++;
-				return cols;
+				return visibleColumns.size();
 			} else {
 				return 0;
 			}
-=======
-			return visibleColumns.size();
->>>>>>> 17863ef1
 		}
 
 		public int getRowCount()
@@ -2438,44 +2426,16 @@
 		{
 			if (pathActive) {
 				try {
-<<<<<<< HEAD
-					// First 2 columns are optional, so adjust index
-					int offset = 0;
-					// Strategy choice
-					boolean showStrat = showStrategyCheck.isSelected() && strategyGenerated & strategy != null; 
-					if (!showStrat)
-						offset++;
-					// Player
-					boolean showPlayer = parsedModel.getModelType().multiplePlayers() && !parsedModel.getModelType().concurrent();
-					if (!showPlayer)
-						offset++;
-					// Might have strategy but not player
-					if (showStrat && !showPlayer && columnIndex == 0)
-						offset--;
-
-					switch (columnIndex + offset) {
-						// Strategy choice
-					case 0:
+					switch (visibleColumns.get(columnIndex)) {
+					case STRAT:
 						return engine.getStrategyUpdateString(rowIndex, df);
-						// Player
-					case 1:
+					case PLAYER:
 						return engine.getNameOfPlayerOwningState();
-						// Module/action
-					case 2:
-						return engine.getTransitionActionString(rowIndex);
-						// Prob/rate
-					case 3:
-						return "" + engine.getTransitionProbability(rowIndex);
-						// Update
-					case 4:
-=======
-					switch (visibleColumns.get(columnIndex)) {
 					case ACTION:
 						return engine.getTransitionActionString(rowIndex);
 					case PROB:
 						return "" + engine.getTransitionProbability(rowIndex);
 					case UPDATE:
->>>>>>> 17863ef1
 						return engine.getTransitionUpdateString(rowIndex);
 					default:
 						return "";
@@ -2487,46 +2447,20 @@
 			return "";
 		}
 
-<<<<<<< HEAD
 		@Override
-		public String getColumnName(int column)
-		{
-			if (pathActive) {
-				// First 2 columns are optional, so adjust index
-				int offset = 0;
-				// Strategy choice
-				boolean showStrat = showStrategyCheck.isSelected() && strategyGenerated & strategy != null; 
-				if (!showStrat)
-					offset++;
-				// Player
-				boolean showPlayer = parsedModel.getModelType().multiplePlayers() && !parsedModel.getModelType().concurrent();
-				if (!showPlayer)
-					offset++;
-				// Might have strategy but not player
-				if (showStrat && !showPlayer && column == 0)
-					offset--;
-
-				switch (column + offset) {
-				case 0:
-					return "Strategy";
-				case 1:
-					return "Player";
-				case 2:
-					return engine.getModel().getActionStringDescription();
-				case 3:
-					return parsedModel == null ? "Probability" : parsedModel.getModelType().probabilityOrRate();
-				case 4:
-=======
 		public String getColumnName(int columnIndex)
 		{
 			if (pathActive) {
 				switch (visibleColumns.get(columnIndex)) {
+				case STRAT:
+					return "Strategy";
+				case PLAYER:
+					return "Player";
 				case ACTION:
 					return engine.getModel().getActionStringDescription();
 				case PROB:
 					return parsedModel == null ? "Probability" : parsedModel.getModelType().probabilityOrRate();
 				case UPDATE:
->>>>>>> 17863ef1
 					return "Update";
 				default:
 					return "";
@@ -2545,11 +2479,7 @@
 			}
 			oldUpdate = false;
 			oldStep = -1;
-<<<<<<< HEAD
-
-=======
 			setVisibleColumns();
->>>>>>> 17863ef1
 			doEnables();
 			fireTableDataChanged();
 			currentUpdatesTable.setEnabled(true);
@@ -2586,6 +2516,12 @@
 		public void setVisibleColumns()
 		{
 			visibleColumns.clear();
+			if (showStrategyCheck.isSelected() && strategyGenerated && strategy != null) {
+				visibleColumns.add(UpdateTableModelColumn.STRAT);
+			}
+			if (parsedModel != null && parsedModel.getModelType().multiplePlayers() && !parsedModel.getModelType().concurrent()) {
+				visibleColumns.add(UpdateTableModelColumn.PLAYER);
+			}
 			visibleColumns.add(UpdateTableModelColumn.ACTION);
 			if (parsedModel != null && parsedModel.getModelType().isProbabilistic()) {
 				visibleColumns.add(UpdateTableModelColumn.PROB);
