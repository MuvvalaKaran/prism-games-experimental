--- conflicted
+++ resolved
@@ -2302,11 +2302,7 @@
 	}
 	
 	enum UpdateTableModelColumn {
-<<<<<<< HEAD
-		PLAYER, ACTION, PROB, UPDATE
-=======
-		STRAT, ACTION, PROB, UPDATE
->>>>>>> 021ecdd1
+		PLAYER, STRAT, ACTION, PROB, UPDATE
 	};
 	
 	class UpdateTableModel extends AbstractTableModel
@@ -2348,13 +2344,10 @@
 			if (pathActive && columnIndex < visibleColumns.size()) {
 				try {
 					switch (visibleColumns.get(columnIndex)) {
-<<<<<<< HEAD
 					case PLAYER:
 						return engine.getNameOfPlayerOwningState();
-=======
 					case STRAT:
 						return engine.getStrategyDecisionString(rowIndex);
->>>>>>> 021ecdd1
 					case ACTION:
 						return engine.getTransitionActionString(rowIndex);
 					case PROB:
@@ -2376,13 +2369,10 @@
 		{
 			if (pathActive && columnIndex < visibleColumns.size()) {
 				switch (visibleColumns.get(columnIndex)) {
-<<<<<<< HEAD
 				case PLAYER:
 					return "Player";
-=======
 				case STRAT:
 					return "Strategy";
->>>>>>> 021ecdd1
 				case ACTION:
 					return engine.getModel().getActionStringDescription();
 				case PROB:
@@ -2446,13 +2436,11 @@
 		public void setVisibleColumns()
 		{
 			visibleColumns.clear();
-<<<<<<< HEAD
 			if (parsedModel != null && parsedModel.getModelType().multiplePlayers() && !parsedModel.getModelType().concurrent()) {
 				visibleColumns.add(UpdateTableModelColumn.PLAYER);
-=======
+			}
 			if (stratShow && engine.hasStrategyInfo()) {
 				visibleColumns.add(UpdateTableModelColumn.STRAT);
->>>>>>> 021ecdd1
 			}
 			visibleColumns.add(UpdateTableModelColumn.ACTION);
 			if (parsedModel != null && parsedModel.getModelType().isProbabilistic()) {
