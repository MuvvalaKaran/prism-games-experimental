//==============================================================================
//	
//	Copyright (c) 2002-
//	Authors:
//	* Andrew Hinton <ug60axh@cs.bham.ac.uk> (University of Birmingham)
//	* Mark Kattenbelt <mark.kattenbelt@comlab.ox.ac.uk> (University of Oxford, formerly University of Birmingham)
//	* Dave Parker <david.parker@comlab.ox.ac.uk> (University of Oxford, formerly University of Birmingham)
//	
//------------------------------------------------------------------------------
//	
//	This file is part of PRISM.
//	
//	PRISM is free software; you can redistribute it and/or modify
//	it under the terms of the GNU General Public License as published by
//	the Free Software Foundation; either version 2 of the License, or
//	(at your option) any later version.
//	
//	PRISM is distributed in the hope that it will be useful,
//	but WITHOUT ANY WARRANTY; without even the implied warranty of
//	MERCHANTABILITY or FITNESS FOR A PARTICULAR PURPOSE.  See the
//	GNU General Public License for more details.
//	
//	You should have received a copy of the GNU General Public License
//	along with PRISM; if not, write to the Free Software Foundation,
//	Inc., 59 Temple Place, Suite 330, Boston, MA  02111-1307  USA
//	
//==============================================================================

package userinterface.simulator;

import java.util.AbstractMap.SimpleEntry;
import java.util.ArrayList;
import java.util.List;
import java.util.Observable;
import java.util.Observer;

import javax.swing.table.AbstractTableModel;

import parser.ast.ModulesFile;
import prism.ModelInfo;
import simulator.PathFull;
import simulator.PathFullInfo;
import userinterface.simulator.SimulationView.ActionValue;
import userinterface.simulator.SimulationView.Observ;
import userinterface.simulator.SimulationView.RewardStructureColumn;
import userinterface.simulator.SimulationView.RewardStructureValue;
import userinterface.simulator.SimulationView.TimeValue;
import userinterface.simulator.SimulationView.Variable;
import userinterface.simulator.SimulationView.VariableValue;
import userinterface.util.GUIGroupedTableModel;

public class GUISimulatorPathTableModel extends AbstractTableModel implements GUIGroupedTableModel, Observer
{
	private static final long serialVersionUID = 1L;

	enum PathTableModelGroupType {
		STEP, TIME, VARIABLES, OBSERVABLES, REWARDS
	};
	
	enum GUISimulatorPathTableModelColumn {
<<<<<<< HEAD
		ACTION, MEMORY, STEP, TIME_CUMUL, TIME, VARIABLE, REWARD
=======
		ACTION, STEP, TIME_CUMUL, TIME, VARIABLE, OBSERVABLE, REWARD
>>>>>>> 0c972a8f
	};
	
	class PathTableModelGroup {
		public PathTableModelGroupType type;
		public Object info;
		public int lastCol;
		public PathTableModelGroup(PathTableModelGroupType type, Object info, int lastCol)
		{
			this.type = type;
			this.info = info;
			this.lastCol = lastCol;
		}
	}
	
	class PathTableModelColumn {
		public GUISimulatorPathTableModelColumn type;
		public Object info;
		public PathTableModelColumn(GUISimulatorPathTableModelColumn type, Object info)
		{
			this.type = type;
			this.info = info;
		}
	}
	
	private GUISimulator simulator;
	private SimulationView view;
	private List<PathTableModelGroup> visibleGroups;
	private List<PathTableModelColumn> visibleColumns;

	private boolean pathActive;
	private ModulesFile parsedModel;
	private ModelInfo modelInfo;
	private PathFullInfo path; 

	private RewardStructureValue rewardStructureValue;
	private VariableValue variableValue;
	private TimeValue timeValue;
	private ActionValue actionValue;

	public GUISimulatorPathTableModel(GUISimulator simulator, SimulationView view)
	{
		this.simulator = simulator;
		this.view = view;
		this.view.addObserver(this);
		visibleGroups = new ArrayList<>();
		visibleColumns = new ArrayList<>();
		rewardStructureValue = view.new RewardStructureValue(null, null);
		variableValue = view.new VariableValue(null, null);
	}

	public void setPathActive(boolean pathActive)
	{
		this.pathActive = pathActive;
	}

	public void setPath(PathFullInfo path)
	{
		this.path = path;
	}

	public void setParsedModel(ModulesFile parsedModel)
	{
		this.parsedModel = parsedModel;
	}

	public void setModelInfo(ModelInfo modelInfo)
	{
		this.modelInfo = modelInfo;
	}

	public boolean canShowTime()
	{
		return modelInfo.getModelType().continuousTime();
	}

	@Override
	public int getGroupCount()
	{
		if (!pathActive) {
			return 0;
		} else {
			return visibleGroups.size();
		}
	}

	@Override
	public void update(Observable o, Object arg)
	{
		if (o == view) {
			setVisibleColumnsAndGroups();
			fireTableStructureChanged();

			//Sort out the minimum widths for each column
			simulator.sortOutColumnSizes();
		}
	}

	@Override
	public String getGroupName(int groupIndex)
	{
		if (!pathActive) {
			return "";
		} else {
			switch (visibleGroups.get(groupIndex).type) {
			case STEP:
				return "Step";
			case TIME:
				return "Time";
			case VARIABLES:
				int module = (Integer) visibleGroups.get(groupIndex).info;
				return module == -1 ? "Globals" : modelInfo.getModuleName(module);
			case OBSERVABLES:
				return "Observables";
			case REWARDS:
				return "Rewards";
			default:
				return "";
			}
		}
	}

	@Override
	public String getGroupToolTip(int groupIndex)
	{
		if (!pathActive) {
			return "";
		} else {
			switch (visibleGroups.get(groupIndex).type) {
			case STEP:
				return null;
			case TIME:
				return null;
			case VARIABLES:
				int module = (Integer) visibleGroups.get(groupIndex).info;
				return module == -1 ? "Global variables" : "Variables of module " + modelInfo.getModuleName(module);
			case OBSERVABLES:
				return null;
			case REWARDS:
				return "State, transition and cumulative rewards";
			default:
				return "";
			}
		}
	}

	@Override
	public int getLastColumnOfGroup(int groupIndex)
	{
		if (!pathActive) {
			return 0;
		} else {
			return visibleGroups.get(groupIndex).lastCol;
		}
	}

	@Override
	public int getColumnCount()
	{
		if (!pathActive) {
			return 0;
		} else {
			return visibleColumns.size();
		}
	}

	@Override
	public int getRowCount()
	{
		// Return current path size if there is an active path.
		return (pathActive ? (int) path.size() + 1 : 0);
	}

	public boolean shouldColourRow(int row)
	{
		int selection = simulator.getStateLabelList().getSelectedIndex();
		if (selection != -1) {
			GUISimLabelList.SimLabel label = (GUISimLabelList.SimLabel) simulator.getStateLabelList().getModel().getElementAt(selection);
			if (row == getRowCount() - 1) {
				if (label.getResult() == 1)
					return true;
			} else {
				if (label.getResult(row) == 1)
					return true;
			}
		}

		return false;
	}

	@Override
	public String getColumnName(int columnIndex)
	{
		if (pathActive) {
			switch (visibleColumns.get(columnIndex).type) {
			case ACTION:
				return modelInfo.getActionStringDescription();
			case MEMORY:
				return "Memory";
			case STEP:
				return "#";
			case TIME_CUMUL:
				return "Time (+)";
			case TIME:
				return "Time";
			case VARIABLE:
				Variable var = (Variable) visibleColumns.get(columnIndex).info;
				return var.toString();
			case OBSERVABLE:
				Observ obs = (Observ) visibleColumns.get(columnIndex).info;
				return obs.toString();
			case REWARD:
				RewardStructureColumn rewardColumn = (RewardStructureColumn) visibleColumns.get(columnIndex).info;
				return rewardColumn.getColumnName();
			default:
				return "";
			}
		}
		return "";
	}

	@Override
	public String getColumnToolTip(int columnIndex)
	{
		if (pathActive) {
			switch (visibleColumns.get(columnIndex).type) {
			case ACTION:
				return "Module name or [action] label";
			case MEMORY:
				return "Memory of strategy";
			case STEP:
				return "Index of state in path";
			case TIME_CUMUL:
				return "Cumulative time";
			case TIME:
				return "Time spent in state";
			case VARIABLE:
				Variable var = (Variable) visibleColumns.get(columnIndex).info;
				return "Value of variable " + var.toString();
			case OBSERVABLE:
				Observ obs = (Observ) visibleColumns.get(columnIndex).info;
				return "Value of observable " + obs.toString();
			case REWARD:
				RewardStructureColumn rewardColumn = (RewardStructureColumn) visibleColumns.get(columnIndex).info;
				String rewardName = rewardColumn.getRewardStructure().getColumnName();
				if (rewardColumn.isStateReward()) {
					return "State reward of reward structure " + rewardName;
				}
				if (rewardColumn.isTransitionReward()) {
					return "Transition reward of reward structure " + rewardName;
				}
				if (rewardColumn.isCumulativeReward()) {
					return "Cumulative reward of reward structure " + rewardName;
				}
			default:
				return "";
			}
		}
		return "";
	}

	@Override
	public Object getValueAt(int rowIndex, int columnIndex)
	{
		if (pathActive) {
			switch (visibleColumns.get(columnIndex).type) {
			case ACTION:
				// The action column
				actionValue = view.new ActionValue(rowIndex == 0 ? "" : path.getActionString(rowIndex - 1));
				actionValue.setActionValueUnknown(false);
				return actionValue;
			case MEMORY:
				// The memory column
				if (path instanceof PathFull) {
					Object stratmem = ((PathFull) path).getStrategyMemory(rowIndex);
					if (stratmem instanceof SimpleEntry) {
						return String.format("(%d, %d)", ((SimpleEntry) stratmem).getKey(), ((SimpleEntry) stratmem).getValue());
					} else if (stratmem instanceof List) {
						String mem = "[";
						for (int i = 0; i < ((List) stratmem).size(); i++) {
							SimpleEntry<Integer, Integer> sm = (SimpleEntry) ((List) stratmem).get(i);
							if (i > 0) {
								mem += ", ";
							}
							mem += String.format("(%d, %d)", sm.getKey(), sm.getValue());
						}
						return mem + "]";
					} else {
						return String.format("%s", ((PathFull) path).getStrategyMemory(rowIndex));
					}
				}
				return "";
			case STEP:
				// The step column
				return "" + rowIndex;
			case TIME_CUMUL:
				// Cumulative time column
				timeValue = view.new TimeValue(path.getCumulativeTime(rowIndex), true);
				timeValue.setTimeValueUnknown(rowIndex > path.size()); // Never unknown
				return timeValue;
			case TIME:
				// Time column
				timeValue = view.new TimeValue(path.getTime(rowIndex), false);
				timeValue.setTimeValueUnknown(rowIndex >= path.size());
				return timeValue;
			case VARIABLE:
				// A variable column
				Variable var = (Variable) visibleColumns.get(columnIndex).info;
				Object result = path.getState(rowIndex).varValues[var.getIndex()];
				variableValue.setVariable(var);
				variableValue.setValue(result);
				variableValue.setChanged(rowIndex == 0 || !path.getState(rowIndex - 1).varValues[var.getIndex()].equals(result));
				return variableValue;
			case OBSERVABLE:
				// An observable column
				Observ obs = (Observ) visibleColumns.get(columnIndex).info;
				Object resultO = path.getObservation(rowIndex).varValues[obs.getIndex()];
				variableValue.setVariable(obs);
				variableValue.setValue(resultO);
				variableValue.setChanged(rowIndex == 0 || !path.getObservation(rowIndex - 1).varValues[obs.getIndex()].equals(resultO));
				return variableValue;
			case REWARD:
				// A reward column
				RewardStructureColumn rewardColumn = (RewardStructureColumn) visibleColumns.get(columnIndex).info;
				rewardStructureValue.setRewardStructureColumn(rewardColumn);
				rewardStructureValue.setRewardValueUnknown(false);
				// A state reward column
				if (rewardColumn.isStateReward()) {
					double value = path.getStateReward(rowIndex, rewardColumn.getRewardStructure().getIndex());
					rewardStructureValue.setChanged(rowIndex == 0 || value != path.getStateReward(rowIndex - 1, rewardColumn.getRewardStructure().getIndex()));
					rewardStructureValue.setRewardValue(value);
					rewardStructureValue.setRewardValueUnknown(rowIndex > path.size()); // Never unknown
				}
				// A transition reward column
				else if (rewardColumn.isTransitionReward()) {
					double value = path.getTransitionReward(rowIndex, rewardColumn.getRewardStructure().getIndex());
					rewardStructureValue.setChanged(rowIndex == 0 || value != path.getTransitionReward(rowIndex - 1, rewardColumn.getRewardStructure().getIndex()));
					rewardStructureValue.setRewardValue(value);
					rewardStructureValue.setRewardValueUnknown(rowIndex >= path.size());
				}
				// A cumulative reward column
				else {
					double value = path.getCumulativeReward(rowIndex, rewardColumn.getRewardStructure().getIndex());
					rewardStructureValue.setChanged(rowIndex == 0 || value != (path.getCumulativeReward(rowIndex - 1, rewardColumn.getRewardStructure().getIndex())));
					rewardStructureValue.setRewardValue(value);
					rewardStructureValue.setRewardValueUnknown(rowIndex > path.size()); // Never unknown
				}
				return rewardStructureValue;
			default:
				return "";
			}
		}
		return "";
	}

	/** 
	 * Method is called when a new path is created.
	 * The structure of the path may be for a different model etc.
	 */
	public void restartPathTable()
	{
		view.refreshToDefaultView(pathActive, parsedModel);
		// NB: since we observe view, the above will trigger update(),
		// which calls setVisibleColumns() etc.
	}

	/** 
	 * Method is called whenever a path is modified.
	 */
	public void updatePathTable()
	{
		setVisibleColumnsAndGroups();
		fireTableDataChanged();
	}

	/**
	 * Set up the info about table columns/groups
	 */
	public void setVisibleColumnsAndGroups()
	{
		visibleColumns.clear();
		visibleGroups.clear();
		if (pathActive) {
			// Step
			if (view.showActions() || (view.showMemory() && path.storesStrategyMemory()) || view.showSteps()) {
				if (view.showActions()) {
					visibleColumns.add(new PathTableModelColumn(GUISimulatorPathTableModelColumn.ACTION, null));
				}
				if (view.showMemory() && path.storesStrategyMemory()) {
					visibleColumns.add(new PathTableModelColumn(GUISimulatorPathTableModelColumn.MEMORY, null));
				}
				if (view.showSteps()) {
					visibleColumns.add(new PathTableModelColumn(GUISimulatorPathTableModelColumn.STEP, null));
				}
				visibleGroups.add(new PathTableModelGroup(PathTableModelGroupType.STEP, null, visibleColumns.size() - 1));
			}
			// Time
			if (canShowTime() && (view.showTime() || view.showCumulativeTime())) {
				if (view.showCumulativeTime()) {
					visibleColumns.add(new PathTableModelColumn(GUISimulatorPathTableModelColumn.TIME_CUMUL, null));
				}
				if (view.showTime()) {
					visibleColumns.add(new PathTableModelColumn(GUISimulatorPathTableModelColumn.TIME, null));
				}
				visibleGroups.add(new PathTableModelGroup(PathTableModelGroupType.TIME, null, visibleColumns.size() - 1));
			}
			// Variables
			if (view.getVisibleVariables().size() > 0) {
				int numVars = view.getVisibleVariables().size();
				for (int i = 0; i < numVars; i++) {
					Variable v = view.getVisibleVariables().get(i);
					visibleColumns.add(new PathTableModelColumn(GUISimulatorPathTableModelColumn.VARIABLE, v));
					// If module changes between vars (or this is last var), put these ones in a column group
					if ((i == numVars - 1) || (v.getModuleIndex() != view.getVisibleVariables().get(i + 1).getModuleIndex())) {
						visibleGroups.add(new PathTableModelGroup(PathTableModelGroupType.VARIABLES, v.getModuleIndex(), visibleColumns.size() - 1));
					}
				}
			}
			// Variables
			if (view.getVisibleObservables().size() > 0) {
				for (Observ o : view.getVisibleObservables()) {
					visibleColumns.add(new PathTableModelColumn(GUISimulatorPathTableModelColumn.OBSERVABLE, o));
				}
				visibleGroups.add(new PathTableModelGroup(PathTableModelGroupType.OBSERVABLES, null, visibleColumns.size() - 1));
			}
			// Rewards
			if (view.getVisibleRewardColumns().size() > 0) {
				for (RewardStructureColumn rsc : view.getVisibleRewardColumns()) {
					visibleColumns.add(new PathTableModelColumn(GUISimulatorPathTableModelColumn.REWARD, rsc));
				}
				visibleGroups.add(new PathTableModelGroup(PathTableModelGroupType.REWARDS, null, visibleColumns.size() - 1));
			}
		}
	}
	
	public boolean isPathLooping()
	{
		return path.isLooping();
	}

	public int getLoopStart()
	{
		return (int) path.loopStart();
	}

	public int getLoopEnd()
	{
		return (int) path.loopEnd();
	}

	public SimulationView getView()
	{
		return view;
	}

	public void setView(SimulationView view)
	{
		this.view.deleteObserver(this);
		this.view = view;
		this.view.addObserver(this);
	}
}<|MERGE_RESOLUTION|>--- conflicted
+++ resolved
@@ -58,11 +58,7 @@
 	};
 	
 	enum GUISimulatorPathTableModelColumn {
-<<<<<<< HEAD
-		ACTION, MEMORY, STEP, TIME_CUMUL, TIME, VARIABLE, REWARD
-=======
-		ACTION, STEP, TIME_CUMUL, TIME, VARIABLE, OBSERVABLE, REWARD
->>>>>>> 0c972a8f
+		ACTION, MEMORY, STEP, TIME_CUMUL, TIME, VARIABLE, OBSERVABLE, REWARD
 	};
 	
 	class PathTableModelGroup {
