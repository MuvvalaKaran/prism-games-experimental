--- conflicted
+++ resolved
@@ -573,18 +573,7 @@
 			tree.makeNotUpToDate();
 			//start a new parse thread
 			if (isAutoParse()) {
-<<<<<<< HEAD
-				if (waiter != null) {
-					waiter.interrupt();
-				}
-				int parseDelay = theModel.getPrism().getSettings().getInteger(PrismSettings.MODEL_PARSE_DELAY);
-				waiter = new WaitParseThread(parseDelay, this);
-
-				waiter.start();
-				//Funky thread waiting stuff
-=======
 				restartWaitParseThread();
->>>>>>> 0cd9854c
 			}
 		} else if (buildAfterReceiveParseNotification) {
 			buildAfterParse();
