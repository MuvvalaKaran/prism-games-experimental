--- conflicted
+++ resolved
@@ -534,10 +534,7 @@
 		tree.stopParsing();
 		parsing = false;
 		parsedModel = m;
-<<<<<<< HEAD
-=======
-
->>>>>>> a180f89f
+
 		modifiedSinceParse = false;
 		lastError = "Parse Successful";
 
@@ -553,10 +550,7 @@
 				}
 				int parseDelay = theModel.getPrism().getSettings().getInteger(PrismSettings.MODEL_PARSE_DELAY);
 				waiter = new WaitParseThread(parseDelay, this);
-<<<<<<< HEAD
-=======
-
->>>>>>> a180f89f
+
 				waiter.start();
 				//Funky thread waiting stuff
 			}
@@ -573,11 +567,7 @@
 		}
 		tree.repaint();
 		theModel.doEnables();
-<<<<<<< HEAD
-		theModel.notifyEventListeners(new GUIModelEvent(GUIModelEvent.MODEL_PARSED, parsedModel));
-=======
 	    theModel.notifyEventListeners(new GUIModelEvent(GUIModelEvent.MODEL_PARSED, parsedModel));
->>>>>>> a180f89f
 	}
 
 	public synchronized void modelParseFailed(PrismException parserError, boolean background)
@@ -1074,7 +1064,6 @@
 		default:
 			stt = Font.BOLD | Font.ITALIC;
 			break;
-<<<<<<< HEAD
 		}
 		prismEditorVariableFast = new Style(settings.getColor(PrismSettings.MODEL_PRISM_EDITOR_IDENTIFIER_COLOUR), stt);
 		switch (settings.getInteger(PrismSettings.MODEL_PRISM_EDITOR_KEYWORD_STYLE)) {
@@ -1091,24 +1080,6 @@
 			stt = Font.BOLD | Font.ITALIC;
 			break;
 		}
-=======
-		}
-		prismEditorVariableFast = new Style(settings.getColor(PrismSettings.MODEL_PRISM_EDITOR_IDENTIFIER_COLOUR), stt);
-		switch (settings.getInteger(PrismSettings.MODEL_PRISM_EDITOR_KEYWORD_STYLE)) {
-		case 0:
-			stt = Font.PLAIN;
-			break;
-		case 1:
-			stt = Font.ITALIC;
-			break;
-		case 2:
-			stt = Font.BOLD;
-			break;
-		default:
-			stt = Font.BOLD | Font.ITALIC;
-			break;
-		}
->>>>>>> a180f89f
 		prismEditorKeywordFast = new Style(settings.getColor(PrismSettings.MODEL_PRISM_EDITOR_KEYWORD_COLOUR), stt);
 		switch (settings.getInteger(PrismSettings.MODEL_PRISM_EDITOR_COMMENT_STYLE)) {
 		case 0:
