//==============================================================================
//	
//	Copyright (c) 2002-
//	Authors:
//	* Andrew Hinton <ug60axh@cs.bham.ac.uk> (University of Birmingham)
//	* Dave Parker <david.parker@comlab.ox.ac.uk> (University of Oxford, formerly University of Birmingham)
//	
//------------------------------------------------------------------------------
//	
//	This file is part of PRISM.
//	
//	PRISM is free software; you can redistribute it and/or modify
//	it under the terms of the GNU General Public License as published by
//	the Free Software Foundation; either version 2 of the License, or
//	(at your option) any later version.
//	
//	PRISM is distributed in the hope that it will be useful,
//	but WITHOUT ANY WARRANTY; without even the implied warranty of
//	MERCHANTABILITY or FITNESS FOR A PARTICULAR PURPOSE.  See the
//	GNU General Public License for more details.
//	
//	You should have received a copy of the GNU General Public License
//	along with PRISM; if not, write to the Free Software Foundation,
//	Inc., 59 Temple Place, Suite 330, Boston, MA  02111-1307  USA
//	
//==============================================================================

package userinterface.model;

import java.awt.BorderLayout;
import java.awt.Color;
import java.awt.Dimension;
import java.awt.Toolkit;
import java.awt.event.ActionEvent;
import java.awt.event.KeyEvent;
import java.io.File;
import java.util.HashMap;
import java.util.Map;

import javax.swing.AbstractAction;
import javax.swing.Action;
import javax.swing.JDialog;
import javax.swing.JFileChooser;
import javax.swing.JMenu;
import javax.swing.JOptionPane;
import javax.swing.JPanel;
import javax.swing.JPopupMenu;
import javax.swing.JScrollPane;
import javax.swing.JSeparator;
import javax.swing.JTextField;
import javax.swing.JToolBar;
import javax.swing.KeyStroke;
import javax.swing.filechooser.FileFilter;
import javax.swing.filechooser.FileNameExtensionFilter;

import prism.ModelType;
import prism.Prism;
import prism.PrismSettings;
import prism.PrismSettingsListener;
import userinterface.GUIClipboardEvent;
import userinterface.GUIPlugin;
import userinterface.GUIPrism;
import userinterface.OptionsPanel;
<<<<<<< HEAD
=======
import userinterface.simulator.GUISimulator;
>>>>>>> a180f89f
import userinterface.util.GUIComputationEvent;
import userinterface.util.GUIEvent;
import userinterface.util.GUIExitEvent;
import userinterface.util.GUIUndoManager;

@SuppressWarnings("serial")
public class GUIMultiModel extends GUIPlugin implements PrismSettingsListener
{
	//Constants
	public static final int CONTINUE = 0;
	public static final int CANCEL = 1;

	//GUI
	private JTextField fileTextField;
	private JMenu modelMenu, newMenu, viewMenu, exportMenu, computeMenu, computeExportMenu;
	private JMenu exportStatesMenu, exportTransMenu, exportStateRewardsMenu, exportTransRewardsMenu, exportLabelsMenu, exportSSMenu, exportTrMenu;
	private AbstractAction viewStates, viewTrans, viewStateRewards, viewTransRewards, viewLabels, viewPrismCode, computeSS, computeTr, newPRISMModel,
			newPEPAModel, loadModel, reloadModel, saveModel, saveAsModel, parseModel, buildModel, exportStatesPlain, exportStatesMatlab,
			exportTransPlain, exportTransMatlab, exportTransDot, exportTransDotStates, exportTransMRMC, exportStateRewardsPlain, exportStateRewardsMatlab,
			exportStateRewardsMRMC, exportTransRewardsPlain, exportTransRewardsMatlab, exportTransRewardsMRMC, exportLabelsPlain, exportLabelsMatlab,
			exportSSPlain, exportSSMatlab, exportTrPlain, exportTrMatlab;
	private JPopupMenu popup;
	//Contents
	private GUIMultiModelHandler handler;
	private Map<String,FileFilter> modelFilters;
	private Map<String,FileFilter> staFilters;
	private Map<String,FileFilter> traFilters;
	private Map<String,FileFilter> labFilters;
	private FileFilter textFilter;
	private FileFilter matlabFilter;
	private FileFilter dotFilter;
	//State
	private boolean computing = false;
	private boolean initialised = false;

<<<<<<< HEAD
=======
    // simulator
    private GUISimulator sim;

>>>>>>> a180f89f
	/** Creates a new instance of GUIMultiModel */
	public GUIMultiModel(GUIPrism pr)
	{
		super(pr);
		initialised = false;
		initComponents();
		initialised = true;
		doEnables();
	}

	public void takeCLArgs(String args[])
	{
		if (args.length > 0) {
			File f = new File(args[0]);
			// load the specified model file
			handler.loadModel(f, false);
			// set the default directory of the file chooser
			File dir = f.getParentFile();
			if (dir == null)
				dir = new File(".");
			getGUI().getChooser().setCurrentDirectory(dir);
		}
	}

	public GUIMultiModelHandler getHandler()
	{
		return handler;
	}

	public JPopupMenu getPopup()
	{
		return popup;
	}

	public boolean getComputing()
	{
		return computing;
	}
	
	public void doEnables()
	{
		// do nothing if not initialised yet
		if (!initialised)
			return;
		// setup file label
		int mode = handler.getModelMode();
		String s = "";
		switch (mode) {
		case GUIMultiModelHandler.PRISM_MODE:
			s += "PRISM Model File: ";
			break;
		case GUIMultiModelHandler.PEPA_MODE:
			s += "PEPA Model File: ";
			break;
		}
		s += handler.getActiveFileName();
		if (handler.modified())
			s += "*";
		fileTextField.setText(s);
		// model menu
		newPRISMModel.setEnabled(!computing);
		newPEPAModel.setEnabled(!computing);
		loadModel.setEnabled(!computing);
		reloadModel.setEnabled(!computing && handler.hasActiveFile());
		saveModel.setEnabled(!computing && handler.modified());
		saveAsModel.setEnabled(!computing);
		parseModel.setEnabled(!computing);
		buildModel.setEnabled(!computing);
		viewStates.setEnabled(!computing);
		viewTrans.setEnabled(!computing);
		viewStateRewards.setEnabled(!computing);
		viewTransRewards.setEnabled(!computing);
		viewLabels.setEnabled(!computing);
		viewPrismCode.setEnabled(!computing && handler.getParseState() == GUIMultiModelTree.TREE_SYNCHRONIZED_GOOD);
		computeSS.setEnabled(!computing && (handler.getParsedModelType() == ModelType.CTMC || handler.getParsedModelType() == ModelType.DTMC));
		computeTr.setEnabled(!computing && (handler.getParsedModelType() == ModelType.CTMC || handler.getParsedModelType() == ModelType.DTMC));
		exportStatesPlain.setEnabled(!computing);
		exportStatesMatlab.setEnabled(!computing);
		exportTransPlain.setEnabled(!computing);
		exportTransMatlab.setEnabled(!computing);
		exportTransDot.setEnabled(!computing);
		exportTransDotStates.setEnabled(!computing);
		exportTransMRMC.setEnabled(!computing);
		exportStateRewardsPlain.setEnabled(!computing);
		exportStateRewardsMatlab.setEnabled(!computing);
		exportStateRewardsMRMC.setEnabled(!computing);
		exportTransRewardsPlain.setEnabled(!computing);
		exportTransRewardsMatlab.setEnabled(!computing);
		exportTransRewardsMRMC.setEnabled(!computing);
		exportLabelsPlain.setEnabled(!computing);
		exportLabelsMatlab.setEnabled(!computing);
	}

	public int doModificationCheck()
	{
		if (!handler.modified())
			return CONTINUE;
		if (!handler.hasActiveFile()) {
			String[] selection = { "Yes", "No", "Cancel" };
			int selectionNo = -1;
			selectionNo = optionPane("Model has been modified.\nDo you wish to save it?", "Question", JOptionPane.OK_CANCEL_OPTION,
					JOptionPane.QUESTION_MESSAGE, selection, selection[0]);
			switch (selectionNo) {
			case 0:
				return a_saveModelAs();
			case 1:
				return CONTINUE;
			case 2:
				return CANCEL;
			default:
				return CANCEL;
			}
		} else {
			String[] selection = { "Yes", "No", "Save As...", "Cancel" };
			int selectionNo = -1;
			selectionNo = optionPane("Model has been modified.\nDo you wish to save it?", "Question", JOptionPane.OK_CANCEL_OPTION,
					JOptionPane.QUESTION_MESSAGE, selection, selection[0]);
			switch (selectionNo) {
			case 0:
				return a_saveModel();
			case 1:
				return CONTINUE;
			case 2:
				return a_saveModelAs();
			case 3:
				return CANCEL;
			default:
				return CANCEL;
			}
		}
	}

	public void showModel(String modelString)
	{
		JDialog diag = new JDialog(getGUI(), false);

		diag.setTitle("Parsed PRISM Model");
		GUITextModelEditor edit = new GUITextModelEditor(modelString, handler);
		edit.setEditable(false);
		edit.setBackground(new Color(224, 255, 255));
		/*
		PrismEditorKit kit = new PrismEditorKit();
		edit.setEditorKitForContentType("text/prism", kit);
		edit.setContentType("text/prism");
		edit.setPreferredSize(new Dimension(1000,300));
		edit.setText(modelString);
		edit.setFont(new Font("monospaced", Font.PLAIN, 12));*/

		JScrollPane scro = new JScrollPane();
		scro.setPreferredSize(new Dimension(640, 300));
		scro.setViewportView(edit);
		diag.getContentPane().add(scro);

		diag.setDefaultCloseOperation(JDialog.DISPOSE_ON_CLOSE);
		diag.pack();
		diag.setLocationRelativeTo(getGUI()); // centre
		diag.setVisible(true);
	}

	//Action methods

	protected void a_newPRISMModel()
	{
		int cont = doModificationCheck();
		if (cont == CONTINUE)
			handler.newPRISMModel();
	}

	protected void a_newPEPAModel()
	{
		int cont = doModificationCheck();
		if (cont == CONTINUE)
			handler.newPEPAModel();
	}

	protected void a_openModel()
	{
		int cont = doModificationCheck();
		if (cont == CONTINUE) {
			String filterName;
			switch (handler.getModelMode()) {
			case GUIMultiModelHandler.PEPA_MODE:
				filterName = "pepa";
				break;
			default:
				filterName = "prism";
			}
			if (showOpenFileDialog(modelFilters.values(), modelFilters.get(filterName)) == JFileChooser.APPROVE_OPTION) {
				File file = getChooserFile();
				if (file == null) {
					error("No file selected");
					return;
				}
				getPrism().getMainLog().resetNumberOfWarnings();
				handler.loadModel(file);
			}
		}
	}

	protected void a_reloadModel()
	{
		int cont = doModificationCheck();
		if (cont == CONTINUE) {
			getPrism().getMainLog().resetNumberOfWarnings();
			handler.reloadActiveFile();
		}
	}

	protected int a_saveModel()
	{
		if (!handler.hasActiveFile()) {
			return a_saveModelAs();
		} else {
			getPrism().getMainLog().resetNumberOfWarnings();
			return handler.saveToActiveFile();
		}
	}

	protected int a_saveModelAs()
	{
		String filterName;
		switch (handler.getModelMode()) {
		case GUIMultiModelHandler.PEPA_MODE:
			filterName = "pepa";
			break;
		default:
			filterName = "prism";
		}
		if (showSaveFileDialog(modelFilters.values(), modelFilters.get(filterName)) != JFileChooser.APPROVE_OPTION) {
			return CANCEL;
		}
		// do save
		return handler.saveToFile(getChooserFile());
	}

	protected void a_refreshParseTree()
	{
		handler.requestParse(true);
	}

	protected void a_build()
	{
		// Reset warnings counter 
		getPrism().getMainLog().resetNumberOfWarnings();
		// Request build
		handler.forceBuild();
	}

	protected void a_exportBuildAs(int exportEntity, int exportType)
	{
		int res = JFileChooser.CANCEL_OPTION;

		// pop up dialog to select file
		switch (exportType) {
		case Prism.EXPORT_DOT:
			res = showSaveFileDialog(dotFilter);
			break;
		case Prism.EXPORT_DOT_STATES:
			res = showSaveFileDialog(dotFilter);
			break;
		case Prism.EXPORT_MATLAB:
			res = showSaveFileDialog(matlabFilter);
			break;
		default:
			switch (exportEntity) {
			case GUIMultiModelHandler.STATES_EXPORT:
				res = showSaveFileDialog(staFilters.values(), staFilters.get("sta"));
				break;
			case GUIMultiModelHandler.TRANS_EXPORT:
				res = showSaveFileDialog(traFilters.values(), traFilters.get("tra"));
				break;
			case GUIMultiModelHandler.LABELS_EXPORT:
				res = showSaveFileDialog(labFilters.values(), labFilters.get("lab"));
				break;
			default:
				res = showSaveFileDialog(textFilter);
			}
			break;
		}
		if (res != JFileChooser.APPROVE_OPTION)
			return;
		// Reset warnings counter 
		getPrism().getMainLog().resetNumberOfWarnings();
		// Do export...
		handler.export(exportEntity, exportType, getChooserFile());
	}

	protected void a_viewBuild(int exportEntity, int exportType)
	{
		// Reset warnings counter 
		getPrism().getMainLog().resetNumberOfWarnings();
		// Do view...
		handler.export(exportEntity, exportType, null);
	}

	// 	protected void a_viewStates()
	// 	{
	// 		handler.requestViewStates();
	// 	}

	protected void a_viewCurrentModelBuild()
	{
		handler.requestViewModel();
	}

	protected void a_exportSteadyState(int exportType)
	{
		// Pop up dialog to select file
		int res = JFileChooser.CANCEL_OPTION;
		switch (exportType) {
		case Prism.EXPORT_MATLAB:
			res = showSaveFileDialog(matlabFilter);
			break;
		case Prism.EXPORT_PLAIN:
		default:
			res = showSaveFileDialog(textFilter);
			break;
		}
		if (res != JFileChooser.APPROVE_OPTION)
			return;
		// Reset warnings counter 
		getPrism().getMainLog().resetNumberOfWarnings();
		// Do steady-state
		handler.computeSteadyState(exportType, getChooserFile());
	}

	protected void a_computeSteadyState()
	{
		// Reset warnings counter 
		getPrism().getMainLog().resetNumberOfWarnings();
		// Do steady-state
		handler.computeSteadyState(Prism.EXPORT_PLAIN, null);
	}

	protected void a_exportTransient(int exportType)
	{
		// Get time
		int result = GUITransientTime.requestTime(this.getGUI());
		if (result != GUITransientTime.OK)
			return;
		// Pop up dialog to select file
		int res = JFileChooser.CANCEL_OPTION;
		switch (exportType) {
		case Prism.EXPORT_MATLAB:
			res = showSaveFileDialog(matlabFilter);
			break;
		case Prism.EXPORT_PLAIN:
		default:
			res = showSaveFileDialog(textFilter);
			break;
		}
		if (res != JFileChooser.APPROVE_OPTION)
			return;
		// Reset warnings counter 
		getPrism().getMainLog().resetNumberOfWarnings();
		// Do transient
		handler.computeTransient(GUITransientTime.getTime(), exportType, getChooserFile());
	}

	protected void a_computeTransient()
	{
		// Reset warnings counter 
		getPrism().getMainLog().resetNumberOfWarnings();
		// Get time
		int result = GUITransientTime.requestTime(this.getGUI());
		if (result != GUITransientTime.OK)
			return;
		// Do transient
		handler.computeTransient(GUITransientTime.getTime(), Prism.EXPORT_PLAIN, null);
	}

	protected void a_convertToPrismTextModel()
	{
		int cont = doModificationCheck();
		if (cont == CONTINUE && (handler.getModelMode() != GUIMultiModelHandler.PRISM_MODE)) {
			String[] selection = { "Yes", "No", "Cancel" };
			int selectionNo = -1;
			selectionNo = optionPane("WARNING: This is a one way operation. Continue?", "Question", JOptionPane.OK_CANCEL_OPTION, JOptionPane.QUESTION_MESSAGE,
					selection, selection[0]);
			switch (selectionNo) {
			case 0:
				handler.convertViewToPRISM();
				break;
			}
		}
	}

	private void setupActions()
	{
		newPRISMModel = new AbstractAction()
		{
			public void actionPerformed(ActionEvent e)
			{
				a_newPRISMModel();
			}
		};
		newPRISMModel.putValue(Action.LONG_DESCRIPTION, "Removes the current build, and loads a new model editor in PRISM Text Model mode.");
		//newPRISMModel.putValue(Action.SHORT_DESCRIPTION, "New PRISM Text Model");
		newPRISMModel.putValue(Action.MNEMONIC_KEY, new Integer(KeyEvent.VK_P));
		newPRISMModel.putValue(Action.NAME, "PRISM model");
		newPRISMModel.putValue(Action.SMALL_ICON, GUIPrism.getIconFromImage("smallFilePrism.png"));
		newPRISMModel.putValue(Action.ACCELERATOR_KEY, KeyStroke.getKeyStroke(KeyEvent.VK_N, Toolkit.getDefaultToolkit().getMenuShortcutKeyMask()));

		newPEPAModel = new AbstractAction()
		{
			public void actionPerformed(ActionEvent e)
			{
				//modified check do later
				a_newPEPAModel();
			}
		};
		newPEPAModel.putValue(Action.LONG_DESCRIPTION, "Removes the current build, and loads a new model editor in PEPA Text Model mode.");
		//newPEPAModel.putValue(Action.SHORT_DESCRIPTION, "New PEPA Text Model");
		newPEPAModel.putValue(Action.MNEMONIC_KEY, new Integer(KeyEvent.VK_E));
		newPEPAModel.putValue(Action.NAME, "PEPA model");
		newPEPAModel.putValue(Action.SMALL_ICON, GUIPrism.getIconFromImage("smallFilePepa.png"));

		loadModel = new AbstractAction()
		{
			public void actionPerformed(ActionEvent e)
			{
				//do actions later
				//System.out.println("realised open action");
				a_openModel();

			}
		};
		loadModel
				.putValue(
						Action.LONG_DESCRIPTION,
						"Brings up a file loading dialogue and loads the file into the editor.  The editor will change mode according to the format of the file.  The loaded file is active for saving.");
		//loadModel.putValue(Action.SHORT_DESCRIPTION, "Open Model");
		loadModel.putValue(Action.MNEMONIC_KEY, new Integer(KeyEvent.VK_O));
		loadModel.putValue(Action.NAME, "Open model...");
		//loadModel.putValue(Action.ACTION_COMMAND_KEY,
		loadModel.putValue(Action.SMALL_ICON, GUIPrism.getIconFromImage("smallOpen.png"));
		loadModel.putValue(Action.ACCELERATOR_KEY, KeyStroke.getKeyStroke(KeyEvent.VK_O, Toolkit.getDefaultToolkit().getMenuShortcutKeyMask()));

		reloadModel = new AbstractAction()
		{
			public void actionPerformed(ActionEvent e)
			{
				a_reloadModel();
			}
		};
		reloadModel.putValue(Action.LONG_DESCRIPTION, "Reloads the current active file.");
		//reloadModel.putValue(Action.SHORT_DESCRIPTION, "Reload Model");
		reloadModel.putValue(Action.MNEMONIC_KEY, new Integer(KeyEvent.VK_R));
		reloadModel.putValue(Action.NAME, "Reload model");
		//loadModel.putValue(Action.ACTION_COMMAND_KEY,
		reloadModel.putValue(Action.SMALL_ICON, GUIPrism.getIconFromImage("smallReload.png"));
		reloadModel.putValue(Action.ACCELERATOR_KEY, KeyStroke.getKeyStroke(KeyEvent.VK_R, Toolkit.getDefaultToolkit().getMenuShortcutKeyMask()));

		saveModel = new AbstractAction()
		{
			public void actionPerformed(ActionEvent e)
			{
				a_saveModel();
			}
		};
		saveModel.putValue(Action.LONG_DESCRIPTION,
				"Brings up a file saving dialogue and saves the current text editor to the active file or to a new file.  The saved file becomes active");
		//saveModel.putValue(Action.SHORT_DESCRIPTION, "Save Model");
		saveModel.putValue(Action.MNEMONIC_KEY, new Integer(KeyEvent.VK_S));
		saveModel.putValue(Action.NAME, "Save model");
		saveModel.putValue(Action.ACCELERATOR_KEY, KeyStroke.getKeyStroke(KeyEvent.VK_S, Toolkit.getDefaultToolkit().getMenuShortcutKeyMask()));
		//saveModel.putValue(Action.ACTION_COMMAND_KEY,
		saveModel.putValue(Action.SMALL_ICON, GUIPrism.getIconFromImage("smallSave.png"));

		saveAsModel = new AbstractAction()
		{
			public void actionPerformed(ActionEvent e)
			{
				a_saveModelAs();
			}
		};
		saveAsModel.putValue(Action.LONG_DESCRIPTION,
				"Brings up a file saving dialogue and saves the current text editor to a new file.  The saved file becomes active");
		//saveAsModel.putValue(Action.SHORT_DESCRIPTION, "Save Model As...");
		saveAsModel.putValue(Action.MNEMONIC_KEY, new Integer(KeyEvent.VK_A));
		saveAsModel.putValue(Action.NAME, "Save model as...");
		//saveAsModel.putValue(Action.ACTION_COMMAND_KEY,
		saveAsModel.putValue(Action.SMALL_ICON, GUIPrism.getIconFromImage("smallSaveAs.png"));

		parseModel = new AbstractAction()
		{
			public void actionPerformed(ActionEvent e)
			{
				a_refreshParseTree();
			}
		};
		parseModel.putValue(Action.LONG_DESCRIPTION, "Forces a parse of the model in the editor.  The parsed description is shown in the model tree.");
		//parseModel.putValue(Action.SHORT_DESCRIPTION, "Parse Model");
		parseModel.putValue(Action.MNEMONIC_KEY, new Integer(KeyEvent.VK_P));
		parseModel.putValue(Action.NAME, "Parse model");
		parseModel.putValue(Action.SMALL_ICON, GUIPrism.getIconFromImage("smallParse.png"));
		parseModel.putValue(Action.ACCELERATOR_KEY, KeyStroke.getKeyStroke(KeyEvent.VK_F2, 0));
		buildModel = new AbstractAction()
		{
			public void actionPerformed(ActionEvent e)
			{
				a_build();
			}
		};
		buildModel.putValue(Action.LONG_DESCRIPTION, "Builds the model that has been parsed.");
		//buildModel.putValue(Action.SHORT_DESCRIPTION, "Build Model");
		buildModel.putValue(Action.MNEMONIC_KEY, new Integer(KeyEvent.VK_B));
		buildModel.putValue(Action.NAME, "Build model");
		buildModel.putValue(Action.SMALL_ICON, GUIPrism.getIconFromImage("smallBuild.png"));
		buildModel.putValue(Action.ACCELERATOR_KEY, KeyStroke.getKeyStroke(KeyEvent.VK_F3, 0));

		exportStatesPlain = new AbstractAction()
		{
			public void actionPerformed(ActionEvent e)
			{
				a_exportBuildAs(GUIMultiModelHandler.STATES_EXPORT, Prism.EXPORT_PLAIN);
			}
		};
		exportStatesPlain.putValue(Action.LONG_DESCRIPTION, "Exports the reachable states to a plain text file");
		exportStatesPlain.putValue(Action.MNEMONIC_KEY, new Integer(KeyEvent.VK_P));
		exportStatesPlain.putValue(Action.NAME, "Plain text file");
		exportStatesPlain.putValue(Action.SMALL_ICON, GUIPrism.getIconFromImage("smallFileText.png"));

		exportStatesMatlab = new AbstractAction()
		{
			public void actionPerformed(ActionEvent e)
			{
				a_exportBuildAs(GUIMultiModelHandler.STATES_EXPORT, Prism.EXPORT_MATLAB);
			}
		};
		exportStatesMatlab.putValue(Action.LONG_DESCRIPTION, "Exports the reachable states to a Matlab file");
		exportStatesMatlab.putValue(Action.MNEMONIC_KEY, new Integer(KeyEvent.VK_M));
		exportStatesMatlab.putValue(Action.NAME, "Matlab file");
		exportStatesMatlab.putValue(Action.SMALL_ICON, GUIPrism.getIconFromImage("smallFileMatlab.png"));

		exportTransPlain = new AbstractAction()
		{
			public void actionPerformed(ActionEvent e)
			{
				a_exportBuildAs(GUIMultiModelHandler.TRANS_EXPORT, Prism.EXPORT_PLAIN);
			}
		};
		exportTransPlain.putValue(Action.LONG_DESCRIPTION, "Exports the transition matrix to a plain text file");
		exportTransPlain.putValue(Action.MNEMONIC_KEY, new Integer(KeyEvent.VK_P));
		exportTransPlain.putValue(Action.NAME, "Plain text file");
		exportTransPlain.putValue(Action.SMALL_ICON, GUIPrism.getIconFromImage("smallFileText.png"));

		exportTransMatlab = new AbstractAction()
		{
			public void actionPerformed(ActionEvent e)
			{
				a_exportBuildAs(GUIMultiModelHandler.TRANS_EXPORT, Prism.EXPORT_MATLAB);
			}
		};
		exportTransMatlab.putValue(Action.LONG_DESCRIPTION, "Exports the transition matrix to a Matlab file");
		exportTransMatlab.putValue(Action.MNEMONIC_KEY, new Integer(KeyEvent.VK_M));
		exportTransMatlab.putValue(Action.NAME, "Matlab file");
		exportTransMatlab.putValue(Action.SMALL_ICON, GUIPrism.getIconFromImage("smallFileMatlab.png"));

		exportTransDot = new AbstractAction()
		{
			public void actionPerformed(ActionEvent e)
			{
				a_exportBuildAs(GUIMultiModelHandler.TRANS_EXPORT, Prism.EXPORT_DOT);
			}
		};
		exportTransDot.putValue(Action.LONG_DESCRIPTION, "Exports the transition matrix graph to a Dot file");
		exportTransDot.putValue(Action.MNEMONIC_KEY, new Integer(KeyEvent.VK_D));
		exportTransDot.putValue(Action.NAME, "Dot file");
		exportTransDot.putValue(Action.SMALL_ICON, GUIPrism.getIconFromImage("smallFileDot.png"));

		exportTransDotStates = new AbstractAction()
		{
			public void actionPerformed(ActionEvent e)
			{
				a_exportBuildAs(GUIMultiModelHandler.TRANS_EXPORT, Prism.EXPORT_DOT_STATES);
			}
		};
		exportTransDotStates.putValue(Action.LONG_DESCRIPTION, "Exports the transition matrix graph to a Dot file (with states)");
		exportTransDotStates.putValue(Action.MNEMONIC_KEY, new Integer(KeyEvent.VK_S));
		exportTransDotStates.putValue(Action.NAME, "Dot file (with states)");
		exportTransDotStates.putValue(Action.SMALL_ICON, GUIPrism.getIconFromImage("smallFileDot.png"));

		exportTransMRMC = new AbstractAction()
		{
			public void actionPerformed(ActionEvent e)
			{
				a_exportBuildAs(GUIMultiModelHandler.TRANS_EXPORT, Prism.EXPORT_MRMC);
			}
		};
		exportTransMRMC.putValue(Action.LONG_DESCRIPTION, "Exports the transition matrix to a MRMC file");
		exportTransMRMC.putValue(Action.MNEMONIC_KEY, new Integer(KeyEvent.VK_R));
		exportTransMRMC.putValue(Action.NAME, "MRMC file");
		exportTransMRMC.putValue(Action.SMALL_ICON, GUIPrism.getIconFromImage("smallFileText.png"));

		exportStateRewardsPlain = new AbstractAction()
		{
			public void actionPerformed(ActionEvent e)
			{
				a_exportBuildAs(GUIMultiModelHandler.STATE_REWARDS_EXPORT, Prism.EXPORT_PLAIN);
			}
		};
		exportStateRewardsPlain.putValue(Action.LONG_DESCRIPTION, "Exports the state rewards vector to a plain text file");
		exportStateRewardsPlain.putValue(Action.MNEMONIC_KEY, new Integer(KeyEvent.VK_P));
		exportStateRewardsPlain.putValue(Action.NAME, "Plain text file");
		exportStateRewardsPlain.putValue(Action.SMALL_ICON, GUIPrism.getIconFromImage("smallFileText.png"));

		exportStateRewardsMatlab = new AbstractAction()
		{
			public void actionPerformed(ActionEvent e)
			{
				a_exportBuildAs(GUIMultiModelHandler.STATE_REWARDS_EXPORT, Prism.EXPORT_MATLAB);
			}
		};
		exportStateRewardsMatlab.putValue(Action.LONG_DESCRIPTION, "Exports the state rewards vector to a Matlab file");
		exportStateRewardsMatlab.putValue(Action.MNEMONIC_KEY, new Integer(KeyEvent.VK_M));
		exportStateRewardsMatlab.putValue(Action.NAME, "Matlab file");
		exportStateRewardsMatlab.putValue(Action.SMALL_ICON, GUIPrism.getIconFromImage("smallFileMatlab.png"));

		exportStateRewardsMRMC = new AbstractAction()
		{
			public void actionPerformed(ActionEvent e)
			{
				a_exportBuildAs(GUIMultiModelHandler.STATE_REWARDS_EXPORT, Prism.EXPORT_MRMC);
			}
		};
		exportStateRewardsMRMC.putValue(Action.LONG_DESCRIPTION, "Exports the state rewards vector graph to a MRMC file");
		exportStateRewardsMRMC.putValue(Action.MNEMONIC_KEY, new Integer(KeyEvent.VK_R));
		exportStateRewardsMRMC.putValue(Action.NAME, "MRMC file");
		exportStateRewardsMRMC.putValue(Action.SMALL_ICON, GUIPrism.getIconFromImage("smallFileText.png"));

		exportTransRewardsPlain = new AbstractAction()
		{
			public void actionPerformed(ActionEvent e)
			{
				a_exportBuildAs(GUIMultiModelHandler.TRANS_REWARDS_EXPORT, Prism.EXPORT_PLAIN);
			}
		};
		exportTransRewardsPlain.putValue(Action.LONG_DESCRIPTION, "Exports the transition rewards matrix to a plain text file");
		exportTransRewardsPlain.putValue(Action.MNEMONIC_KEY, new Integer(KeyEvent.VK_P));
		exportTransRewardsPlain.putValue(Action.NAME, "Plain text file");
		exportTransRewardsPlain.putValue(Action.SMALL_ICON, GUIPrism.getIconFromImage("smallFileText.png"));

		exportTransRewardsMatlab = new AbstractAction()
		{
			public void actionPerformed(ActionEvent e)
			{
				a_exportBuildAs(GUIMultiModelHandler.TRANS_REWARDS_EXPORT, Prism.EXPORT_MATLAB);
			}
		};
		exportTransRewardsMatlab.putValue(Action.LONG_DESCRIPTION, "Exports the transition rewards matrix to a Matlab file");
		exportTransRewardsMatlab.putValue(Action.MNEMONIC_KEY, new Integer(KeyEvent.VK_M));
		exportTransRewardsMatlab.putValue(Action.NAME, "Matlab file");
		exportTransRewardsMatlab.putValue(Action.SMALL_ICON, GUIPrism.getIconFromImage("smallFileMatlab.png"));

		exportTransRewardsMRMC = new AbstractAction()
		{
			public void actionPerformed(ActionEvent e)
			{
				a_exportBuildAs(GUIMultiModelHandler.TRANS_REWARDS_EXPORT, Prism.EXPORT_MRMC);
			}
		};
		exportTransRewardsMRMC.putValue(Action.LONG_DESCRIPTION, "Exports the transition rewards matrix to a MRMC file");
		exportTransRewardsMRMC.putValue(Action.MNEMONIC_KEY, new Integer(KeyEvent.VK_R));
		exportTransRewardsMRMC.putValue(Action.NAME, "MRMC file");
		exportTransRewardsMRMC.putValue(Action.SMALL_ICON, GUIPrism.getIconFromImage("smallFileText.png"));

		exportLabelsPlain = new AbstractAction()
		{
			public void actionPerformed(ActionEvent e)
			{
				a_exportBuildAs(GUIMultiModelHandler.LABELS_EXPORT, Prism.EXPORT_PLAIN);
			}
		};
		exportLabelsPlain.putValue(Action.LONG_DESCRIPTION, "Exports the model's labels and their satisfying states to a plain text file");
		exportLabelsPlain.putValue(Action.MNEMONIC_KEY, new Integer(KeyEvent.VK_P));
		exportLabelsPlain.putValue(Action.NAME, "Plain text file");
		exportLabelsPlain.putValue(Action.SMALL_ICON, GUIPrism.getIconFromImage("smallFileText.png"));

		exportLabelsMatlab = new AbstractAction()
		{
			public void actionPerformed(ActionEvent e)
			{
				a_exportBuildAs(GUIMultiModelHandler.LABELS_EXPORT, Prism.EXPORT_MATLAB);
			}
		};
		exportLabelsMatlab.putValue(Action.LONG_DESCRIPTION, "Exports the model's labels and their satisfying states to a Matlab file");
		exportLabelsMatlab.putValue(Action.MNEMONIC_KEY, new Integer(KeyEvent.VK_M));
		exportLabelsMatlab.putValue(Action.NAME, "Matlab file");
		exportLabelsMatlab.putValue(Action.SMALL_ICON, GUIPrism.getIconFromImage("smallFileMatlab.png"));

		computeSS = new AbstractAction()
		{
			public void actionPerformed(ActionEvent e)
			{
				a_computeSteadyState();
			}
		};
		computeSS.putValue(Action.LONG_DESCRIPTION, "Computes steady-state probabilities for the model");
		//computeSS.putValue(Action.SHORT_DESCRIPTION, "Compute steady-state probabilities");
		computeSS.putValue(Action.MNEMONIC_KEY, new Integer(KeyEvent.VK_S));
		computeSS.putValue(Action.NAME, "Steady-state probabilities");
		computeSS.putValue(Action.SMALL_ICON, GUIPrism.getIconFromImage("smallSteadyState.png"));
		computeSS.putValue(Action.ACCELERATOR_KEY, KeyStroke.getKeyStroke(KeyEvent.VK_F4, 0));

		computeTr = new AbstractAction()
		{
			public void actionPerformed(ActionEvent e)
			{
				a_computeTransient();
			}
		};
		computeTr.putValue(Action.LONG_DESCRIPTION, "Computes transient probabilities for the model");
		//computeTr.putValue(Action.SHORT_DESCRIPTION, "Compute transient probabilities");
		computeTr.putValue(Action.MNEMONIC_KEY, new Integer(KeyEvent.VK_T));
		computeTr.putValue(Action.NAME, "Transient probabilities");
		computeTr.putValue(Action.SMALL_ICON, GUIPrism.getIconFromImage("smallClockAnim1.png"));
		computeTr.putValue(Action.ACCELERATOR_KEY, KeyStroke.getKeyStroke(KeyEvent.VK_F4, KeyEvent.CTRL_DOWN_MASK));

		exportSSPlain = new AbstractAction()
		{
			public void actionPerformed(ActionEvent e)
			{
				a_exportSteadyState(Prism.EXPORT_PLAIN);
			}
		};
		exportSSPlain.putValue(Action.LONG_DESCRIPTION, "Exports the steady-state probabilities to a plain text file");
		exportSSPlain.putValue(Action.MNEMONIC_KEY, new Integer(KeyEvent.VK_P));
		exportSSPlain.putValue(Action.NAME, "Plain text file");
		exportSSPlain.putValue(Action.SMALL_ICON, GUIPrism.getIconFromImage("smallFileText.png"));

		exportSSMatlab = new AbstractAction()
		{
			public void actionPerformed(ActionEvent e)
			{
				a_exportSteadyState(Prism.EXPORT_MATLAB);
			}
		};
		exportSSMatlab.putValue(Action.LONG_DESCRIPTION, "Exports the steady-state probabilities to a Matlab file");
		exportSSMatlab.putValue(Action.MNEMONIC_KEY, new Integer(KeyEvent.VK_M));
		exportSSMatlab.putValue(Action.NAME, "Matlab file");
		exportSSMatlab.putValue(Action.SMALL_ICON, GUIPrism.getIconFromImage("smallFileMatlab.png"));

		exportTrPlain = new AbstractAction()
		{
			public void actionPerformed(ActionEvent e)
			{
				a_exportTransient(Prism.EXPORT_PLAIN);
			}
		};
		exportTrPlain.putValue(Action.LONG_DESCRIPTION, "Exports the transient probabilities to a plain text file");
		exportTrPlain.putValue(Action.MNEMONIC_KEY, new Integer(KeyEvent.VK_P));
		exportTrPlain.putValue(Action.NAME, "Plain text file");
		exportTrPlain.putValue(Action.SMALL_ICON, GUIPrism.getIconFromImage("smallFileText.png"));

		exportTrMatlab = new AbstractAction()
		{
			public void actionPerformed(ActionEvent e)
			{
				a_exportTransient(Prism.EXPORT_MATLAB);
			}
		};
		exportTrMatlab.putValue(Action.LONG_DESCRIPTION, "Exports the transient probabilities to a Matlab file");
		exportTrMatlab.putValue(Action.MNEMONIC_KEY, new Integer(KeyEvent.VK_M));
		exportTrMatlab.putValue(Action.NAME, "Matlab file");
		exportTrMatlab.putValue(Action.SMALL_ICON, GUIPrism.getIconFromImage("smallFileMatlab.png"));

		viewStates = new AbstractAction()
		{
			public void actionPerformed(ActionEvent e)
			{
				a_viewBuild(GUIMultiModelHandler.STATES_EXPORT, Prism.EXPORT_PLAIN);
			}
		};
		viewStates.putValue(Action.LONG_DESCRIPTION, "Print the reachable states to the log");
		viewStates.putValue(Action.MNEMONIC_KEY, new Integer(KeyEvent.VK_S));
		viewStates.putValue(Action.NAME, "States");
		viewStates.putValue(Action.SMALL_ICON, GUIPrism.getIconFromImage("smallStates.png"));

		viewTrans = new AbstractAction()
		{
			public void actionPerformed(ActionEvent e)
			{
				a_viewBuild(GUIMultiModelHandler.TRANS_EXPORT, Prism.EXPORT_PLAIN);
			}
		};
		viewTrans.putValue(Action.LONG_DESCRIPTION, "Print the transition matrix to the log");
		viewTrans.putValue(Action.MNEMONIC_KEY, new Integer(KeyEvent.VK_T));
		viewTrans.putValue(Action.NAME, "Transition matrix");
		viewTrans.putValue(Action.SMALL_ICON, GUIPrism.getIconFromImage("smallMatrix.png"));

		viewStateRewards = new AbstractAction()
		{
			public void actionPerformed(ActionEvent e)
			{
				a_viewBuild(GUIMultiModelHandler.STATE_REWARDS_EXPORT, Prism.EXPORT_PLAIN);
			}
		};
		viewStateRewards.putValue(Action.LONG_DESCRIPTION, "Print the state rewards to the log");
		viewStateRewards.putValue(Action.MNEMONIC_KEY, new Integer(KeyEvent.VK_R));
		viewStateRewards.putValue(Action.NAME, "State rewards");
		viewStateRewards.putValue(Action.SMALL_ICON, GUIPrism.getIconFromImage("smallStates.png"));

		viewTransRewards = new AbstractAction()
		{
			public void actionPerformed(ActionEvent e)
			{
				a_viewBuild(GUIMultiModelHandler.TRANS_REWARDS_EXPORT, Prism.EXPORT_PLAIN);
			}
		};
		viewTransRewards.putValue(Action.LONG_DESCRIPTION, "Print the transition rewards to the log");
		viewTransRewards.putValue(Action.MNEMONIC_KEY, new Integer(KeyEvent.VK_E));
		viewTransRewards.putValue(Action.NAME, "Transition rewards");
		viewTransRewards.putValue(Action.SMALL_ICON, GUIPrism.getIconFromImage("smallMatrix.png"));

		viewLabels = new AbstractAction()
		{
			public void actionPerformed(ActionEvent e)
			{
				a_viewBuild(GUIMultiModelHandler.LABELS_EXPORT, Prism.EXPORT_PLAIN);
			}
		};
		viewLabels.putValue(Action.LONG_DESCRIPTION, "Print the labels and satisfying states to the log");
		viewLabels.putValue(Action.MNEMONIC_KEY, new Integer(KeyEvent.VK_L));
		viewLabels.putValue(Action.NAME, "Labels");
		viewLabels.putValue(Action.SMALL_ICON, GUIPrism.getIconFromImage("smallStates.png"));

		viewPrismCode = new AbstractAction()
		{
			public void actionPerformed(ActionEvent e)
			{
				a_viewCurrentModelBuild();
			}
		};
		viewPrismCode.putValue(Action.LONG_DESCRIPTION, "This shows the parsed model in a text editor.");
		viewPrismCode.putValue(Action.MNEMONIC_KEY, new Integer(KeyEvent.VK_V));
		viewPrismCode.putValue(Action.NAME, "Parsed PRISM model");
		viewPrismCode.putValue(Action.SMALL_ICON, GUIPrism.getIconFromImage("smallFilePrism.png"));
	}

	//Required to be a GUIPlugin:

	public boolean displaysTab()
	{
		return true;
	}

	public JMenu getMenu()
	{
		return modelMenu;
	}

	public String getTabText()
	{
		return "Model";
	}

	public JToolBar getToolBar()
	{
		return null;
	}

	public String getXMLIDTag()
	{
		return "";
	}

	public Object getXMLSaveTree()
	{
		return null;
	}

	public void loadXML(Object c)
	{

	}

	// if return value is true, event should not be passed on to any more listeners

	public boolean processGUIEvent(GUIEvent e)
	{
		if (e instanceof userinterface.properties.GUIPropertiesEvent) {
			if (e.getID() == userinterface.properties.GUIPropertiesEvent.REQUEST_MODEL_PARSE) {
				handler.requestParse(false);
			}
		} else if (e instanceof GUIClipboardEvent && super.getGUI().getFocussedPlugin() == this) {
			GUIClipboardEvent ce = (GUIClipboardEvent) e;
			if (ce.getComponent() == this) {
				int id = ce.getID();
				if (id == GUIClipboardEvent.CUT)
					handler.cut();
				else if (id == GUIClipboardEvent.COPY)
					handler.copy();
				else if (id == GUIClipboardEvent.PASTE)
					handler.paste();
				else if (id == GUIClipboardEvent.DELETE)
					handler.delete();
				else if (id == GUIClipboardEvent.SELECT_ALL)
					handler.selectAll();
				else if (id == GUIClipboardEvent.UNDO)
					handler.undo();
				else if (id == GUIClipboardEvent.REDO)
					handler.redo();

			}
		} else if (e instanceof GUIComputationEvent) {
			if (e.getID() == GUIComputationEvent.COMPUTATION_START) {
				computing = true;
				doEnables();
				selectionChangeHandler.notifyListeners(new GUIEvent(1));
			} else if (e.getID() == GUIComputationEvent.COMPUTATION_DONE) {
				computing = false;
				doEnables();
				selectionChangeHandler.notifyListeners(new GUIEvent(1));
			} else if (e.getID() == GUIComputationEvent.COMPUTATION_ERROR) {
				computing = false;
				doEnables();
				selectionChangeHandler.notifyListeners(new GUIEvent(1));
			}
		} else if (e instanceof GUIExitEvent) {
			if (e.getID() == GUIExitEvent.REQUEST_EXIT) {
				if (doModificationCheck() != CONTINUE) {
					notifyEventListeners(new GUIExitEvent(GUIExitEvent.CANCEL_EXIT));
					return true;
				}
			}
		}
		return false;
	}

	private JMenu initExportMenu()
	{
		JMenu exportMenu = new JMenu("Export");
		exportMenu.setMnemonic('E');
		exportMenu.setIcon(GUIPrism.getIconFromImage("smallExport.png"));
		exportStatesMenu = new JMenu("States");
		exportStatesMenu.setMnemonic('S');
		exportStatesMenu.setIcon(GUIPrism.getIconFromImage("smallStates.png"));
		exportStatesMenu.add(exportStatesPlain);
		exportStatesMenu.add(exportStatesMatlab);
		exportMenu.add(exportStatesMenu);
		exportTransMenu = new JMenu("Transition matrix");
		exportTransMenu.setMnemonic('T');
		exportTransMenu.setIcon(GUIPrism.getIconFromImage("smallMatrix.png"));
		exportTransMenu.add(exportTransPlain);
		exportTransMenu.add(exportTransMatlab);
		exportTransMenu.add(exportTransDot);
		exportTransMenu.add(exportTransDotStates);
		exportTransMenu.add(exportTransMRMC);
		exportMenu.add(exportTransMenu);
		exportStateRewardsMenu = new JMenu("State rewards");
		exportStateRewardsMenu.setMnemonic('R');
		exportStateRewardsMenu.setIcon(GUIPrism.getIconFromImage("smallStates.png"));
		exportStateRewardsMenu.add(exportStateRewardsPlain);
		exportStateRewardsMenu.add(exportStateRewardsMatlab);
		exportStateRewardsMenu.add(exportStateRewardsMRMC);
		exportMenu.add(exportStateRewardsMenu);
		exportTransRewardsMenu = new JMenu("Transition rewards");
		exportTransRewardsMenu.setMnemonic('E');
		exportTransRewardsMenu.setIcon(GUIPrism.getIconFromImage("smallMatrix.png"));
		exportTransRewardsMenu.add(exportTransRewardsPlain);
		exportTransRewardsMenu.add(exportTransRewardsMatlab);
		exportTransRewardsMenu.add(exportTransRewardsMRMC);
		exportMenu.add(exportTransRewardsMenu);
		exportLabelsMenu = new JMenu("Labels");
		exportLabelsMenu.setMnemonic('L');
		exportLabelsMenu.setIcon(GUIPrism.getIconFromImage("smallStates.png"));
		exportLabelsMenu.add(exportLabelsPlain);
		exportLabelsMenu.add(exportLabelsMatlab);
		exportMenu.add(exportLabelsMenu);
		return exportMenu;
	}

	private JMenu initViewMenu()
	{
		JMenu viewMenu = new JMenu("View");
		viewMenu.setMnemonic('V');
		viewMenu.setIcon(GUIPrism.getIconFromImage("smallView.png"));
		viewMenu.add(viewStates);
		viewMenu.add(viewTrans);
		viewMenu.add(viewStateRewards);
		viewMenu.add(viewTransRewards);
		viewMenu.add(viewLabels);
		viewMenu.add(viewPrismCode);
		return viewMenu;
	}

	private JMenu initComputeMenu()
	{
		JMenu computeMenu = new JMenu("Compute");
		computeMenu.setMnemonic('C');
		computeMenu.setIcon(GUIPrism.getIconFromImage("smallCompute.png"));
		computeMenu.add(computeSS);
		computeMenu.add(computeTr);
		return computeMenu;
	}

	private JMenu initComputeExportMenu()
	{
		JMenu computeExportMenu = new JMenu("Compute/export");
		computeExportMenu.setMnemonic('X');
		computeExportMenu.setIcon(GUIPrism.getIconFromImage("smallCompute.png"));
		exportSSMenu = new JMenu("Steady-state probabilities");
		exportSSMenu.setMnemonic('S');
		exportSSMenu.setIcon(GUIPrism.getIconFromImage("smallSteadyState.png"));
		exportSSMenu.add(exportSSPlain);
		exportSSMenu.add(exportSSMatlab);
		computeExportMenu.add(exportSSMenu);
		exportTrMenu = new JMenu("Transient probabilities");
		exportTrMenu.setMnemonic('A');
		exportTrMenu.setIcon(GUIPrism.getIconFromImage("smallClockAnim1.png"));
		exportTrMenu.add(exportTrPlain);
		exportTrMenu.add(exportTrMatlab);
		computeExportMenu.add(exportTrMenu);
		return computeExportMenu;
	}

	private void initComponents()
	{
		setupActions();

		modelMenu = new JMenu("Model");
		exportMenu = initExportMenu();
		viewMenu = initViewMenu();
		computeMenu = initComputeMenu();
		computeExportMenu = initComputeExportMenu();

		JPanel topPanel = new JPanel();
		{
			fileTextField = new JTextField();
			{
				fileTextField.setHorizontalAlignment(javax.swing.SwingConstants.LEFT);
				fileTextField.setBorder(new javax.swing.border.EtchedBorder());
				fileTextField.setMinimumSize(new java.awt.Dimension(40, 25));
				fileTextField.setEditable(false);
				fileTextField.setBackground(null);
			}

			//progress = new JProgressBar(0, 100);
			topPanel.setLayout(new BorderLayout());
			handler = new GUIMultiModelHandler(this);
			//topPanel.add(progress, BorderLayout.WEST);
			topPanel.add(fileTextField, BorderLayout.NORTH);
			topPanel.add(handler, BorderLayout.CENTER);
		}

		newMenu = new JMenu("New");
		newMenu.setMnemonic('N');
		newMenu.setIcon(GUIPrism.getIconFromImage("smallNew.png"));
		newMenu.add(newPRISMModel);
		newMenu.add(newPEPAModel);
		modelMenu.add(newMenu);
		modelMenu.add(new JSeparator());
		modelMenu.add(loadModel);
		modelMenu.add(reloadModel);
		modelMenu.add(new JSeparator());
		modelMenu.add(saveModel);
		modelMenu.add(saveAsModel);
		modelMenu.add(new JSeparator());
		modelMenu.setMnemonic(KeyEvent.VK_M);
		modelMenu.add(parseModel);
		modelMenu.add(buildModel);
		modelMenu.add(new JSeparator());

		modelMenu.add(exportMenu);

		modelMenu.add(viewMenu);

		modelMenu.add(computeMenu);

		modelMenu.add(computeExportMenu);

		popup = new JPopupMenu();
		{
			popup.add(parseModel);
			popup.add(buildModel);
			popup.add(viewPrismCode);
		}

		modelFilters = new HashMap<String,FileFilter>();
<<<<<<< HEAD
		modelFilters.put("prism", new FileNameExtensionFilter("PRISM models (*.prism, *.pm, *.nm, *.sm)", "prism", "pm", "nm", "sm")); 
=======
		modelFilters.put("prism", new FileNameExtensionFilter("PRISM models (*.prism, *.pm, *.nm, *.sm, *.smg)", "prism", "pm", "nm", "sm", "smg")); 
>>>>>>> a180f89f
		modelFilters.put("pepa", new FileNameExtensionFilter("PEPA models (*.pepa)", "pepa"));
		staFilters = new HashMap<String,FileFilter>();
		staFilters.put("sta", new FileNameExtensionFilter("State list files (*.sta)", "sta"));
		staFilters.put("txt", new FileNameExtensionFilter("Plain text files (*.txt)", "txt"));
		traFilters = new HashMap<String,FileFilter>();
		traFilters.put("tra", new FileNameExtensionFilter("Transition matrix files (*.tra)", "tra"));
		traFilters.put("txt", new FileNameExtensionFilter("Plain text files (*.txt)", "txt"));
		labFilters = new HashMap<String,FileFilter>();
		labFilters.put("lab", new FileNameExtensionFilter("Label files (*.lab)", "lab"));
		labFilters.put("txt", new FileNameExtensionFilter("Plain text files (*.txt)", "txt"));
		textFilter =  new FileNameExtensionFilter("Plain text files (*.txt)", "txt");
		matlabFilter = new FileNameExtensionFilter("Matlab files (*.m)", "m");
		dotFilter = new FileNameExtensionFilter("Dot files (*.dot)", "dot");

		setLayout(new BorderLayout());
		add(topPanel, BorderLayout.CENTER);

		doEnables();
	}

	public OptionsPanel getOptions()
	{
		return null;
	}

	public void notifySettings(PrismSettings settings)
	{
		//System.out.println("model notifySettings called");
		handler.notifySettings(settings);

		repaint();
	}

	@Override
	public GUIUndoManager getUndoManager()
	{
		return handler.getUndoManager();
	}

	@Override
	public boolean canDoClipBoardAction(Action action)
	{
		if (computing)
			return false;

		return handler.canDoClipBoardAction(action);
	}

	public AbstractAction getParseModel()
	{
		return parseModel;
	}

	public AbstractAction getBuildModel()
	{
		return buildModel;
	}

	public JMenu getViewMenu()
	{
		return initViewMenu();
	}

	public JMenu getExportMenu()
	{
		return initExportMenu();
	}

	public JMenu getComputeMenu()
	{
		return initComputeMenu();
	}

	public JMenu getComputeExportMenu()
	{
		return initComputeExportMenu();
	}
<<<<<<< HEAD
=======

    public void setGUISimulator(GUISimulator sim)
    {
	this.sim = sim;
    }

    public GUISimulator getGUISimulator()
    {
	return sim;
    }

>>>>>>> a180f89f
}<|MERGE_RESOLUTION|>--- conflicted
+++ resolved
@@ -61,10 +61,7 @@
 import userinterface.GUIPlugin;
 import userinterface.GUIPrism;
 import userinterface.OptionsPanel;
-<<<<<<< HEAD
-=======
 import userinterface.simulator.GUISimulator;
->>>>>>> a180f89f
 import userinterface.util.GUIComputationEvent;
 import userinterface.util.GUIEvent;
 import userinterface.util.GUIExitEvent;
@@ -100,12 +97,9 @@
 	private boolean computing = false;
 	private boolean initialised = false;
 
-<<<<<<< HEAD
-=======
     // simulator
     private GUISimulator sim;
 
->>>>>>> a180f89f
 	/** Creates a new instance of GUIMultiModel */
 	public GUIMultiModel(GUIPrism pr)
 	{
@@ -1186,11 +1180,7 @@
 		}
 
 		modelFilters = new HashMap<String,FileFilter>();
-<<<<<<< HEAD
-		modelFilters.put("prism", new FileNameExtensionFilter("PRISM models (*.prism, *.pm, *.nm, *.sm)", "prism", "pm", "nm", "sm")); 
-=======
 		modelFilters.put("prism", new FileNameExtensionFilter("PRISM models (*.prism, *.pm, *.nm, *.sm, *.smg)", "prism", "pm", "nm", "sm", "smg")); 
->>>>>>> a180f89f
 		modelFilters.put("pepa", new FileNameExtensionFilter("PEPA models (*.pepa)", "pepa"));
 		staFilters = new HashMap<String,FileFilter>();
 		staFilters.put("sta", new FileNameExtensionFilter("State list files (*.sta)", "sta"));
@@ -1268,8 +1258,6 @@
 	{
 		return initComputeExportMenu();
 	}
-<<<<<<< HEAD
-=======
 
     public void setGUISimulator(GUISimulator sim)
     {
@@ -1281,5 +1269,4 @@
 	return sim;
     }
 
->>>>>>> a180f89f
 }