======
README
======

This is PRISM-games, an extension of the PRISM model checker
for verification and strategy synthesis for stochastic multi-player games.

------------
INSTALLATION
------------

Up-to-date installation instructions can be found here:

http://www.prismmodelchecker.org/games/installation.php

-------------
DOCUMENTATION
-------------

Included in this release is a manual for the version of PRISM
on which PRISM-games is based.

Documentation specifically for PRISM-games can be found here:

  http://www.prismmodelchecker.org/games/

---------
LICENSING
---------

<<<<<<< HEAD
PRISM-games is distributed under the GNU General Public License (GPL).
A copy of this license can be found in the file COPYING.txt.
=======
For other binary distributions:

 * to install, enter the PRISM directory and type `./install.sh`
 * to run, execute `bin/xprism` or `bin/prism`

For source code distributions:

 * enter the PRISM directory and type `cd prism` then `make`
 * to check the install, type `make test`
 * to run, execute `bin/xprism` or `bin/prism`

If you have problems check the manual, especially the section "Common Problems And Questions".


## Documentation

The best source of information about using PRISM is the online manual:

  http://www.prismmodelchecker.org/manual/

You can also view the local copy included in this distribution:

  * `manual/index.html`

For other PRISM-related information, see the website:

  http://www.prismmodelchecker.org/


## Licensing

PRISM is distributed under the GNU General Public License (GPL), version 2.
A copy of this license can be found in the file `COPYING.txt`.
>>>>>>> 0cd9854c
For more information, see:

  http://www.gnu.org/licenses/

<<<<<<< HEAD
PRISM-games uses the CUDD (Colorado University Decision Diagram) library of
Fabio Somenzi, which is freely available. For more information about this
library, see:

  http://vlsi.colorado.edu/~fabio/CUDD/

----------------
ACKNOWLEDGEMENTS
----------------
=======
PRISM uses the CUDD (Colorado University Decision Diagram) library of Fabio Somenzi,
which is freely available. For more information about this library, see:

  http://vlsi.colorado.edu/~fabio/CUDD/

PRISM also uses various other libraries (mainly to be found in the lib directory).
For details of those, and for links to source where we distribute only binaries, see:

http://www.prismmodelchecker.org/other-downloads.php


## Acknowledgements
>>>>>>> 0cd9854c

PRISM was created and is still actively maintained by:

 * Dave Parker (University of Birmingham)
 * Gethin Norman (University of Glasgow)
 * Marta Kwiatkowska (University of Oxford) 

<<<<<<< HEAD
=======
Development of the tool is currently led from Birmingham by Dave Parker. Other current key developers are:

 * Joachim Klein (formerly Technische Universität Dresden)

>>>>>>> 0cd9854c
We gratefully acknowledge contributions to the PRISM code-base from various sources,
including (in approximately reverse chronological order):

 * Steffen Märcker: Fixes and improvements, especially in explicit engine
 * Chris Novakovic: Build infrastructure and explicit engine improvements
 * Clemens Wiltsche: Multi-objective and compositional synthesis for stochastic games
 * Ernst Moritz Hahn: Parametric model checking, fast adaptive uniformisation + various other features
 * Frits Dannenberg: Fast adaptive uniformisation
 * Vojtech Forejt: Various model checking code, including multi-objective + GUI enhancements
 * Hongyang Qu: Multi-objective model checking
 * Mateusz Ujma: Bug fixes and GUI improvements
 * Christian von Essen: Symbolic/explicit-state model checking
 * Vincent Nimal: Approximate (simulation-based) model checking techniques
 * Mark Kattenbelt: Wide range of enhancements/additions, especially in the GUI
 * Carlos Bederian (working with Pedro D'Argenio): LTL model checking for MDPs
 * Gethin Norman: Precomputation algorithms, abstraction
 * Alistair John Strachan: Port to 64-bit architectures
 * Alistair John Strachan, Mike Arthur and Zak Cohen: Integration of JFreeChart into PRISM
 * Charles Harley and Sebastian Vermehren: GUI enhancements
 * Rashid Mehmood: Improvements to low-level data structures and numerical solution algorithms
 * Stephen Gilmore: Support for the stochastic process algebra PEPA
 * Paolo Ballarini & Kenneth Chan: Port to Mac OS X
 * Andrew Hinton: Original versions of the GUI, Windows port and simulator
 * Joachim Meyer-Kayser: Original implementation of the "Fox-Glynn" algorithm 

For more details see:

  http://www.prismmodelchecker.org/people.php

-------
CONTACT
-------

If you have problems or questions regarding PRISM, please use the help forum provided. See:

  http://www.prismmodelchecker.org/support.php

Other comments and feedback about any aspect of PRISM are also very welcome. Please contact:

  Dave Parker
  (d.a.parker@cs.bham.ac.uk)
  School of Computer Science
  University of Birmingham
  Edgbaston
  Birmingham
  B15 2TT
  ENGLAND<|MERGE_RESOLUTION|>--- conflicted
+++ resolved
@@ -1,157 +1,103 @@
-======
-README
-======
-
-This is PRISM-games, an extension of the PRISM model checker
-for verification and strategy synthesis for stochastic multi-player games.
-
-------------
-INSTALLATION
-------------
-
-Up-to-date installation instructions can be found here:
-
-http://www.prismmodelchecker.org/games/installation.php
-
--------------
-DOCUMENTATION
--------------
-
-Included in this release is a manual for the version of PRISM
-on which PRISM-games is based.
-
-Documentation specifically for PRISM-games can be found here:
-
-  http://www.prismmodelchecker.org/games/
-
----------
-LICENSING
----------
-
-<<<<<<< HEAD
-PRISM-games is distributed under the GNU General Public License (GPL).
-A copy of this license can be found in the file COPYING.txt.
-=======
-For other binary distributions:
-
- * to install, enter the PRISM directory and type `./install.sh`
- * to run, execute `bin/xprism` or `bin/prism`
-
-For source code distributions:
-
- * enter the PRISM directory and type `cd prism` then `make`
- * to check the install, type `make test`
- * to run, execute `bin/xprism` or `bin/prism`
-
-If you have problems check the manual, especially the section "Common Problems And Questions".
-
-
-## Documentation
-
-The best source of information about using PRISM is the online manual:
-
-  http://www.prismmodelchecker.org/manual/
-
-You can also view the local copy included in this distribution:
-
-  * `manual/index.html`
-
-For other PRISM-related information, see the website:
-
-  http://www.prismmodelchecker.org/
-
-
-## Licensing
-
-PRISM is distributed under the GNU General Public License (GPL), version 2.
-A copy of this license can be found in the file `COPYING.txt`.
->>>>>>> 0cd9854c
-For more information, see:
-
-  http://www.gnu.org/licenses/
-
-<<<<<<< HEAD
-PRISM-games uses the CUDD (Colorado University Decision Diagram) library of
-Fabio Somenzi, which is freely available. For more information about this
-library, see:
-
-  http://vlsi.colorado.edu/~fabio/CUDD/
-
-----------------
-ACKNOWLEDGEMENTS
-----------------
-=======
-PRISM uses the CUDD (Colorado University Decision Diagram) library of Fabio Somenzi,
-which is freely available. For more information about this library, see:
-
-  http://vlsi.colorado.edu/~fabio/CUDD/
-
-PRISM also uses various other libraries (mainly to be found in the lib directory).
-For details of those, and for links to source where we distribute only binaries, see:
-
-http://www.prismmodelchecker.org/other-downloads.php
-
-
-## Acknowledgements
->>>>>>> 0cd9854c
-
-PRISM was created and is still actively maintained by:
-
- * Dave Parker (University of Birmingham)
- * Gethin Norman (University of Glasgow)
- * Marta Kwiatkowska (University of Oxford) 
-
-<<<<<<< HEAD
-=======
-Development of the tool is currently led from Birmingham by Dave Parker. Other current key developers are:
-
- * Joachim Klein (formerly Technische Universität Dresden)
-
->>>>>>> 0cd9854c
-We gratefully acknowledge contributions to the PRISM code-base from various sources,
-including (in approximately reverse chronological order):
-
- * Steffen Märcker: Fixes and improvements, especially in explicit engine
- * Chris Novakovic: Build infrastructure and explicit engine improvements
- * Clemens Wiltsche: Multi-objective and compositional synthesis for stochastic games
- * Ernst Moritz Hahn: Parametric model checking, fast adaptive uniformisation + various other features
- * Frits Dannenberg: Fast adaptive uniformisation
- * Vojtech Forejt: Various model checking code, including multi-objective + GUI enhancements
- * Hongyang Qu: Multi-objective model checking
- * Mateusz Ujma: Bug fixes and GUI improvements
- * Christian von Essen: Symbolic/explicit-state model checking
- * Vincent Nimal: Approximate (simulation-based) model checking techniques
- * Mark Kattenbelt: Wide range of enhancements/additions, especially in the GUI
- * Carlos Bederian (working with Pedro D'Argenio): LTL model checking for MDPs
- * Gethin Norman: Precomputation algorithms, abstraction
- * Alistair John Strachan: Port to 64-bit architectures
- * Alistair John Strachan, Mike Arthur and Zak Cohen: Integration of JFreeChart into PRISM
- * Charles Harley and Sebastian Vermehren: GUI enhancements
- * Rashid Mehmood: Improvements to low-level data structures and numerical solution algorithms
- * Stephen Gilmore: Support for the stochastic process algebra PEPA
- * Paolo Ballarini & Kenneth Chan: Port to Mac OS X
- * Andrew Hinton: Original versions of the GUI, Windows port and simulator
- * Joachim Meyer-Kayser: Original implementation of the "Fox-Glynn" algorithm 
-
-For more details see:
-
-  http://www.prismmodelchecker.org/people.php
-
--------
-CONTACT
--------
-
-If you have problems or questions regarding PRISM, please use the help forum provided. See:
-
-  http://www.prismmodelchecker.org/support.php
-
-Other comments and feedback about any aspect of PRISM are also very welcome. Please contact:
-
-  Dave Parker
-  (d.a.parker@cs.bham.ac.uk)
-  School of Computer Science
-  University of Birmingham
-  Edgbaston
-  Birmingham
-  B15 2TT
+======
+README
+======
+
+This is PRISM-games, an extension of the PRISM model checker
+for verification and strategy synthesis for stochastic multi-player games.
+
+------------
+INSTALLATION
+------------
+
+Up-to-date installation instructions can be found here:
+
+http://www.prismmodelchecker.org/games/installation.php
+
+-------------
+DOCUMENTATION
+-------------
+
+Included in this release is a manual for the version of PRISM
+on which PRISM-games is based.
+
+Documentation specifically for PRISM-games can be found here:
+
+  http://www.prismmodelchecker.org/games/
+
+---------
+LICENSING
+---------
+
+PRISM-games is distributed under the GNU General Public License (GPL).
+A copy of this license can be found in the file COPYING.txt.
+For more information, see:
+
+  http://www.gnu.org/licenses/
+
+PRISM-games uses the CUDD (Colorado University Decision Diagram) library of
+Fabio Somenzi, which is freely available. For more information about this
+library, see:
+
+  http://vlsi.colorado.edu/~fabio/CUDD/
+
+----------------
+ACKNOWLEDGEMENTS
+----------------
+
+PRISM was created and is still actively maintained by:
+
+ * Dave Parker (University of Birmingham)
+ * Gethin Norman (University of Glasgow)
+ * Marta Kwiatkowska (University of Oxford) 
+
+Development of the tool is currently led from Birmingham by Dave Parker. Other current key developers are:
+
+ * Joachim Klein (formerly Technische Universität Dresden)
+
+We gratefully acknowledge contributions to the PRISM code-base from various sources,
+including (in approximately reverse chronological order):
+
+ * Steffen Märcker: Fixes and improvements, especially in explicit engine
+ * Chris Novakovic: Build infrastructure and explicit engine improvements
+ * Clemens Wiltsche: Multi-objective and compositional synthesis for stochastic games
+ * Ernst Moritz Hahn: Parametric model checking, fast adaptive uniformisation + various other features
+ * Frits Dannenberg: Fast adaptive uniformisation
+ * Vojtech Forejt: Various model checking code, including multi-objective + GUI enhancements
+ * Hongyang Qu: Multi-objective model checking
+ * Mateusz Ujma: Bug fixes and GUI improvements
+ * Christian von Essen: Symbolic/explicit-state model checking
+ * Vincent Nimal: Approximate (simulation-based) model checking techniques
+ * Mark Kattenbelt: Wide range of enhancements/additions, especially in the GUI
+ * Carlos Bederian (working with Pedro D'Argenio): LTL model checking for MDPs
+ * Gethin Norman: Precomputation algorithms, abstraction
+ * Alistair John Strachan: Port to 64-bit architectures
+ * Alistair John Strachan, Mike Arthur and Zak Cohen: Integration of JFreeChart into PRISM
+ * Charles Harley and Sebastian Vermehren: GUI enhancements
+ * Rashid Mehmood: Improvements to low-level data structures and numerical solution algorithms
+ * Stephen Gilmore: Support for the stochastic process algebra PEPA
+ * Paolo Ballarini & Kenneth Chan: Port to Mac OS X
+ * Andrew Hinton: Original versions of the GUI, Windows port and simulator
+ * Joachim Meyer-Kayser: Original implementation of the "Fox-Glynn" algorithm 
+
+For more details see:
+
+  http://www.prismmodelchecker.org/people.php
+
+-------
+CONTACT
+-------
+
+If you have problems or questions regarding PRISM, please use the help forum provided. See:
+
+  http://www.prismmodelchecker.org/support.php
+
+Other comments and feedback about any aspect of PRISM are also very welcome. Please contact:
+
+  Dave Parker
+  (d.a.parker@cs.bham.ac.uk)
+  School of Computer Science
+  University of Birmingham
+  Edgbaston
+  Birmingham
+  B15 2TT
   ENGLAND