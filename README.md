--- conflicted
+++ resolved
@@ -1,121 +1,109 @@
-# PRISM-games
-
-This is PRISM-games, an extension of the PRISM model checker
-for verification and strategy synthesis for stochastic multi-player games.
-
-
-## Installation
-
-Up-to-date installation instructions can be found here:
-
-http://www.prismmodelchecker.org/games/installation.php
-
-
-## Documentation
-
-Included in this release is a manual for the version of PRISM
-on which PRISM-games is based.
-
-Documentation specifically for PRISM-games can be found here:
-
-  http://www.prismmodelchecker.org/games/
-
-
-## Licensing
-
-PRISM-games is distributed under the GNU General Public License (GPL), version 2.
-A copy of this license can be found in the file `COPYING.txt`.
-For more information, see:
-
-  http://www.gnu.org/licenses/
-
-PRISM-games uses the CUDD (Colorado University Decision Diagram) library of Fabio Somenzi,
-which is freely available. For more information about this library, see:
-
-  http://vlsi.colorado.edu/~fabio/CUDD/
-
-PRISM-games also uses various other libraries (mainly to be found in the lib directory).
-For details of those, and for links to source where we distribute only binaries, see:
-
-http://www.prismmodelchecker.org/other-downloads.php
-
-
-## Acknowledgements
-
-PRISM was created and is still actively maintained by:
-
- * Dave Parker (University of Oxford)
- * Gethin Norman (University of Glasgow)
- * Marta Kwiatkowska (University of Oxford) 
-
-Development of the tool is currently led from Oxford by Dave Parker. Other current key developers are:
-
- * Joachim Klein (formerly Technische Universität Dresden)
-
-In addition, the following have worked specifically worked on PRISM-games
-(in approximately reverse chronological order):
-
-* Gabriel Santos: concurrent stochastic games and equilibria
-* Clemens Wiltsche: multi-objective and compositional techniques
-* Mateusz Ujma: turn-based stochastic games
-* Vojtěch Forejt: turn-based stochastic games
-* Aistis Simaitis: turn-based stochastic games
-
-We gratefully acknowledge contributions to the PRISM code-base from various sources,
-including (in approximately reverse chronological order):
-
- * Xueyi Zou: Partially observable Markov decision processes (POMDPs)
- * Steffen Märcker: Fixes and improvements, especially in explicit engine
- * Chris Novakovic: Build infrastructure and explicit engine improvements
- * Clemens Wiltsche: Multi-objective and compositional synthesis for stochastic games
- * Ernst Moritz Hahn: Parametric model checking, fast adaptive uniformisation + various other features
- * Frits Dannenberg: Fast adaptive uniformisation
- * Vojtech Forejt: Various model checking code, including multi-objective + GUI enhancements
- * Hongyang Qu: Multi-objective model checking
- * Mateusz Ujma: Bug fixes and GUI improvements
- * Christian von Essen: Symbolic/explicit-state model checking
- * Vincent Nimal: Approximate (simulation-based) model checking techniques
- * Mark Kattenbelt: Wide range of enhancements/additions, especially in the GUI
- * Carlos Bederian (working with Pedro D'Argenio): LTL model checking for MDPs
- * Gethin Norman: Precomputation algorithms, abstraction
- * Alistair John Strachan: Port to 64-bit architectures
- * Alistair John Strachan, Mike Arthur and Zak Cohen: Integration of JFreeChart into PRISM
- * Charles Harley and Sebastian Vermehren: GUI enhancements
- * Rashid Mehmood: Improvements to low-level data structures and numerical solution algorithms
- * Stephen Gilmore: Support for the stochastic process algebra PEPA
- * Paolo Ballarini & Kenneth Chan: Port to Mac OS X
- * Andrew Hinton: Original versions of the GUI, Windows port and simulator
- * Joachim Meyer-Kayser: Original implementation of the "Fox-Glynn" algorithm 
-
-For more details see:
-
-  http://www.prismmodelchecker.org/people.php
-
-
-## Contact
-
-If you have problems or questions regarding PRISM, please use the help forum provided. See:
-
-  http://www.prismmodelchecker.org/support.php
-
-Other comments and feedback about any aspect of PRISM are also very welcome. Please contact:
-
-<<<<<<< HEAD
-  Dave Parker
-  (d.a.parker@cs.bham.ac.uk)
-  School of Computer Science
-  University of Birmingham
-  Edgbaston
-  Birmingham
-  B15 2TT
-  ENGLAND
-=======
-  Dave Parker  
-  (david.parker@cs.ox.ac.uk)  
-  Department of Computer Science  
-  University of Oxford  
-  Oxford  
-  OX1 3QG
-  UK
-
->>>>>>> 2a1c36be
+# PRISM-games
+
+This is PRISM-games, an extension of the PRISM model checker
+for verification and strategy synthesis for stochastic multi-player games.
+
+
+## Installation
+
+Up-to-date installation instructions can be found here:
+
+http://www.prismmodelchecker.org/games/installation.php
+
+
+## Documentation
+
+Included in this release is a manual for the version of PRISM
+on which PRISM-games is based.
+
+Documentation specifically for PRISM-games can be found here:
+
+  http://www.prismmodelchecker.org/games/
+
+
+## Licensing
+
+PRISM-games is distributed under the GNU General Public License (GPL), version 2.
+A copy of this license can be found in the file `COPYING.txt`.
+For more information, see:
+
+  http://www.gnu.org/licenses/
+
+PRISM-games uses the CUDD (Colorado University Decision Diagram) library of Fabio Somenzi,
+which is freely available. For more information about this library, see:
+
+  http://vlsi.colorado.edu/~fabio/CUDD/
+
+PRISM-games also uses various other libraries (mainly to be found in the lib directory).
+For details of those, and for links to source where we distribute only binaries, see:
+
+http://www.prismmodelchecker.org/other-downloads.php
+
+
+## Acknowledgements
+
+PRISM was created and is still actively maintained by:
+
+ * Dave Parker (University of Oxford)
+ * Gethin Norman (University of Glasgow)
+ * Marta Kwiatkowska (University of Oxford) 
+
+Development of the tool is currently led from Oxford by Dave Parker. Other current key developers are:
+
+ * Joachim Klein (formerly Technische Universität Dresden)
+
+In addition, the following have worked specifically worked on PRISM-games
+(in approximately reverse chronological order):
+
+* Gabriel Santos: concurrent stochastic games and equilibria
+* Clemens Wiltsche: multi-objective and compositional techniques
+* Mateusz Ujma: turn-based stochastic games
+* Vojtěch Forejt: turn-based stochastic games
+* Aistis Simaitis: turn-based stochastic games
+
+We gratefully acknowledge contributions to the PRISM code-base from various sources,
+including (in approximately reverse chronological order):
+
+ * Xueyi Zou: Partially observable Markov decision processes (POMDPs)
+ * Steffen Märcker: Fixes and improvements, especially in explicit engine
+ * Chris Novakovic: Build infrastructure and explicit engine improvements
+ * Clemens Wiltsche: Multi-objective and compositional synthesis for stochastic games
+ * Ernst Moritz Hahn: Parametric model checking, fast adaptive uniformisation + various other features
+ * Frits Dannenberg: Fast adaptive uniformisation
+ * Vojtech Forejt: Various model checking code, including multi-objective + GUI enhancements
+ * Hongyang Qu: Multi-objective model checking
+ * Mateusz Ujma: Bug fixes and GUI improvements
+ * Christian von Essen: Symbolic/explicit-state model checking
+ * Vincent Nimal: Approximate (simulation-based) model checking techniques
+ * Mark Kattenbelt: Wide range of enhancements/additions, especially in the GUI
+ * Carlos Bederian (working with Pedro D'Argenio): LTL model checking for MDPs
+ * Gethin Norman: Precomputation algorithms, abstraction
+ * Alistair John Strachan: Port to 64-bit architectures
+ * Alistair John Strachan, Mike Arthur and Zak Cohen: Integration of JFreeChart into PRISM
+ * Charles Harley and Sebastian Vermehren: GUI enhancements
+ * Rashid Mehmood: Improvements to low-level data structures and numerical solution algorithms
+ * Stephen Gilmore: Support for the stochastic process algebra PEPA
+ * Paolo Ballarini & Kenneth Chan: Port to Mac OS X
+ * Andrew Hinton: Original versions of the GUI, Windows port and simulator
+ * Joachim Meyer-Kayser: Original implementation of the "Fox-Glynn" algorithm 
+
+For more details see:
+
+  http://www.prismmodelchecker.org/people.php
+
+
+## Contact
+
+If you have problems or questions regarding PRISM, please use the help forum provided. See:
+
+  http://www.prismmodelchecker.org/support.php
+
+Other comments and feedback about any aspect of PRISM are also very welcome. Please contact:
+
+  Dave Parker  
+  (david.parker@cs.ox.ac.uk)  
+  Department of Computer Science  
+  University of Oxford  
+  Oxford  
+  OX1 3QG
+  UK